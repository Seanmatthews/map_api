#include <fstream>
#include <random>

#include <gtest/gtest.h>

#include <multiagent_mapping_common/test/testing_entrypoint.h>
#include <map_api_test_suite/multiprocess_fixture.h>
#include <map-api/ipc.h>
#include <timing/timer.h>
#include <statistics/statistics.h>

#include "map_api_benchmarks/app.h"
#include "map_api_benchmarks/common.h"
#include "map_api_benchmarks/distance.h"
#include "map_api_benchmarks/kmeans-view.h"
#include "map_api_benchmarks/multi-kmeans-hoarder.h"
#include "map_api_benchmarks/multi-kmeans-worker.h"
#include "map_api_benchmarks/simple-kmeans.h"
#include "./floating-point-test-helpers.h"

namespace map_api {
namespace benchmarks {

TEST(KmeansView, InsertFetch) {
  constexpr size_t kClusters = 100, kDataPerCluster = 100;
  constexpr Scalar kTolerance = 1e-4 * kClusters * kDataPerCluster;
  app::init();
  std::mt19937 generator(42);
  DescriptorVector descriptors_in, centers_in, descriptors_out, centers_out;
  std::vector<unsigned int> membership_in, membership_out;
  GenerateTestData(kClusters, kDataPerCluster, 0, generator(), 20., .5,
                   &centers_in, &descriptors_in, &membership_in);
  EXPECT_EQ(kClusters * kDataPerCluster, descriptors_in.size());
  EXPECT_EQ(kClusters, centers_in.size());
  EXPECT_EQ(descriptors_in.size(), membership_in.size());

  Chunk* descriptor_chunk = app::data_point_table->newChunk();
  Chunk* center_chunk = app::center_table->newChunk();
  Chunk* membership_chunk = app::association_table->newChunk();
  KmeansView exporter(descriptor_chunk, center_chunk, membership_chunk);
  exporter.insert(descriptors_in, centers_in, membership_in);

  KmeansView importer(descriptor_chunk, center_chunk, membership_chunk);
  importer.fetch(&descriptors_out, &centers_out, &membership_out);
  EXPECT_EQ(descriptors_in.size(), descriptors_out.size());
  EXPECT_EQ(centers_in.size(), centers_out.size());

  // total checksum
  DescriptorType descriptor_sum;
  descriptor_sum.resize(2, Eigen::NoChange);
  descriptor_sum.setZero();
  for (const DescriptorType& in_descriptor : descriptors_in) {
    descriptor_sum += in_descriptor;
  }
  for (const DescriptorType& out_descriptor : descriptors_out) {
    descriptor_sum -= out_descriptor;
  }
  EXPECT_LT(descriptor_sum.norm(), kTolerance);

  // per-cluster checksum (data could be re-arranged)
  Scalar cluster_sum_product_in = 1., cluster_sum_product_out = 1.;
  for (size_t i = 0; i < centers_in.size(); ++i) {
    DescriptorType cluster_sum;
    cluster_sum.resize(2, Eigen::NoChange);
    cluster_sum.setZero();
    for (size_t j = 0; j < descriptors_in.size(); ++j) {
      if (membership_in[j] == i) {
        cluster_sum += descriptors_in[j];
      }
    }
    cluster_sum_product_in *= cluster_sum.norm();
  }
  for (size_t i = 0; i < centers_out.size(); ++i) {
    DescriptorType cluster_sum;
    cluster_sum.resize(2, Eigen::NoChange);
    cluster_sum.setZero();
    for (size_t j = 0; j < descriptors_out.size(); ++j) {
      if (membership_out[j] == i) {
        cluster_sum += descriptors_out[j];
      }
    }
    cluster_sum_product_out *= cluster_sum.norm();
  }
  EXPECT_EQ(cluster_sum_product_in, cluster_sum_product_out);

  app::kill();
}

DEFINE_uint64(num_clusters, 10, "Amount of clusters in kmeans experiment");

class MultiKmeans : public map_api_test_suite::MultiprocessTest {
 protected:
  void SetUpImpl() {
    app::init();
    if (getSubprocessId() == 0) {
      DescriptorVector gt_centers;
      DescriptorVector descriptors;
      std::vector<unsigned int> gt_membership, membership;
      generator_ = std::mt19937(40);
      GenerateTestData(kNumfeaturesPerCluster, kNumClusters, kNumNoise,
                       generator_(), kAreaWidth, kClusterRadius,
                       &gt_centers, &descriptors, &gt_membership);
      ASSERT_FALSE(descriptors.empty());
      ASSERT_EQ(descriptors[0].size(), 2u);
      hoarder_.init(descriptors, gt_centers, kAreaWidth, generator_(),
                    &data_chunk_, &center_chunk_, &membership_chunk_);
    }
  }

  void TearDownImpl() {
    app::kill();
  }

  void popIdsInitWorker() {
    map_api::Id data_chunk_id, center_chunk_id, membership_chunk_id;
    CHECK(IPC::pop(&data_chunk_id));
    CHECK(IPC::pop(&center_chunk_id));
    CHECK(IPC::pop(&membership_chunk_id));
    data_chunk_ = app::data_point_table->getChunk(data_chunk_id);
    center_chunk_ = app::center_table->getChunk(center_chunk_id);
    membership_chunk_ = app::association_table->getChunk(membership_chunk_id);
    worker_.reset(
        new MultiKmeansWorker(data_chunk_, center_chunk_, membership_chunk_));
  }

  void pushIds() const {
    IPC::push(data_chunk_->id());
    IPC::push(center_chunk_->id());
    IPC::push(membership_chunk_->id());
  }

  void initChunkLogging() { membership_chunk_->enableLockLogging(); }

  static void clearFile(const char* file_name) {
    std::ofstream filestream;
    filestream.open(file_name, std::ios::out | std::ios::trunc);
    filestream.close();
  }

  static void putRankMeanMinMax(const char* file_name, const char* tag) {
    std::ofstream filestream;
    filestream.open(file_name, std::ios::out | std::ios::app);
    filestream << PeerId::selfRank() << " " <<
        timing::Timing::GetMeanSeconds(tag) << " " <<
        timing::Timing::GetMinSeconds(tag) << " " <<
        timing::Timing::GetMaxSeconds(tag) << std::endl;
    filestream.close();
  }

  template <typename ValueType>
  static void putValue(const char* file_name, const ValueType& value) {
    std::ofstream filestream;
    filestream.open(file_name, std::ios::out | std::ios::app);
    filestream << value << std::endl;
    filestream.close();
  }

  template <typename ValueTypeA, typename ValueTypeB>
  static void putValues(const char* file_name, const ValueTypeA& value_a,
                        const ValueTypeB& value_b) {
    std::ofstream filestream;
    filestream.open(file_name, std::ios::out | std::ios::app);
    filestream << value_a << " " << value_b << std::endl;
    filestream.close();
  }

  size_t kNumClusters = FLAGS_num_clusters;
  static constexpr size_t kNumfeaturesPerCluster = 40;
  static constexpr size_t kNumNoise = 100;
  static constexpr double kAreaWidth = 20.;
  static constexpr double kClusterRadius = 1;

  Chunk* data_chunk_, *center_chunk_, *membership_chunk_;
  MultiKmeansHoarder hoarder_;
  std::unique_ptr<MultiKmeansWorker> worker_;
  std::mt19937 generator_;

  const char* kAcceptanceFile = "meas_acceptance.txt";
  const char* kSequenceFile = "meas_sequence.txt";
  const char* kReadLockFile = "meas_readlock.txt";
  const char* kWriteLockFile = "meas_writelock.txt";

  const char* kAcceptanceTag = "acceptance-rate";
  const char* kReadLockTag = "map_api::Chunk::distributedReadLock";
  const char* kWriteLockTag = "map_api::Chunk::distributedWriteLock";
};

TEST_F(MultiKmeans, KmeansHoarderWorker) {
  enum Processes {HOARDER, WORKER};
  constexpr size_t kIterations = 10;
  int current_barrier = 0;
  DistanceType::result_type result;
  std::vector<DistanceType::result_type> results;
  if (getSubprocessId() == HOARDER) {
    launchSubprocess(WORKER);
    IPC::barrier(current_barrier++, 1);
    pushIds();
    IPC::barrier(current_barrier++, 1);
    // wait for worker to collect chunks and optimize once
    for (size_t i = 0; i < kIterations; ++i) {
      IPC::barrier(current_barrier++, 1);
      std::string result_string;
      IPC::pop(&result_string);
      std::istringstream ss(result_string);
      ss >> result;
      results.push_back(result);
      hoarder_.refresh();
    }
    CHECK_EQ(kIterations, results.size());
    for (size_t i = 1; i < kIterations; ++i) {
      EXPECT_LE(results[i], results[i-1]);
    }
  }
  if (getSubprocessId() == WORKER) {
    IPC::barrier(current_barrier++, 1);
    // wait for hoarder to send chunk ids
    IPC::barrier(current_barrier++, 1);
    popIdsInitWorker();
    for (size_t i = 0; i < kIterations; ++i) {
      result = worker_->clusterOnceAll(generator_());
      std::ostringstream ss;
      ss << result;
      IPC::push(ss.str());
      IPC::barrier(current_barrier++, 1);
    }
  }
}

DEFINE_uint64(process_time, 0, "Simulated time between fetch and commit");
DEFINE_uint64(num_iterations, 5, "Amount of iterations in multi-kmeans");

<<<<<<< HEAD
TEST_F(MultiKmeans, CenterWorkers) {
  enum Barriers {
    INIT,
    IDS_PUSHED,
    LOG_SYNC,
    DIE
  };
  const size_t kIterations = FLAGS_num_iterations;
=======
TEST_F(MultiKmeans, DISABLED_CenterWorkers) {
  enum Barriers {INIT, IDS_PUSHED, DIE};
  constexpr size_t kIterations = 5;
>>>>>>> 46c725a5
  statistics::StatsCollector accept_reject(kAcceptanceTag);
  if (getSubprocessId() == 0) {
    for (size_t i = 1; i <= kNumClusters; ++i) {
      std::ostringstream extra_flags_ss;
      extra_flags_ss << "--process_time=" << FLAGS_process_time
                     << " --num_clusters=" << FLAGS_num_clusters
                     << " --num_iterations=" << FLAGS_num_iterations;
      launchSubprocess(i, extra_flags_ss.str());
    }
    clearFile(kAcceptanceFile);
    clearFile(kSequenceFile);
    clearFile(kReadLockFile);
    clearFile(kWriteLockFile);
    IPC::barrier(INIT, kNumClusters);
    pushIds();
    IPC::barrier(IDS_PUSHED, kNumClusters);
    IPC::barrier(LOG_SYNC, kNumClusters);  // only approximate sync
    initChunkLogging();
    // TODO(tcies) trigger!
    hoarder_.startRefreshThread();
    IPC::barrier(DIE, kNumClusters);
    hoarder_.stopRefreshThread();
  } else {
    IPC::barrier(INIT, kNumClusters);
    // wait for hoarder to send chunk ids
    IPC::barrier(IDS_PUSHED, kNumClusters);
    popIdsInitWorker();
    IPC::barrier(LOG_SYNC, kNumClusters);  // only approximate sync
    initChunkLogging();
    for (size_t i = 0; i < kIterations; ++i) {
      if (worker_->clusterOnceOne(getSubprocessId() - 1, generator_(),
                                  FLAGS_process_time)) {
        accept_reject.AddSample(1);
      } else {
        accept_reject.AddSample(0);
      }
      putValue(kSequenceFile, PeerId::selfRank());
    }
    LOG(INFO) << timing::Timing::Print();
    LOG(INFO) << statistics::Statistics::Print();
    putValues(kAcceptanceFile, PeerId::selfRank(),
              statistics::Statistics::GetMean(kAcceptanceTag));
    putRankMeanMinMax(kReadLockFile, kReadLockTag);
    putRankMeanMinMax(kWriteLockFile, kWriteLockTag);
    IPC::barrier(DIE, kNumClusters);
  }
}

}  // namespace benchmarks
}  // namespace map_api

MULTIAGENT_MAPPING_UNITTEST_ENTRYPOINT<|MERGE_RESOLUTION|>--- conflicted
+++ resolved
@@ -229,8 +229,7 @@
 DEFINE_uint64(process_time, 0, "Simulated time between fetch and commit");
 DEFINE_uint64(num_iterations, 5, "Amount of iterations in multi-kmeans");
 
-<<<<<<< HEAD
-TEST_F(MultiKmeans, CenterWorkers) {
+TEST_F(MultiKmeans, DISABLED_CenterWorkers) {
   enum Barriers {
     INIT,
     IDS_PUSHED,
@@ -238,11 +237,6 @@
     DIE
   };
   const size_t kIterations = FLAGS_num_iterations;
-=======
-TEST_F(MultiKmeans, DISABLED_CenterWorkers) {
-  enum Barriers {INIT, IDS_PUSHED, DIE};
-  constexpr size_t kIterations = 5;
->>>>>>> 46c725a5
   statistics::StatsCollector accept_reject(kAcceptanceTag);
   if (getSubprocessId() == 0) {
     for (size_t i = 1; i <= kNumClusters; ++i) {
