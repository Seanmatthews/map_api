--- conflicted
+++ resolved
@@ -7,11 +7,9 @@
 #include <thread>
 #include <unordered_map>
 
-<<<<<<< HEAD
 #include <Poco/RWLock.h>
-=======
+
 #include <gtest/gtest.h>
->>>>>>> bd245067
 
 #include "map-api/message.h"
 #include "map-api/peer-id.h"
@@ -186,14 +184,12 @@
   SuccessorListItem successor_;
   std::shared_ptr<ChordPeer> predecessor_;
 
-<<<<<<< HEAD
   Poco::RWLock peer_lock_;
-=======
-  FRIEND_TEST(ChordIndexTest, onePeerJoin);
-  FRIEND_TEST(ChordIndexTest, joinStabilizeAddRetrieve);
+
+  FRIEND_TEST(ChordIndexTestInitialized, onePeerJoin);
+  friend class ChordIndexTestInitialized;
 
   std::mutex peer_access_;
->>>>>>> bd245067
 
   Key own_key_ = hash(PeerId::self());
   std::shared_ptr<ChordPeer> self_;
