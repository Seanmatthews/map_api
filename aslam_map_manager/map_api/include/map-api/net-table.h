--- conflicted
+++ resolved
@@ -71,12 +71,8 @@
 
   int activeChunksSize() const;
 
-<<<<<<< HEAD
   void kill();
-=======
   void shareAllChunks();
->>>>>>> a4e0abd0
-
   void leaveAllChunks();
 
   /**
