--- conflicted
+++ resolved
@@ -14,10 +14,6 @@
   /**
    * Must be called before hub init
    */
-<<<<<<< HEAD
-  void init();
-  void addTable(CRTable::Type type, std::unique_ptr<TableDescriptor>* descriptor);
-=======
   static void registerHandlers();
 
   /**
@@ -31,8 +27,7 @@
 
   void initMetatable(bool create_metatable_chunk);
 
-  void addTable(bool updateable, std::unique_ptr<TableDescriptor>* descriptor);
->>>>>>> ec23d3c5
+  void addTable(CRTable::Type type, std::unique_ptr<TableDescriptor>* descriptor);
   /**
    * Can leave dangling reference
    */
@@ -70,7 +65,7 @@
   ~NetTableManager() = default;
 
   bool syncTableDefinition(
-      bool updateable, const TableDescriptor& descriptor, bool* first,
+      CRTable::Type type, const TableDescriptor& descriptor, bool* first,
       PeerId* entry_point);
 
   typedef std::unordered_map<std::string, std::unique_ptr<NetTable> >
