--- conflicted
+++ resolved
@@ -2,12 +2,9 @@
 #define REVISION_H_
 
 #include <memory>
-<<<<<<< HEAD
 #include <unordered_map>
-=======
 #include <set>
 #include <string>
->>>>>>> 1d998130
 
 #include <Poco/Data/BLOB.h>
 #include <Poco/Data/Statement.h>
