--- conflicted
+++ resolved
@@ -79,11 +79,7 @@
 
 template <typename ValueType>
 void CRTable::find(int key, const ValueType& value, const LogicalTime& time,
-<<<<<<< HEAD
-                   RevisionMap* dest) {
-=======
                   RevisionMap* dest) const {
->>>>>>> 6cf68c91
   std::shared_ptr<Revision> valueHolder = this->getTemplate();
   if (key >= 0) {
     valueHolder->set(key, value);
@@ -103,14 +99,8 @@
 }
 
 template <typename ValueType>
-<<<<<<< HEAD
-std::shared_ptr<const Revision> CRTable::findUnique(int key,
-                                                    const ValueType& value,
-                                                    const LogicalTime& time) {
-=======
 std::shared_ptr<const Revision> CRTable::findUnique(
     int key, const ValueType& value, const LogicalTime& time) const {
->>>>>>> 6cf68c91
   RevisionMap results;
   find(key, value, time, &results);
   int count = results.size();
