#ifndef MAP_API_CR_TABLE_H_
#define MAP_API_CR_TABLE_H_

#include <memory>
#include <string>
#include <unordered_map>
#include <utility>
#include <vector>

#include <Poco/Data/Common.h>
#include <gflags/gflags.h>

#include "map-api/table-descriptor.h"
#include "map-api/revision.h"
#include "map-api/unique-id.h"
#include "./core.pb.h"

namespace map_api {

/**
 * Abstract table class. Implements structure definition, provides a non-virtual
 * interface for table operations.
 */
class CRTable {
 public:
  enum class Type {
    CR,
    CRU
  };

  template <typename RevisionType>
  class RevisionMapBase
      : public std::unordered_map<Id, std::shared_ptr<RevisionType> > {
   public:
    typedef std::unordered_map<Id, std::shared_ptr<RevisionType> > Base;
    typedef typename Base::iterator iterator;
    typedef typename Base::const_iterator const_iterator;

    using Base::find;
    template <typename Derived>
    iterator find(const UniqueId<Derived>& key);
    template <typename Derived>
    const_iterator find(const UniqueId<Derived>& key) const;

    using Base::insert;
    std::pair<iterator, bool> insert(
        const std::shared_ptr<RevisionType>& revision);
    template <typename Derived>
    std::pair<typename Base::iterator, bool> insert(
        const UniqueId<Derived>& key,
        const std::shared_ptr<RevisionType>& revision);
  };
  typedef RevisionMapBase<const Revision> RevisionMap;
  typedef RevisionMapBase<Revision> NonConstRevisionMap;

  /**
   * Default fields
   */
  static const std::string kIdField;
  static const std::string kInsertTimeField;

  virtual ~CRTable();

  /**
   * Initializes the table structure from passed table descriptor.
   * TODO(tcies) private, friend TableManager
   */
  virtual bool init(std::unique_ptr<TableDescriptor>* descriptor)
  final;

  bool isInitialized() const;
  /**
   * Returns the table name as specified in the descriptor.
   */
  const std::string& name() const;
  /**
   * Returns an empty revision having the structure as defined in the
   * descriptor
   */
  std::shared_ptr<Revision> getTemplate() const;

  /**
   * =============================================
   * "NON-VIRTUAL" INTERFACES FOR TABLE OPERATIONS
   * =============================================
   * Default behavior is implemented but can be overwritten for some functions
   * if so desired. E.g. all reading operations are based on findByRevision,
   * making this the only mandatory reading implementation by derived classes,
   * yet derived classes might optimize getById or findUnique.
   * Also, the use of "const" has been restricted to ensure flexibility of
   * derived classes.
   */
  /**
   * Pointer to query, as it is modified according to the default field policies
   * of the respective implementation. This implementation wrapper checks table
   * and query for sanity before calling the implementation:
   * - Table initialized?
   * - Do query and table structure match?
   * - Are the default fields set (or sets them accordingly, see
   *   ensureDefaultFields() and ensureDefaultFieldsCRDerived())
   *
   * The bulk flavor is for bundling multiple inserts into one transaction,
   * for performance reasons. It also allows specifying the time of insertion,
   * for singular transaction commit times.
   * TODO(tcies) make void where possible
   */
  virtual bool insert(const LogicalTime& time,
                      const std::shared_ptr<Revision>& query) final;
  virtual bool bulkInsert(const NonConstRevisionMap& query) final;
  virtual bool bulkInsert(const NonConstRevisionMap& query,
                          const LogicalTime& time) final;
  /**
   * Unlike insert, patch does not modify the query, but assumes that all
   * default values are set correctly.
   */
  virtual bool patch(const std::shared_ptr<Revision>& revision) final;
  /**
   * Returns revision of item that has been current at "time" or an invalid
   * pointer if the item hasn't been inserted at "time"
   */
  template <typename IdType>
  std::shared_ptr<const Revision> getById(const IdType& id,
                                          const LogicalTime& time) const;

  template <typename IdType>
  void getAvailableIds(const LogicalTime& time,
<<<<<<< HEAD
                       std::unordered_set<IdType>* ids) const;
=======
                       std::vector<IdType>* ids) const;
>>>>>>> 94e96f16
  /**
   * Puts all items that match key = value at time into dest and returns the
   * amount of items in dest.
   * If "key" is -1, no filter will be applied
   */
  template <typename ValueType>
  void find(int key, const ValueType& value, const LogicalTime& time,
            RevisionMap* dest) const;
  void dumpChunk(const Id& chunk_id, const LogicalTime& time,
                 RevisionMap* dest) const;

  /**
   * Same as find() but not typed. Value is looked up in the corresponding field
   * of valueHolder.
   */
  virtual void findByRevision(
      int key, const Revision& valueHolder,
      const LogicalTime& time, RevisionMap* dest) const final;
  /**
   * Same as find() but makes the assumption that there is only one result.
   */
  template <typename ValueType>
  std::shared_ptr<const Revision> findUnique(
      int key, const ValueType& value, const LogicalTime& time) const;

  /**
   * Same as count() but not typed. Value is looked up in the corresponding
   * field
   * of valueHolder.
   */
  virtual int countByRevision(int key, const Revision& valueHolder,
                              const LogicalTime& time) const final;

  virtual void dump(const LogicalTime& time, RevisionMap* dest) const final;

  /**
   * Count all items that match key = value at time.
   * If "key" is an empty string, no filter will be applied.
   */
  template <typename ValueType>
  int count(int key, const ValueType& value, const LogicalTime& time) const;
  int countByChunk(const Id& id, const LogicalTime& time) const;

  /**
   * The following struct can be used to automatically supply table name and
   * item id to a glog message.
   */
  typedef struct ItemDebugInfo {
    std::string table;
    std::string id;
    ItemDebugInfo(const std::string& _table, const Id& _id) :
      table(_table), id(_id.hexString()) {}
  } ItemDebugInfo;

  virtual Type type() const;

 protected:
  std::unique_ptr<TableDescriptor> descriptor_;

 private:
  /**
   * ================================================
   * FUNCTIONS TO BE IMPLEMENTED BY THE DERIVED CLASS
   * ================================================
   */
  /**
   * Do here whatever is specific to initializing the derived type
   */
  virtual bool initCRDerived() = 0;
  virtual bool insertCRDerived(const LogicalTime& time,
                               const std::shared_ptr<Revision>& query) = 0;
  virtual bool bulkInsertCRDerived(const NonConstRevisionMap& query,
                                   const LogicalTime& time) = 0;
  virtual bool patchCRDerived(const std::shared_ptr<Revision>& query) = 0;
  virtual std::shared_ptr<const Revision> getByIdCRDerived(
      const Id& id, const LogicalTime& time) const = 0;
  virtual void dumpChunkCRDerived(const Id& chunk_id, const LogicalTime& time,
                                  RevisionMap* dest) const = 0;
  /**
   * If key is -1, this should return all the data in the table.
   */
  virtual void findByRevisionCRDerived(int key, const Revision& valueHolder,
                                       const LogicalTime& time,
                                       RevisionMap* dest) const = 0;
  virtual void getAvailableIdsCRDerived(const LogicalTime& time,
<<<<<<< HEAD
                                        std::unordered_set<Id>* ids) const = 0;
=======
                                        std::vector<Id>* ids) const = 0;
>>>>>>> 94e96f16

  /**
   * If key is an empty string, this should return all the data in the table.
   */
  virtual int countByRevisionCRDerived(int key, const Revision& valueHolder,
                                       const LogicalTime& time) const = 0;
  virtual int countByChunkCRDerived(const Id& chunk_id,
                                    const LogicalTime& time) const = 0;

  bool initialized_ = false;
};

std::ostream& operator<< (std::ostream& stream, const
                          CRTable::ItemDebugInfo& info);

}  // namespace map_api

#include "map-api/cr-table-inl.h"

#endif  // MAP_API_CR_TABLE_H_<|MERGE_RESOLUTION|>--- conflicted
+++ resolved
@@ -124,11 +124,7 @@
 
   template <typename IdType>
   void getAvailableIds(const LogicalTime& time,
-<<<<<<< HEAD
-                       std::unordered_set<IdType>* ids) const;
-=======
                        std::vector<IdType>* ids) const;
->>>>>>> 94e96f16
   /**
    * Puts all items that match key = value at time into dest and returns the
    * amount of items in dest.
@@ -214,11 +210,7 @@
                                        const LogicalTime& time,
                                        RevisionMap* dest) const = 0;
   virtual void getAvailableIdsCRDerived(const LogicalTime& time,
-<<<<<<< HEAD
-                                        std::unordered_set<Id>* ids) const = 0;
-=======
                                         std::vector<Id>* ids) const = 0;
->>>>>>> 94e96f16
 
   /**
    * If key is an empty string, this should return all the data in the table.
