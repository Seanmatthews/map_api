--- conflicted
+++ resolved
@@ -93,15 +93,9 @@
    * Fetches row by ID and returns it as revision. Non-virtual interface
    * design pattern. "Sees" only values with lower or equal time.
    */
-<<<<<<< HEAD
-  virtual std::shared_ptr<Revision> rawGetById(const Id& id,
-                                               const Time& time) const final;
+  std::shared_ptr<Revision> rawGetById(const Id& id, const Time& time) const;
   virtual std::shared_ptr<Revision> rawGetByIdImpl(const Id& id,
                                                    const Time& time) const;
-=======
-  std::shared_ptr<Revision> rawGetById(const Id& id) const;
-  virtual std::shared_ptr<Revision> rawGetByIdImpl(const Id& id) const;
->>>>>>> 020b02e1
   /**
    * Loads items where key = value, returns their count.
    * If "key" is an empty string, no filter will be applied (equivalent to
@@ -116,21 +110,12 @@
   template<typename ValueType>
   int rawFind(const std::string& key, const ValueType& value, const Time& time,
               std::vector<std::shared_ptr<Revision> >* dest) const;
-<<<<<<< HEAD
-  virtual int rawFindByRevision(
+  int rawFindByRevision(
       const std::string& key, const Revision& valueHolder, const Time& time,
-      std::vector<std::shared_ptr<Revision> >* dest)  const final;
+      std::vector<std::shared_ptr<Revision> >* dest)  const;
   virtual int rawFindByRevisionImpl(
         const std::string& key, const Revision& valueHolder, const Time& time,
         std::vector<std::shared_ptr<Revision> >* dest)  const;
-=======
-  int rawFindByRevision(
-      const std::string& key, const Revision& valueHolder,
-      std::vector<std::shared_ptr<Revision> >* dest)  const;
-  virtual int rawFindByRevisionImpl(
-      const std::string& key, const Revision& valueHolder,
-      std::vector<std::shared_ptr<Revision> >* dest)  const;
->>>>>>> 020b02e1
   /**
    * Same as rawFind(), but asserts that not more than one item is found.
    * As rawFind() and rawFindByRevision(), this is not meant to be overridden.
@@ -142,13 +127,8 @@
   /**
    * Fetches all the contents of the table. Calls rawFindByRevision indirectly.
    */
-<<<<<<< HEAD
-  virtual void rawDump(const Time& time,
-      std::vector<std::shared_ptr<Revision> >* dest) const final;
-=======
-  void rawDump(
+  void rawDump(const Time& time,
       std::vector<std::shared_ptr<Revision> >* dest) const;
->>>>>>> 020b02e1
   /**
    * The PocoToProto class serves as intermediate between Poco and Protobuf:
    * Because Protobuf doesn't support pointers to numeric fields and Poco Data
