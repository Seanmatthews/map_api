<<<<<<< HEAD
#ifndef MAP_API_CHUNK_H_
#define MAP_API_CHUNK_H_
=======
#ifndef MAP_API_CHUNK_H
#define MAP_API_CHUNK_H
>>>>>>> b123a8b1

#include <condition_variable>
#include <memory>
#include <mutex>
#include <set>
#include <string>
#include <thread>
#include <unordered_map>

#include <Poco/RWLock.h>

#include <zeromq_cpp/zmq.hpp>

#include "map-api/chunk-transaction.h"
#include "map-api/cr-table-ram-cache.h"
#include "map-api/id.h"
#include "map-api/peer-handler.h"
#include "map-api/message.h"
#include "map-api/revision.h"
#include "./chunk.pb.h"

namespace map_api {
/**
 * A chunk is the smallest unit of data sharing among the map_api peers. Each
 * item in a table belongs to some chunk, and each chunk contains data from only
 * one table. A chunk size should be chosen that allows reasonably fast data
 * exchange per chunk while at the same time keeping the amount of chunks to
 * be managed at a peer at a reasonable level. For
 * each chunk, a peer maintains a list of other peers holding the same chunk.
 * By holding a chunk, each peer agrees to the following contract:
 *
 * 1) It always maintains the latest version of the data contained in the chunk
 * 2) It always shares the latest version of the data with the other peers
 *    (holding the same chunk) that it is connected to.
 * 3) If any peer that is not yet a chunk holder requests any data contained in
 *    the chunk, it sends the entire chunk to that peer. That peer is then
 *    obligated to become a chunk holder as well
 * 4) It participates in providing a distributed lock for modification of the
 *    data contained in the chunk
 *
 * A consequence of 2) and 4) is that each chunk holder will be automatically
 * notified about changes in the chunk data. This allows an easy implementation
 * of triggers, as specified by Stephane, through the chunks.
 *
 * Chunk ownership may be relinquished at any time, automatically relinquishing
 * access to the latest data in the chunk and the right to modify it.
 *
 * For the time being, Chunks are NOT robust to sudden loss of connectivity -
 * this could be fixed by adapting a consensus protocol such as Raft.
 */
class Chunk {
 public:
  bool init(const Id& id, CRTable* underlying_table);
  bool init(const Id& id, const proto::InitRequest& request,
            const PeerId& sender, CRTable* underlying_table);

  bool check(const ChunkTransaction& transaction);

  bool commit(const ChunkTransaction& transaction);

  Id id() const;

  void dumpItems(const LogicalTime& time, CRTable::RevisionMap* items);
  size_t numItems(const LogicalTime& time);

  bool insert(Revision* item);
  bool bulkInsert(const CRTable::RevisionMap& items);

  std::shared_ptr<ChunkTransaction> newTransaction();
  std::shared_ptr<ChunkTransaction> newTransaction(const LogicalTime& time);

  int peerSize() const;

  void enableLockLogging();

  void leave();

  void lock();

  /**
   * Requests all peers in MapApiHub to participate in a given chunk.
   * This write-locks the chunk and directly sends init requests to the affected
   * peers. Those that respond with ACK are added to the swarm and the chunk
   * is unlocked.
   */
  int requestParticipation();

  void unlock();

  /**
   * Update: First locks chunk, then sends update to all peers for patching.
   * Requires underlying table to be CRU (verified).
   */
  void update(Revision* item);

  static const char kConnectRequest[];
  static const char kInitRequest[];
  static const char kInsertRequest[];
  static const char kLeaveRequest[];
  static const char kLockRequest[];
  static const char kNewPeerRequest[];
  static const char kUnlockRequest[];
  static const char kUpdateRequest[];

 private:
  /**
   * Commit function for recursive transactions. Chunk must be locked and
   * commit must be checked.
   */
  void checkedCommit(const ChunkTransaction& transaction,
                     const LogicalTime& time);
  friend class NetTableTransaction;
  /**
   * insert and update for transactions.
   */
  void bulkInsertLocked(const CRTable::RevisionMap& items,
                        const LogicalTime& time);
  void updateLocked(const LogicalTime& time, Revision* item);

  /**
   * Adds a peer to the chunk swarm by sending it an init request. Assumes
   * lock_ is write-locked. I.e., this function is intended to be called from
   * handleConnectRequest() and requestParticipation().
   * This function MAY NOT be executed in parallel  for multiple peers, as each
   * new peer must be immediately informed about the addresses of the full
   * swarm. This is enforced by the add_peer_mutex.
   * Also, while this function verifies that the chunk is locked at the
   * beginning of execution, another thread MAY NOT unlock the chunk. This is
   * enforced by having distributedUnlock() lock add_peer_mutex_.
   * Finally, the peer MAY NOT be already in the swarm. Functions calling this
   * function should check for that themselves if it is OK by them.
   * The function returns false iff the peer is not in the swarm but refuses
   * to join it by responding with Message::kDecline.
   */
  bool addPeer(const PeerId& peer);
  /**
   * Distributed RW lock structure. Because it is distributed, unlocking from
   * a remote peer can potentially be handled by a different thread than the
   * locking one - thus an extra layer of lock is needed. The lock state is
   * represented by an enum variable.
   */
  struct DistributedRWLock {
    enum class State {
      UNLOCKED,
      READ_LOCKED,
      ATTEMPTING,
      WRITE_LOCKED
    };
    State state = State::UNLOCKED;
    int n_readers = 0;
    PeerId holder;
    std::thread::id thread;
    int write_recursion_depth = 0;  // the write lock is recursive
    // to avoid deadlocks, this mutex may not be locked while awaiting replies
    std::mutex mutex;
    std::condition_variable cv;  // in case lock can't be acquired
    DistributedRWLock() {}
  };
  /**
   * The holder may acquire a read lock without the need to communicate with
   * the other peers - a read lock manifests itself only in that the holder
   * defers distributed write lock requests until unlocking or denies them
   * altogether.
   */
  void distributedReadLock();
  /**
   * Acquiring write locks happens over the network: Unless the caller knows
   * that the lock is held by some other peer, a lock request is broadcast to
   * the chunk swarm, and the peers reply with a lock response which contains
   * the address of the peer they consider the lock holder, or either
   * acknowledge or decline, depending on the used strategy.
   *
   * SERIAL LOCK STRATEGY (the one used now, for simplicity):
   * We know the chunk swarm is fully connected, and assume the broadcast is
   * performed serially, in lexicographical order of peer addresses.
   * Then, we can either stop the broadcast when we receive a negative response
   * from the peer with the lowest address, or, once we pass this first burden,
   * may assume that all other peers will respond positively, as no other peer
   * could have gotten to them (as they would have needed to lock the first
   * peer as well). Consequently, the lock must be released in reverse
   * lexicographical order.
   *
   * PARALLEL LOCK STRATEGY (probably faster with many peers and little lock
   * contention):
   * Peers are requested in parallel and respond with the address of the peer
   * they consider lock holder.
   * If all peers respond with the address of the caller, the caller considers
   * the lock acquired.
   * In all other cases, at least one other peer is also attempting to get the
   * lock and will respond with an invalid ("") address. TODO(tcies) what if
   * disconnected? Depending on the responses of the remaining peers:
   * - If more of them have returned the address of the other peer, the caller
   * sends a lock redirect request asking the peers accepting the caller as
   * lock holder to yield the lock to the other peer. It then also yields to
   * the other peer with lock yield request.
   * - If more of them have returned the caller address, the caller waits for
   * the remaining peers to yield.
   * - If the votes are split equally, the lock contender with the lower
   * IP:port string yields.
   * Unlocking is tricky.
   *
   * TODO(tcies) benchmark serial VS parallel lock strategy?
   * TODO(tcies) define timeout after which the lock is released automatically
   * TODO(tcies) option to renew lock if operations take a long time
   */
  void distributedWriteLock();

  /**
   * Unlocking a lock should be coupled to sending the updated data TODO(tcies)
   * This would ensure that all peers can satisfy 1) and 2) of the
   * aforementioned contract.
   */
  void distributedUnlock();

  template <typename RequestType>
  void fillMetadata(RequestType* destination);

  /**
   * Returns true iff lock status is WRITE_LOCKED and lock holder is self.
   * IMPORTANT: the user is responsible for locking lock_.lock
   * (unfortunately, isWriter can't lock this as it might be called from a
   * context where that lock is already acquired, and recursive_mutex isn't
   * compatible with conditional_variable)
   */
  bool isWriter(const PeerId& peer);

  void prepareInitRequest(Message* request);

  /**
   * ===================================================================
   * Handles for ChunkManager requests that are addressed at this Chunk.
   * ===================================================================
   */
  friend class NetTable;
  /**
   * Handles insert requests
   */
  void handleConnectRequest(const PeerId& peer, Message* response);
  static void handleConnectRequestThread(Chunk* self, const PeerId& peer);
  void handleInsertRequest(const Revision& item, Message* response);
  void handleLeaveRequest(const PeerId& leaver, Message* response);
  void handleLockRequest(const PeerId& locker, Message* response);
  void handleNewPeerRequest(const PeerId& peer, const PeerId& sender,
                            Message* response);
  void handleUnlockRequest(const PeerId& locker, Message* response);
  void handleUpdateRequest(const Revision& item, const PeerId& sender,
                           Message* response);

  Id id_;
  PeerHandler peers_;
  CRTable* underlying_table_;
  DistributedRWLock lock_;
  std::mutex add_peer_mutex_;
  Poco::RWLock leave_lock_;
  bool relinquished_ = false;
  bool log_locking_ = false;
  size_t self_rank_;

  static const char kLockSequenceFile[];
  enum LockState {
    UNLOCKED,
    READ_ATTEMPT,
    READ_SUCCESS,
    WRITE_ATTEMPT,
    WRITE_SUCCESS
  };
  LockState current_state_;
  typedef std::chrono::time_point<std::chrono::system_clock> TimePoint;
  TimePoint current_state_start_;
  TimePoint global_start_;
  std::thread::id main_thread_id_;

  void startState(LockState new_state);
  void logStateDuration(LockState state, const TimePoint& start,
                        const TimePoint& end) const;
};

}  // namespace map_api

#include "map-api/chunk-inl.h"

<<<<<<< HEAD
#endif  // MAP_API_CHUNK_H_
=======
#endif  // MAP_API_CHUNK_H
>>>>>>> b123a8b1
<|MERGE_RESOLUTION|>--- conflicted
+++ resolved
@@ -1,10 +1,5 @@
-<<<<<<< HEAD
 #ifndef MAP_API_CHUNK_H_
 #define MAP_API_CHUNK_H_
-=======
-#ifndef MAP_API_CHUNK_H
-#define MAP_API_CHUNK_H
->>>>>>> b123a8b1
 
 #include <condition_variable>
 #include <memory>
@@ -286,8 +281,4 @@
 
 #include "map-api/chunk-inl.h"
 
-<<<<<<< HEAD
-#endif  // MAP_API_CHUNK_H_
-=======
-#endif  // MAP_API_CHUNK_H
->>>>>>> b123a8b1
+#endif  // MAP_API_CHUNK_H_