--- conflicted
+++ resolved
@@ -44,16 +44,9 @@
   }
 }
 
-<<<<<<< HEAD
-void CRTableRamMap::findByRevisionCRDerived(int key,
-                                            const Revision& valueHolder,
-                                            const LogicalTime& time,
-                                            RevisionMap* dest) {
-=======
 void CRTableRamMap::findByRevisionCRDerived(
     int key, const Revision& valueHolder, const LogicalTime& time,
     RevisionMap* dest) const {
->>>>>>> 6cf68c91
   CHECK_NOTNULL(dest);
   dest->clear();
   // TODO(tcies) allow optimization by index specification
