--- conflicted
+++ resolved
@@ -71,11 +71,7 @@
 }
 
 void CRTableRamMap::getAvailableIdsCRDerived(
-<<<<<<< HEAD
-    const LogicalTime& time, std::unordered_set<Id>* ids) const {
-=======
     const LogicalTime& time, std::vector<Id>* ids) const {
->>>>>>> 94e96f16
   CHECK_NOTNULL(ids);
   ids->reserve(data_.size());
   for (const MapType::value_type& pair : data_) {
