--- conflicted
+++ resolved
@@ -35,13 +35,8 @@
   TableMap::iterator found = tables_.find((*descriptor)->name());
   if (found != tables_.end()) {
     LOG(INFO) << "Table already active";
-<<<<<<< HEAD
-    NetTable* temp = new NetTable;
+    std::unique_ptr<NetTable> temp(new NetTable);
     temp->init(updateable, descriptor);
-=======
-    std::unique_ptr<NetCRTable> temp(new NetCRTable);
-    temp->init(descriptor);
->>>>>>> a3100d86
     std::shared_ptr<Revision> left = found->second->getTemplate(),
         right = temp->getTemplate();
     CHECK(left->structureMatch(*right));
