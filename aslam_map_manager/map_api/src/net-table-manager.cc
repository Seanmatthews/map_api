--- conflicted
+++ resolved
@@ -20,70 +20,41 @@
       Chunk::kNewPeerRequest, handleNewPeerRequest);
   MapApiHub::instance().registerHandler(
       Chunk::kUnlockRequest, handleUnlockRequest);
-<<<<<<< HEAD
-  MapApiHub::instance().registerHandler(
-        Chunk::kUpdateRequest, handleUpdateRequest);
+  MapApiHub::instance().registerHandler(
+      Chunk::kUpdateRequest, handleUpdateRequest);
+  tables_lock_.writeLock();
+  tables_.clear();
+  tables_lock_.unlock();
 }
 
 void NetTableManager::addTable(
     bool updateable, std::unique_ptr<TableDescriptor>* descriptor) {
-  std::pair<std::unordered_map<std::string, std::unique_ptr<NetTable> >::
-  iterator, bool> inserted = tables_.insert(
-      std::make_pair((*descriptor)->name(), std::unique_ptr<NetTable>()));
-  CHECK(inserted.second);
-  inserted.first->second.reset(new NetTable);
-  CHECK(inserted.first->second->init(updateable, descriptor));
-}
-
-NetTable& NetTableManager::getTable(const std::string& name) {
-  std::unordered_map<std::string, std::unique_ptr<NetTable> >::iterator
-  found = tables_.find(name);
-  // TODO(tcies) load table schema from metatable if not active
-  CHECK(found != tables_.end());
-  return *found->second;
-}
-const NetTable& NetTableManager::getTable(const std::string& name) const {
-  std::unordered_map<std::string, std::unique_ptr<NetTable> >::const_iterator
-  found = tables_.find(name);
-  CHECK(found != tables_.end());
-  return *found->second;
-}
-
-void NetTableManager::clear() {
-  for(const std::pair<const std::string, std::unique_ptr<NetTable> >& table :
-=======
-  tables_lock_.writeLock();
-  tables_.clear();
-  tables_lock_.unlock();
-}
-
-void NetTableManager::addTable(std::unique_ptr<TableDescriptor>* descriptor) {
   CHECK_NOTNULL(descriptor);
   CHECK(*descriptor);
   tables_lock_.readLock();
   TableMap::iterator found = tables_.find((*descriptor)->name());
   if (found != tables_.end()) {
     LOG(INFO) << "Table already active";
-    NetCRTable* temp = new NetCRTable;
-    temp->init(descriptor);
+    NetTable* temp = new NetTable;
+    temp->init(updateable, descriptor);
     std::shared_ptr<Revision> left = found->second->getTemplate(),
         right = temp->getTemplate();
     CHECK(left->structureMatch(*right));
     delete temp;
   } else {
-    std::pair<std::unordered_map<std::string, std::unique_ptr<NetCRTable> >::
+    std::pair<std::unordered_map<std::string, std::unique_ptr<NetTable> >::
     iterator, bool> inserted = tables_.insert(
-        std::make_pair((*descriptor)->name(), std::unique_ptr<NetCRTable>()));
+        std::make_pair((*descriptor)->name(), std::unique_ptr<NetTable>()));
     CHECK(inserted.second) << tables_.size();
-    inserted.first->second.reset(new NetCRTable);
-    CHECK(inserted.first->second->init(descriptor));
-  }
-  tables_lock_.unlock();
-}
-
-NetCRTable& NetTableManager::getTable(const std::string& name) {
+    inserted.first->second.reset(new NetTable);
+    CHECK(inserted.first->second->init(updateable, descriptor));
+  }
+  tables_lock_.unlock();
+}
+
+NetTable& NetTableManager::getTable(const std::string& name) {
   tables_lock_.readLock();
-  std::unordered_map<std::string, std::unique_ptr<NetCRTable> >::iterator
+  std::unordered_map<std::string, std::unique_ptr<NetTable> >::iterator
   found = tables_.find(name);
   // TODO(tcies) load table schema from metatable if not active
   CHECK(found != tables_.end());
@@ -93,8 +64,7 @@
 
 void NetTableManager::leaveAllChunks() {
   tables_lock_.readLock();
-  for(const std::pair<const std::string, std::unique_ptr<NetCRTable> >& table :
->>>>>>> 96b29498
+  for(const std::pair<const std::string, std::unique_ptr<NetTable> >& table :
       tables_) {
     table.second->leaveAllChunks();
   }
@@ -114,12 +84,8 @@
   Id chunk_id;
   CHECK(chunk_id.fromHexString(connect_request.chunk_id()));
   PeerId from_peer(connect_request.from_peer());
-<<<<<<< HEAD
+  MapApiCore::instance().tableManager().tables_lock_.readLock();
   std::unordered_map<std::string, std::unique_ptr<NetTable> >::iterator
-=======
-  MapApiCore::instance().tableManager().tables_lock_.readLock();
-  std::unordered_map<std::string, std::unique_ptr<NetCRTable> >::iterator
->>>>>>> 96b29498
   found = MapApiCore::instance().tableManager().tables_.find(table);
   if (found == MapApiCore::instance().tableManager().tables_.end()) {
     MapApiCore::instance().tableManager().tables_lock_.unlock();
