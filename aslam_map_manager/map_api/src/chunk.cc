#include "map-api/chunk.h"

#include <fstream>  // NOLINT
#include <unordered_set>

#include <multiagent_mapping_common/conversions.h>
#include <timing/timer.h>

#include "map-api/cru-table.h"
#include "map-api/net-table-manager.h"
#include "map-api/map-api-hub.h"
#include "./core.pb.h"
#include "./chunk.pb.h"

<<<<<<< HEAD
enum UnlockStrategy {
  REVERSE,
  FORWARD,
  RANDOM
};
DEFINE_uint64(unlock_strategy, 0,
              "0: reverse of lock ordering, 1: same as"
              "lock ordering, 2: randomized");
DEFINE_bool(writelock_persist, true,
            "Enables more persisting write lock strategy");
=======
DEFINE_bool(writelock_persist, false,
            "Enables more persisting write lock "
            "strategy");

DEFINE_bool(forward_unlock, false, "Changes unlock order to forward");
>>>>>>> 677c00e6

namespace map_api {

const char Chunk::kConnectRequest[] = "map_api_chunk_connect";
const char Chunk::kInitRequest[] = "map_api_chunk_init_request";
const char Chunk::kInsertRequest[] = "map_api_chunk_insert";
const char Chunk::kLeaveRequest[] = "map_api_chunk_leave_request";
const char Chunk::kLockRequest[] = "map_api_chunk_lock_request";
const char Chunk::kNewPeerRequest[] = "map_api_chunk_new_peer_request";
const char Chunk::kUnlockRequest[] = "map_api_chunk_unlock_request";
const char Chunk::kUpdateRequest[] = "map_api_chunk_update_request";

MAP_API_PROTO_MESSAGE(Chunk::kConnectRequest, proto::ChunkRequestMetadata);
MAP_API_PROTO_MESSAGE(Chunk::kInitRequest, proto::InitRequest);
MAP_API_PROTO_MESSAGE(Chunk::kInsertRequest, proto::PatchRequest);
MAP_API_PROTO_MESSAGE(Chunk::kLeaveRequest, proto::ChunkRequestMetadata);
MAP_API_PROTO_MESSAGE(Chunk::kLockRequest, proto::ChunkRequestMetadata);
MAP_API_PROTO_MESSAGE(Chunk::kNewPeerRequest, proto::NewPeerRequest);
MAP_API_PROTO_MESSAGE(Chunk::kUnlockRequest, proto::ChunkRequestMetadata);
MAP_API_PROTO_MESSAGE(Chunk::kUpdateRequest, proto::PatchRequest);

const char Chunk::kLockSequenceFile[] = "meas_lock_sequence.txt";

template<>
void Chunk::fillMetadata<proto::ChunkRequestMetadata>(
    proto::ChunkRequestMetadata* destination) {
  CHECK_NOTNULL(destination);
  destination->set_table(underlying_table_->name());
  destination->set_chunk_id(id().hexString());
}

bool Chunk::init(const Id& id, CRTable* underlying_table) {
  CHECK_NOTNULL(underlying_table);
  id_ = id;
  underlying_table_ = underlying_table;
  return true;
}

bool Chunk::init(
    const Id& id, const proto::InitRequest& init_request, const PeerId& sender,
    CRTable* underlying_table) {
  CHECK(init(id, underlying_table));
  // connect to peers from connect_response TODO(tcies) notify of self
  CHECK_GT(init_request.peer_address_size(), 0);
  for (int i = 0; i < init_request.peer_address_size(); ++i) {
    peers_.add(PeerId(init_request.peer_address(i)));
  }
  // feed data from connect_response into underlying table TODO(tcies) piecewise
  for (int i = 0; i < init_request.serialized_revision_size(); ++i) {
    Revision data;
    CHECK(data.ParseFromString((init_request.serialized_revision(i))));
    CHECK(underlying_table->patch(data));
  }
  std::lock_guard<std::mutex> metalock(lock_.mutex);
  lock_.state = DistributedRWLock::State::WRITE_LOCKED;
  lock_.holder = sender;
  return true;
}

bool Chunk::check(const ChunkTransaction& transaction) {
  {
    std::lock_guard<std::mutex> metalock(lock_.mutex);
    CHECK(isWriter(PeerId::self()));
  }
  CRTable::RevisionMap contents;
  // TODO(tcies) caching entire table is not a long-term solution
  underlying_table_->dump(LogicalTime::sample(), &contents);
  std::unordered_set<Id> present_ids;
  for (const CRTable::RevisionMap::value_type& item : contents) {
    present_ids.insert(item.first);
  }
  // The following check may be left out if too costly
  for (const std::pair<const Id, std::shared_ptr<Revision> >& item :
      transaction.insertions_) {
    if (present_ids.find(item.first) != present_ids.end()) {
      LOG(WARNING) << "Table " << underlying_table_->name() <<
          " already contains id " << item.first;
      return false;
    }
  }
  std::unordered_map<Id, LogicalTime> update_times;
  if (!transaction.updates_.empty()) {
    CHECK(underlying_table_->type() == CRTable::Type::CRU);
    // TODO(tcies) caching entire table is not a long-term solution (but maybe
    // caching the entire chunk could be?)
    for (const CRTable::RevisionMap::value_type& item : contents) {
      LogicalTime update_time;
      item.second->get(CRUTable::kUpdateTimeField, &update_time);
      update_times[item.first] = update_time;
    }
  }
  for (const std::pair<const Id, std::shared_ptr<Revision> >& item :
      transaction.updates_) {
    if (update_times[item.first] >= transaction.begin_time_) {
      return false;
    }
  }
  for (const ChunkTransaction::ConflictCondition& item :
      transaction.conflict_conditions_) {
    CRTable::RevisionMap dummy;
    if (underlying_table_->findByRevision(
        item.key, *item.value_holder, LogicalTime::sample(), &dummy) > 0) {
      return false;
    }
  }
  return true;
}

bool Chunk::commit(const ChunkTransaction& transaction) {
  distributedWriteLock();
  if (!check(transaction)) {
    distributedUnlock();
    return false;
  }
  CHECK(bulkInsert(transaction.insertions_));
  for (const std::pair<const Id, std::shared_ptr<Revision> >& item :
      transaction.updates_) {
    update(item.second.get());
  }
  distributedUnlock();
  return true;
}

Id Chunk::id() const {
  // TODO(tcies) implement
  return id_;
}

void Chunk::dumpItems(const LogicalTime& time, CRTable::RevisionMap* items) {
  CHECK_NOTNULL(items);
  distributedReadLock();
  underlying_table_->find(NetTable::kChunkIdField, id(), time, items);
  distributedUnlock();
}

size_t Chunk::numItems(const LogicalTime& time) {
  distributedReadLock();
  size_t result = underlying_table_->count(NetTable::kChunkIdField, id(), time);
  distributedUnlock();
  return result;
}

bool Chunk::insert(Revision* item) {
  CHECK_NOTNULL(item);
  item->set(NetTable::kChunkIdField, id());
  proto::PatchRequest insert_request;
  fillMetadata(&insert_request);
  Message request;
  distributedReadLock();  // avoid adding of new peers while inserting
  underlying_table_->insert(item);
  // at this point, insert() has modified the revision such that all default
  // fields are also set, which allows remote peers to just patch the revision
  // into their table.
  insert_request.set_serialized_revision(item->SerializeAsString());
  request.impose<kInsertRequest>(insert_request);
  CHECK(peers_.undisputableBroadcast(&request));
  distributedUnlock();
  return true;
}

bool Chunk::bulkInsert(const CRTable::RevisionMap& items) {
  std::vector<proto::PatchRequest> insert_requests;
  insert_requests.resize(items.size());
  int i = 0;
  for (const CRTable::RevisionMap::value_type& item : items) {
    CHECK_NOTNULL(item.second.get());
    item.second->set(NetTable::kChunkIdField, id());
    fillMetadata(&insert_requests[i]);
    ++i;
  }
  Message request;
  distributedReadLock();  // avoid adding of new peers while inserting
  underlying_table_->bulkInsert(items);
  // at this point, insert() has modified the revisions such that all default
  // fields are also set, which allows remote peers to just patch the revision
  // into their table.
  i = 0;
  for (const CRTable::RevisionMap::value_type& item : items) {
    insert_requests[i].set_serialized_revision(
        item.second->SerializeAsString());
    request.impose<kInsertRequest>(insert_requests[i]);
    CHECK(peers_.undisputableBroadcast(&request));
    // TODO(tcies) also bulk this
    ++i;
  }
  distributedUnlock();
  return true;
}

std::shared_ptr<ChunkTransaction> Chunk::newTransaction() {
  return std::shared_ptr<ChunkTransaction>(
      new ChunkTransaction(LogicalTime::sample(), underlying_table_));
}
std::shared_ptr<ChunkTransaction> Chunk::newTransaction(
    const LogicalTime& time) {
  CHECK(time < LogicalTime::sample());
  return std::shared_ptr<ChunkTransaction>(
      new ChunkTransaction(time, underlying_table_));
}

int Chunk::peerSize() const {
  return peers_.size();
}

void Chunk::enableLockLogging() {
  log_locking_ = true;
  self_rank_ = PeerId::selfRank();
  std::ofstream file(kLockSequenceFile, std::ios::out | std::ios::trunc);
  global_start_ = std::chrono::system_clock::now();
  current_state_ = UNLOCKED;
  main_thread_id_ = std::this_thread::get_id();
}

void Chunk::leave() {
  Message request;
  proto::ChunkRequestMetadata metadata;
  fillMetadata(&metadata);
  request.impose<kLeaveRequest>(metadata);
  distributedWriteLock();
  // leaving must be atomic wrt request handlers to prevent conflicts
  // this must happen after acquring the write lock to avoid deadlocks, should
  // two peers try to leave at the same time.
  leave_lock_.writeLock();
  CHECK(peers_.undisputableBroadcast(&request));
  relinquished_ = true;
  leave_lock_.unlock();
  distributedUnlock();  // i.e. must be able to handle unlocks from outside
  // the swarm. Should this pose problems in the future, we could tie unlocking
  // to leaving.
}

void Chunk::lock() {
  distributedWriteLock();
}

int Chunk::requestParticipation() {
  int new_participant_count = 0;
  distributedWriteLock();
  std::set<PeerId> hub_peers;
  MapApiHub::instance().getPeers(&hub_peers);
  for (const PeerId& hub_peer : hub_peers) {
    if (peers_.peers().find(hub_peer) == peers_.peers().end()) {
      if (addPeer(hub_peer)) {
        ++new_participant_count;
      }
    }
  }
  distributedUnlock();
  return new_participant_count;
}

void Chunk::unlock() {
  distributedUnlock();
}

void Chunk::update(Revision* item) {
  CHECK_NOTNULL(item);
  CHECK(underlying_table_->type() == CRTable::Type::CRU);
  CRUTable* table = static_cast<CRUTable*>(underlying_table_);
  CHECK(item->verifyEqual(NetTable::kChunkIdField, id()));
  proto::PatchRequest update_request;
  fillMetadata(&update_request);
  Message request;
  distributedWriteLock();  // avoid adding of new peers while inserting
  table->update(item);
  // at this point, update() has modified the revision such that all default
  // fields are also set, which allows remote peers to just patch the revision
  // into their table.
  update_request.set_serialized_revision(item->SerializeAsString());
  request.impose<kUpdateRequest>(update_request);
  CHECK(peers_.undisputableBroadcast(&request));
  distributedUnlock();
}

void Chunk::checkedCommit(const ChunkTransaction& transaction,
                          const LogicalTime& time) {
  bulkInsertLocked(transaction.insertions_, time);
  for (const std::pair<const Id, std::shared_ptr<Revision> >& item :
      transaction.updates_) {
    updateLocked(time, item.second.get());
  }
}

void Chunk::bulkInsertLocked(const CRTable::RevisionMap& items,
                             const LogicalTime& time) {
  std::vector<proto::PatchRequest> insert_requests;
  insert_requests.resize(items.size());
  int i = 0;
  for (const CRTable::RevisionMap::value_type& item : items) {
    CHECK_NOTNULL(item.second.get());
    item.second->set(NetTable::kChunkIdField, id());
    fillMetadata(&insert_requests[i]);
    ++i;
  }
  Message request;
  underlying_table_->bulkInsert(items, time);
  // at this point, insert() has modified the revisions such that all default
  // fields are also set, which allows remote peers to just patch the revision
  // into their table.
  i = 0;
  for (const CRTable::RevisionMap::value_type& item : items) {
    insert_requests[i].set_serialized_revision(
        item.second->SerializeAsString());
    request.impose<kInsertRequest>(insert_requests[i]);
    CHECK(peers_.undisputableBroadcast(&request));
    // TODO(tcies) also bulk this
    ++i;
  }
}

void Chunk::updateLocked(const LogicalTime& time, Revision* item) {
  CHECK_NOTNULL(item);
  CHECK(underlying_table_->type() == CRTable::Type::CRU);
  CRUTable* table = static_cast<CRUTable*>(underlying_table_);
  CHECK(item->verifyEqual(NetTable::kChunkIdField, id()));
  proto::PatchRequest update_request;
  fillMetadata(&update_request);
  Message request;
  table->update(item, time);
  // at this point, update() has modified the revision such that all default
  // fields are also set, which allows remote peers to just patch the revision
  // into their table.
  update_request.set_serialized_revision(item->SerializeAsString());
  request.impose<kUpdateRequest>(update_request);
  CHECK(peers_.undisputableBroadcast(&request));
}

bool Chunk::addPeer(const PeerId& peer) {
  std::lock_guard<std::mutex> add_peer_lock(add_peer_mutex_);
  {
    std::lock_guard<std::mutex> metalock(lock_.mutex);
    CHECK(isWriter(PeerId::self()));
  }
  Message request;
  if (peers_.peers().find(peer) != peers_.peers().end()) {
    LOG(FATAL) << "Peer already in swarm!";
    return false;
  }
  prepareInitRequest(&request);
  if (!MapApiHub::instance().ackRequest(peer, &request)) {
    return false;
  }
  // new peer is not ready to handle requests as the rest of the swarm. Still,
  // one last message is sent to the old swarm, notifying it of the new peer
  // and thus the new configuration:
  proto::NewPeerRequest new_peer_request;
  fillMetadata(&new_peer_request);
  new_peer_request.set_new_peer(peer.ipPort());
  request.impose<kNewPeerRequest>(new_peer_request);
  CHECK(peers_.undisputableBroadcast(&request));

  peers_.add(peer);
  return true;
}

void Chunk::distributedReadLock() {
  if (log_locking_) {
    startState(READ_ATTEMPT);
  }
  timing::Timer timer("map_api::Chunk::distributedReadLock");
  std::unique_lock<std::mutex> metalock(lock_.mutex);
  if (isWriter(PeerId::self()) && lock_.thread == std::this_thread::get_id()) {
    // special case: also succeed. This is necessary e.g. when committing
    // transactions
    ++lock_.write_recursion_depth;
    metalock.unlock();
    timer.Discard();
    return;
  }
  while (lock_.state != DistributedRWLock::State::UNLOCKED &&
      lock_.state != DistributedRWLock::State::READ_LOCKED) {
    lock_.cv.wait(metalock);
  }
  CHECK(!relinquished_);
  lock_.state = DistributedRWLock::State::READ_LOCKED;
  ++lock_.n_readers;
  metalock.unlock();
  timer.Stop();
  if (log_locking_) {
    startState(READ_SUCCESS);
  }
}

void Chunk::distributedWriteLock() {
  if (log_locking_) {
    startState(WRITE_ATTEMPT);
  }
  timing::Timer timer("map_api::Chunk::distributedWriteLock");
  std::unique_lock<std::mutex> metalock(lock_.mutex);
  // case recursion TODO(tcies) abolish if possible
  if (isWriter(PeerId::self()) && lock_.thread == std::this_thread::get_id()) {
    ++lock_.write_recursion_depth;
    metalock.unlock();
    timer.Discard();
    return;
  }
  // case self, but other thread
  while (
      isWriter(PeerId::self()) && lock_.thread != std::this_thread::get_id()) {
    lock_.cv.wait(metalock);
  }
  while (true) {  // lock: attempt until success
    while (lock_.state != DistributedRWLock::State::UNLOCKED &&
           (lock_.state != DistributedRWLock::State::ATTEMPTING ||
            lock_.thread != std::this_thread::get_id())) {
      lock_.cv.wait(metalock);
    }
    CHECK(!relinquished_);
    lock_.state = DistributedRWLock::State::ATTEMPTING;
    lock_.thread = std::this_thread::get_id();
    // unlocking metalock to avoid deadlocks when two peers try to acquire the
    // lock
    metalock.unlock();

    Message request, response;
    proto::ChunkRequestMetadata lock_request;
    fillMetadata(&lock_request);
    request.impose<kLockRequest>(lock_request);

    bool declined = false;
    if (FLAGS_writelock_persist) {
      if (peers_.peers().size()) {
        std::set<PeerId>::const_iterator it = peers_.peers().cbegin();
        MapApiHub::instance().request(*it, &request, &response);
        if (response.isType<Message::kDecline>()) {
          declined = true;
        } else {
          ++it;
          for (; it != peers_.peers().cend(); ++it) {
            MapApiHub::instance().request(*it, &request, &response);
            while (response.isType<Message::kDecline>()) {
              usleep(5000);  // TODO(tcies) flag?
              MapApiHub::instance().request(*it, &request, &response);
            }
          }
        }
      }
    } else {
      for (const PeerId& peer : peers_.peers()) {
        MapApiHub::instance().request(peer, &request, &response);
        if (response.isType<Message::kDecline>()) {
          // assuming no connection loss, a lock may only be declined by the
          // peer with lowest address
          declined = true;
          break;
        }
        // TODO(tcies) READ_LOCKED case - kReading & pulse - it would be
        // favorable for peers that have the lock read-locked to respond lest
        // they be considered disconnected due to timeout. A good solution
        // should be to have a custom response "reading, please stand by" with
        // lease & pulse to renew the reading lease.
        CHECK(response.isType<Message::kAck>());
        VLOG(3) << PeerId::self() << " got lock from " << peer;
      }
    }
    if (declined) {
      // if we fail to acquire the lock we return to "conditional wait if not
      // UNLOCKED or ATTEMPTING". Either the state has changed to "locked by
      // other" until then, or we will fail again.
      usleep(1000);
      metalock.lock();
      continue;
    }
    break;
  }
  // once all peers have accepted, the lock is considered acquired
  std::lock_guard<std::mutex> metalock_guard(lock_.mutex);
  CHECK(lock_.state == DistributedRWLock::State::ATTEMPTING);
  lock_.state = DistributedRWLock::State::WRITE_LOCKED;
  lock_.holder = PeerId::self();
  lock_.thread = std::this_thread::get_id();
  ++lock_.write_recursion_depth;
  timer.Stop();
  if (log_locking_) {
    startState(WRITE_SUCCESS);
  }
}

void Chunk::distributedUnlock() {
  std::unique_lock<std::mutex> metalock(lock_.mutex);
  switch (lock_.state) {
    case DistributedRWLock::State::UNLOCKED:
      LOG(FATAL) << "Attempted to unlock already unlocked lock";
      break;
    case DistributedRWLock::State::READ_LOCKED:
      if (!--lock_.n_readers) {
        lock_.state = DistributedRWLock::State::UNLOCKED;
        metalock.unlock();
        lock_.cv.notify_all();
        if (log_locking_) {
          startState(UNLOCKED);
        }
        return;
      }
      break;
    case DistributedRWLock::State::ATTEMPTING:
      LOG(FATAL) << "Can't abort lock request";
      break;
    case DistributedRWLock::State::WRITE_LOCKED:
      CHECK(lock_.holder == PeerId::self());
      CHECK(lock_.thread == std::this_thread::get_id());
      --lock_.write_recursion_depth;
      if (lock_.write_recursion_depth > 0) {
        metalock.unlock();
        return;
      }
      std::lock_guard<std::mutex> add_peer_lock(add_peer_mutex_);
      Message request, response;
      proto::ChunkRequestMetadata unlock_request;
      fillMetadata(&unlock_request);
      request.impose<kUnlockRequest, proto::ChunkRequestMetadata>(
          unlock_request);
      if (peers_.empty()) {
        lock_.state = DistributedRWLock::State::UNLOCKED;
      } else {
        bool self_unlocked = false;
        // NB peers can only change if someone else has locked the chunk
        const std::set<PeerId>& peers = peers_.peers();
        switch (static_cast<UnlockStrategy>(FLAGS_unlock_strategy)) {
          case REVERSE: {
            for (std::set<PeerId>::const_reverse_iterator rit = peers.rbegin();
                 rit != peers.rend(); ++rit) {
              if (!self_unlocked && *rit < PeerId::self()) {
                lock_.state = DistributedRWLock::State::UNLOCKED;
                self_unlocked = true;
              }
              MapApiHub::instance().request(*rit, &request, &response);
              CHECK(response.isType<Message::kAck>());
              VLOG(3) << PeerId::self() << " released lock from " << *rit;
            }
            break;
          }
          case FORWARD: {
            CHECK(FLAGS_writelock_persist) << "forward unlock only works with "
                                              "writelock persist";
            for (const PeerId& peer : peers) {
              if (!self_unlocked && PeerId::self() < peer) {
                lock_.state = DistributedRWLock::State::UNLOCKED;
                self_unlocked = true;
              }
              MapApiHub::instance().request(peer, &request, &response);
              CHECK(response.isType<Message::kAck>());
              VLOG(3) << PeerId::self() << " released lock from " << peer;
            }
            break;
          }
          case RANDOM: {
            CHECK(FLAGS_writelock_persist)
                << "Random doesn't work without writelock-persist";
            std::srand(LogicalTime::sample().serialize());
            std::vector<PeerId> mixed_peers(peers.cbegin(), peers.cend());
            std::random_shuffle(mixed_peers.begin(), mixed_peers.end());
            for (const PeerId& peer : mixed_peers) {
              MapApiHub::instance().request(peer, &request, &response);
              CHECK(response.isType<Message::kAck>());
              VLOG(3) << PeerId::self() << " released lock from " << peer;
            }
            break;
          }
        }
        if (!self_unlocked) {
          // case we had the lowest address
          lock_.state = DistributedRWLock::State::UNLOCKED;
        }
      }
      metalock.unlock();
      lock_.cv.notify_all();
      if (log_locking_) {
        startState(UNLOCKED);
      }
      return;
  }
  metalock.unlock();
}

bool Chunk::isWriter(const PeerId& peer) {
  return (lock_.state == DistributedRWLock::State::WRITE_LOCKED &&
      lock_.holder == peer);
}

void Chunk::prepareInitRequest(Message* request) {
  CHECK_NOTNULL(request);
  proto::InitRequest init_request;
  fillMetadata(&init_request);

  for (const PeerId& swarm_peer : peers_.peers()) {
    init_request.add_peer_address(swarm_peer.ipPort());
  }
  init_request.add_peer_address(PeerId::self().ipPort());

  std::unordered_map<Id, std::shared_ptr<Revision> > data;
  underlying_table_->find(NetTable::kChunkIdField, id(), LogicalTime::sample(),
                          &data);
  for (const std::pair<const Id, std::shared_ptr<Revision> >& data_pair :
      data) {
    init_request.add_serialized_revision(
        data_pair.second->SerializeAsString());
  }

  request->impose<kInitRequest, proto::InitRequest>(init_request);
}

void Chunk::handleConnectRequest(const PeerId& peer, Message* response) {
  VLOG(3) << "Received connect request from " << peer;
  CHECK_NOTNULL(response);
  leave_lock_.readLock();
  if (relinquished_) {
    leave_lock_.unlock();
    response->decline();
    return;
  }
  /**
   * Connect request leads to adding a peer which requires locking, which
   * should NEVER block an RPC handler. This is because otherwise, if the lock
   * is locked, another peer will never succeed to unlock it because the
   * server thread of the RPC handler is busy.
   */
  std::thread handle_thread(handleConnectRequestThread, this, peer);
  handle_thread.detach();

  leave_lock_.unlock();
  response->ack();
}

void Chunk::handleConnectRequestThread(Chunk* self, const PeerId& peer) {
  CHECK_NOTNULL(self);
  self->leave_lock_.readLock();
  // the following is a special case which shall not be covered for now:
  CHECK(!self->relinquished_) <<
      "Peer left before it could handle a connect request";
  // probably the best way to solve it in the future is for the connect
  // requester to measure the pulse of the peer that promised to connect it
  // and retry connection with another peer if it dies before it connects the
  // peer
  self->distributedWriteLock();
  if (self->peers_.peers().find(peer) == self->peers_.peers().end()) {
    // Peer has no reason to refuse the init request.
    CHECK(self->addPeer(peer));
  } else {
    LOG(INFO) << "Peer requesting to join already in swarm, could have been "\
        "added by some requestParticipation() call.";
  }
  self->distributedUnlock();
  self->leave_lock_.unlock();
}

void Chunk::handleInsertRequest(const Revision& item, Message* response) {
  CHECK_NOTNULL(response);
  leave_lock_.readLock();
  if (relinquished_) {
    leave_lock_.unlock();
    response->decline();
    return;
  }
  // an insert request may not happen while
  // another peer holds the write lock (i.e. inserts must be read-locked). Note
  // that this is not equivalent to checking state != WRITE_LOCKED, as the state
  // may be WRITE_LOCKED at some peers while in reality the lock is not write
  // locked:
  // A lock is only really WRITE_LOCKED when all peers agree that it is.
  // no further locking needed, elegantly
  {
    std::lock_guard<std::mutex> metalock(lock_.mutex);
    CHECK(!isWriter(PeerId::self()));
  }
  underlying_table_->patch(item);
  response->ack();
  leave_lock_.unlock();
}

void Chunk::handleLeaveRequest(const PeerId& leaver, Message* response) {
  CHECK_NOTNULL(response);
  leave_lock_.readLock();
  CHECK(!relinquished_);  // sending a leave request to a disconnected peer
  // should be impossible by design
  std::lock_guard<std::mutex> metalock(lock_.mutex);
  CHECK(lock_.state == DistributedRWLock::State::WRITE_LOCKED);
  CHECK_EQ(lock_.holder, leaver);
  peers_.remove(leaver);
  leave_lock_.unlock();
  response->impose<Message::kAck>();
}

void Chunk::handleLockRequest(const PeerId& locker, Message* response) {
  CHECK_NOTNULL(response);
  leave_lock_.readLock();
  if (relinquished_) {
    // possible if two peer try to lock for leaving at the same time
    leave_lock_.unlock();
    response->decline();
    return;
  }
  // should be impossible by design
  std::unique_lock<std::mutex> metalock(lock_.mutex);
  // TODO(tcies) as mentioned before - respond immediately and pulse instead
  while (lock_.state == DistributedRWLock::State::READ_LOCKED) {
    lock_.cv.wait(metalock);
  }
  switch (lock_.state) {
    case DistributedRWLock::State::UNLOCKED:
      lock_.state = DistributedRWLock::State::WRITE_LOCKED;
      lock_.holder = locker;
      response->impose<Message::kAck>();
      break;
    case DistributedRWLock::State::READ_LOCKED:
      LOG(FATAL) << "This should never happen";
      break;
    case DistributedRWLock::State::ATTEMPTING:
      // special case: if address of requester is lower than self, may not
      // decline. If it is higher, it may decline only if we are the lowest
      // active peer.
      // This case occurs if two peers try to lock at the same time, and the
      // losing peer doesn't know that it's losing yet.
      if (PeerId::self() < *peers_.peers().begin()) {
        CHECK(PeerId::self() < locker);
        response->impose<Message::kDecline>();
      } else {
        // we DON'T need to roll back possible past requests. The current
        // situation can only happen if the requester has successfully achieved
        // the lock at all low-address peers, otherwise this situation couldn't
        // have occurred
        lock_.state = DistributedRWLock::State::WRITE_LOCKED;
        lock_.holder = locker;
        response->impose<Message::kAck>();
      }
      break;
    case DistributedRWLock::State::WRITE_LOCKED:
      response->impose<Message::kDecline>();
      break;
  }
  metalock.unlock();
  leave_lock_.unlock();
}

void Chunk::handleNewPeerRequest(const PeerId& peer, const PeerId& sender,
                                 Message* response) {
  CHECK_NOTNULL(response);
  leave_lock_.readLock();
  CHECK(!relinquished_);  // sending a new peer request to a disconnected peer
  // should be impossible by design
  std::lock_guard<std::mutex> metalock(lock_.mutex);
  CHECK(lock_.state == DistributedRWLock::State::WRITE_LOCKED);
  CHECK_EQ(lock_.holder, sender);
  peers_.add(peer);
  leave_lock_.unlock();
  response->impose<Message::kAck>();
}

void Chunk::handleUnlockRequest(const PeerId& locker, Message* response) {
  CHECK_NOTNULL(response);
  leave_lock_.readLock();
  CHECK(!relinquished_);  // sending a leave request to a disconnected peer
  // should be impossible by design
  std::unique_lock<std::mutex> metalock(lock_.mutex);
  CHECK(lock_.state == DistributedRWLock::State::WRITE_LOCKED);
  CHECK(lock_.holder == locker);
  lock_.state = DistributedRWLock::State::UNLOCKED;
  metalock.unlock();
  leave_lock_.unlock();
  lock_.cv.notify_all();
  response->impose<Message::kAck>();
}

void Chunk::handleUpdateRequest(const Revision& item, const PeerId& sender,
                                Message* response) {
  CHECK_NOTNULL(response);
  {
    std::lock_guard<std::mutex> metalock(lock_.mutex);
    CHECK(isWriter(sender));
  }
  CHECK(underlying_table_->type() == CRTable::Type::CRU);
  CRUTable* table = static_cast<CRUTable*>(underlying_table_);
  table->patch(item);
  if (FLAGS_cru_linked) {
    Id id;
    LogicalTime current, updated;
    item.get(CRTable::kIdField, &id);
    item.get(CRUTable::kPreviousTimeField, &current);
    item.get(CRUTable::kUpdateTimeField, &updated);
    table->updateCurrentReferToUpdatedCRUDerived(id, current, updated);
  }
  response->ack();
}

void Chunk::startState(LockState new_state) {
  // only log main thread
  if (std::this_thread::get_id() == main_thread_id_) {
    switch (new_state) {
      case LockState::UNLOCKED: {
        if (current_state_ == READ_SUCCESS || current_state_ == WRITE_SUCCESS) {
          logStateDuration(current_state_, current_state_start_,
                           std::chrono::system_clock::now());
          current_state_ = UNLOCKED;
        } else {
          LOG(FATAL) << "Invalid state transition: UL from " << current_state_;
        }
        break;
      }
      case LockState::READ_ATTEMPT:  // fallthrough intended
      case LockState::WRITE_ATTEMPT: {
        if (current_state_ == UNLOCKED) {
          current_state_start_ = std::chrono::system_clock::now();
          current_state_ = new_state;
        } else {
          LOG(FATAL) << "Invalid state transition: A from " << current_state_;
        }
        break;
      }
      case LockState::READ_SUCCESS:  // fallthrough intended
      case LockState::WRITE_SUCCESS: {
        if (current_state_ == READ_ATTEMPT || current_state_ == WRITE_ATTEMPT) {
          logStateDuration(current_state_, current_state_start_,
                           std::chrono::system_clock::now());
          current_state_start_ = std::chrono::system_clock::now();
          current_state_ = new_state;
        } else {
          LOG(FATAL) << "Invalid state transition: S from " << current_state_;
        }
        break;
      }
    }
  }
}

void Chunk::logStateDuration(LockState state, const TimePoint& start,
                             const TimePoint& end) const {
  std::ofstream log_file(kLockSequenceFile, std::ios::out | std::ios::app);
  double d_start =
      static_cast<double>(std::chrono::duration_cast<std::chrono::nanoseconds>(
          start - global_start_).count()) *
      kNanosecondsToSeconds;
  double d_end =
      static_cast<double>(std::chrono::duration_cast<std::chrono::nanoseconds>(
          end - global_start_).count()) *
      kNanosecondsToSeconds;
  log_file << self_rank_ << " " << state << " " << d_start << " " << d_end
           << std::endl;
}
}  // namespace map_api<|MERGE_RESOLUTION|>--- conflicted
+++ resolved
@@ -12,7 +12,6 @@
 #include "./core.pb.h"
 #include "./chunk.pb.h"
 
-<<<<<<< HEAD
 enum UnlockStrategy {
   REVERSE,
   FORWARD,
@@ -23,13 +22,6 @@
               "lock ordering, 2: randomized");
 DEFINE_bool(writelock_persist, true,
             "Enables more persisting write lock strategy");
-=======
-DEFINE_bool(writelock_persist, false,
-            "Enables more persisting write lock "
-            "strategy");
-
-DEFINE_bool(forward_unlock, false, "Changes unlock order to forward");
->>>>>>> 677c00e6
 
 namespace map_api {
 
