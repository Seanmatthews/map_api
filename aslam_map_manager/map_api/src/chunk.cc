#include "map-api/chunk.h"

#include <fstream>
#include <unordered_set>

#include <multiagent_mapping_common/conversions.h>
#include <timing/timer.h>

#include "map-api/cru-table.h"
#include "map-api/net-table-manager.h"
#include "map-api/map-api-hub.h"
#include "./core.pb.h"
#include "./chunk.pb.h"

enum UnlockStrategy {
  REVERSE,
  FORWARD,
  RANDOM
};
DEFINE_uint64(unlock_strategy, 0,
              "0: reverse of lock ordering, 1: same as"
              "lock ordering, 2: randomized");
DEFINE_bool(writelock_persist, false,
            "Enables more persisting write lock strategy");

namespace map_api {

const char Chunk::kConnectRequest[] = "map_api_chunk_connect";
const char Chunk::kInitRequest[] = "map_api_chunk_init_request";
const char Chunk::kInsertRequest[] = "map_api_chunk_insert";
const char Chunk::kLeaveRequest[] = "map_api_chunk_leave_request";
const char Chunk::kLockRequest[] = "map_api_chunk_lock_request";
const char Chunk::kNewPeerRequest[] = "map_api_chunk_new_peer_request";
const char Chunk::kUnlockRequest[] = "map_api_chunk_unlock_request";
const char Chunk::kUpdateRequest[] = "map_api_chunk_update_request";

MAP_API_PROTO_MESSAGE(Chunk::kConnectRequest, proto::ChunkRequestMetadata);
MAP_API_PROTO_MESSAGE(Chunk::kInitRequest, proto::InitRequest);
MAP_API_PROTO_MESSAGE(Chunk::kInsertRequest, proto::PatchRequest);
MAP_API_PROTO_MESSAGE(Chunk::kLeaveRequest, proto::ChunkRequestMetadata);
MAP_API_PROTO_MESSAGE(Chunk::kLockRequest, proto::ChunkRequestMetadata);
MAP_API_PROTO_MESSAGE(Chunk::kNewPeerRequest, proto::NewPeerRequest);
MAP_API_PROTO_MESSAGE(Chunk::kUnlockRequest, proto::ChunkRequestMetadata);
MAP_API_PROTO_MESSAGE(Chunk::kUpdateRequest, proto::PatchRequest);

const char Chunk::kLockSequenceFile[] = "meas_lock_sequence.txt";

template<>
void Chunk::fillMetadata<proto::ChunkRequestMetadata>(
    proto::ChunkRequestMetadata* destination) {
  CHECK_NOTNULL(destination);
  destination->set_table(underlying_table_->name());
  destination->set_chunk_id(id().hexString());
}

bool Chunk::init(const Id& id, CRTable* underlying_table) {
  CHECK_NOTNULL(underlying_table);
  id_ = id;
  underlying_table_ = underlying_table;
  return true;
}

bool Chunk::init(
    const Id& id, const proto::InitRequest& init_request, const PeerId& sender,
    CRTable* underlying_table) {
  CHECK(init(id, underlying_table));
  // connect to peers from connect_response TODO(tcies) notify of self
  CHECK_GT(init_request.peer_address_size(), 0);
  for (int i = 0; i < init_request.peer_address_size(); ++i) {
    peers_.add(PeerId(init_request.peer_address(i)));
  }
  // feed data from connect_response into underlying table TODO(tcies) piecewise
  for (int i = 0; i < init_request.serialized_revision_size(); ++i) {
    Revision data;
    CHECK(data.ParseFromString((init_request.serialized_revision(i))));
    CHECK(underlying_table->patch(data));
  }
  std::lock_guard<std::mutex> metalock(lock_.mutex);
  lock_.state = DistributedRWLock::State::WRITE_LOCKED;
  lock_.holder = sender;
  return true;
}

bool Chunk::check(const ChunkTransaction& transaction) {
  {
    std::lock_guard<std::mutex> metalock(lock_.mutex);
    CHECK(isWriter(PeerId::self()));
  }
  CRTable::RevisionMap contents;
  // TODO(tcies) caching entire table is not a long-term solution
  underlying_table_->dump(LogicalTime::sample(), &contents);
  std::unordered_set<Id> present_ids;
  for (const CRTable::RevisionMap::value_type& item : contents) {
    present_ids.insert(item.first);
  }
  // The following check may be left out if too costly
  for (const std::pair<const Id, std::shared_ptr<Revision> >& item :
      transaction.insertions_) {
    if (present_ids.find(item.first) != present_ids.end()) {
      LOG(WARNING) << "Table " << underlying_table_->name() <<
          " already contains id " << item.first;
      return false;
    }
  }
  std::unordered_map<Id, LogicalTime> update_times;
  if (!transaction.updates_.empty()) {
    CHECK(underlying_table_->type() == CRTable::Type::CRU);
    // TODO(tcies) caching entire table is not a long-term solution (but maybe
    // caching the entire chunk could be?)
    for (const CRTable::RevisionMap::value_type& item : contents) {
      LogicalTime update_time;
      item.second->get(CRUTable::kUpdateTimeField, &update_time);
      update_times[item.first] = update_time;
    }
  }
  for (const std::pair<const Id, std::shared_ptr<Revision> >& item :
      transaction.updates_) {
    if (update_times[item.first] >= transaction.begin_time_) {
      return false;
    }
  }
  for (const ChunkTransaction::ConflictCondition& item :
      transaction.conflict_conditions_) {
    CRTable::RevisionMap dummy;
    if (underlying_table_->findByRevision(
        item.key, *item.value_holder, LogicalTime::sample(), &dummy) > 0) {
      return false;
    }
  }
  return true;
}

bool Chunk::commit(const ChunkTransaction& transaction) {
  distributedWriteLock();
  if (!check(transaction)) {
    distributedUnlock();
    return false;
  }
  CHECK(bulkInsert(transaction.insertions_));
  for (const std::pair<const Id, std::shared_ptr<Revision> >& item :
      transaction.updates_) {
    update(item.second.get());
  }
  distributedUnlock();
  return true;
}

Id Chunk::id() const {
  // TODO(tcies) implement
  return id_;
}

void Chunk::dumpItems(const LogicalTime& time, CRTable::RevisionMap* items) {
  CHECK_NOTNULL(items);
  distributedReadLock();
  underlying_table_->find(NetTable::kChunkIdField, id(), time, items);
  distributedUnlock();
}

bool Chunk::insert(Revision* item) {
  CHECK_NOTNULL(item);
  item->set(NetTable::kChunkIdField, id());
  proto::PatchRequest insert_request;
  fillMetadata(&insert_request);
  Message request;
  distributedReadLock();  // avoid adding of new peers while inserting
  underlying_table_->insert(item);
  // at this point, insert() has modified the revision such that all default
  // fields are also set, which allows remote peers to just patch the revision
  // into their table.
  insert_request.set_serialized_revision(item->SerializeAsString());
  request.impose<kInsertRequest>(insert_request);
  CHECK(peers_.undisputableBroadcast(&request));
  distributedUnlock();
  return true;
}

bool Chunk::bulkInsert(const CRTable::RevisionMap& items) {
  std::vector<proto::PatchRequest> insert_requests;
  insert_requests.resize(items.size());
  int i = 0;
  for (const CRTable::RevisionMap::value_type& item : items) {
    CHECK_NOTNULL(item.second.get());
    item.second->set(NetTable::kChunkIdField, id());
    fillMetadata(&insert_requests[i]);
    ++i;
  }
  Message request;
  distributedReadLock();  // avoid adding of new peers while inserting
  underlying_table_->bulkInsert(items);
  // at this point, insert() has modified the revisions such that all default
  // fields are also set, which allows remote peers to just patch the revision
  // into their table.
  i = 0;
  for (const CRTable::RevisionMap::value_type& item : items) {
    insert_requests[i].set_serialized_revision(
        item.second->SerializeAsString());
    request.impose<kInsertRequest>(insert_requests[i]);
    CHECK(peers_.undisputableBroadcast(&request));
    // TODO(tcies) also bulk this
    ++i;
  }
  distributedUnlock();
  return true;
}

std::shared_ptr<ChunkTransaction> Chunk::newTransaction() {
  return std::shared_ptr<ChunkTransaction>(
      new ChunkTransaction(LogicalTime::sample(), underlying_table_));
}
std::shared_ptr<ChunkTransaction> Chunk::newTransaction(
    const LogicalTime& time) {
  CHECK(time < LogicalTime::sample());
  return std::shared_ptr<ChunkTransaction>(
      new ChunkTransaction(time, underlying_table_));
}

int Chunk::peerSize() const {
  return peers_.size();
}

void Chunk::enableLockLogging() {
  log_locking_ = true;
  self_rank_ = PeerId::selfRank();
  std::ofstream file(kLockSequenceFile, std::ios::out | std::ios::trunc);
  global_start_ = std::chrono::system_clock::now();
  current_state_ = UNLOCKED;
  main_thread_id_ = std::this_thread::get_id();
}

void Chunk::leave() {
  Message request;
  proto::ChunkRequestMetadata metadata;
  fillMetadata(&metadata);
  request.impose<kLeaveRequest>(metadata);
  distributedWriteLock();
  // leaving must be atomic wrt request handlers to prevent conflicts
  // this must happen after acquring the write lock to avoid deadlocks, should
  // two peers try to leave at the same time.
  leave_lock_.writeLock();
  CHECK(peers_.undisputableBroadcast(&request));
  relinquished_ = true;
  leave_lock_.unlock();
  distributedUnlock();  // i.e. must be able to handle unlocks from outside
  // the swarm. Should this pose problems in the future, we could tie unlocking
  // to leaving.
}

void Chunk::lock() {
  distributedWriteLock();
}

int Chunk::requestParticipation() {
  int new_participant_count = 0;
  distributedWriteLock();
  std::set<PeerId> hub_peers;
  MapApiHub::instance().getPeers(&hub_peers);
  for (const PeerId& hub_peer : hub_peers) {
    if (peers_.peers().find(hub_peer) == peers_.peers().end()) {
      if (addPeer(hub_peer)) {
        ++new_participant_count;
      }
    }
  }
  distributedUnlock();
  return new_participant_count;
}

void Chunk::unlock() {
  distributedUnlock();
}

void Chunk::update(Revision* item) {
  CHECK_NOTNULL(item);
  CHECK(underlying_table_->type() == CRTable::Type::CRU);
  CRUTable* table = static_cast<CRUTable*>(underlying_table_);
  CHECK(item->verifyEqual(NetTable::kChunkIdField, id()));
  proto::PatchRequest update_request;
  fillMetadata(&update_request);
  Message request;
  distributedWriteLock();  // avoid adding of new peers while inserting
  table->update(item);
  // at this point, update() has modified the revision such that all default
  // fields are also set, which allows remote peers to just patch the revision
  // into their table.
  update_request.set_serialized_revision(item->SerializeAsString());
  request.impose<kUpdateRequest>(update_request);
  CHECK(peers_.undisputableBroadcast(&request));
  distributedUnlock();
}

void Chunk::checkedCommit(const ChunkTransaction& transaction,
                          const LogicalTime& time) {
  bulkInsertLocked(transaction.insertions_, time);
  for (const std::pair<const Id, std::shared_ptr<Revision> >& item :
      transaction.updates_) {
    updateLocked(time, item.second.get());
  }
}

void Chunk::bulkInsertLocked(const CRTable::RevisionMap& items,
                             const LogicalTime& time) {
  std::vector<proto::PatchRequest> insert_requests;
  insert_requests.resize(items.size());
  int i = 0;
  for (const CRTable::RevisionMap::value_type& item : items) {
    CHECK_NOTNULL(item.second.get());
    item.second->set(NetTable::kChunkIdField, id());
    fillMetadata(&insert_requests[i]);
    ++i;
  }
  Message request;
  underlying_table_->bulkInsert(items, time);
  // at this point, insert() has modified the revisions such that all default
  // fields are also set, which allows remote peers to just patch the revision
  // into their table.
  i = 0;
  for (const CRTable::RevisionMap::value_type& item : items) {
    insert_requests[i].set_serialized_revision(
        item.second->SerializeAsString());
    request.impose<kInsertRequest>(insert_requests[i]);
    CHECK(peers_.undisputableBroadcast(&request));
    // TODO(tcies) also bulk this
    ++i;
  }
}

void Chunk::updateLocked(const LogicalTime& time, Revision* item) {
  CHECK_NOTNULL(item);
  CHECK(underlying_table_->type() == CRTable::Type::CRU);
  CRUTable* table = static_cast<CRUTable*>(underlying_table_);
  CHECK(item->verifyEqual(NetTable::kChunkIdField, id()));
  proto::PatchRequest update_request;
  fillMetadata(&update_request);
  Message request;
  table->update(item, time);
  // at this point, update() has modified the revision such that all default
  // fields are also set, which allows remote peers to just patch the revision
  // into their table.
  update_request.set_serialized_revision(item->SerializeAsString());
  request.impose<kUpdateRequest>(update_request);
  CHECK(peers_.undisputableBroadcast(&request));
}

bool Chunk::addPeer(const PeerId& peer) {
  std::lock_guard<std::mutex> add_peer_lock(add_peer_mutex_);
  {
    std::lock_guard<std::mutex> metalock(lock_.mutex);
    CHECK(isWriter(PeerId::self()));
  }
  Message request;
  if (peers_.peers().find(peer) != peers_.peers().end()) {
    LOG(FATAL) << "Peer already in swarm!";
    return false;
  }
  prepareInitRequest(&request);
  if (!MapApiHub::instance().ackRequest(peer, &request)) {
    return false;
  }
  // new peer is not ready to handle requests as the rest of the swarm. Still,
  // one last message is sent to the old swarm, notifying it of the new peer
  // and thus the new configuration:
  proto::NewPeerRequest new_peer_request;
  fillMetadata(&new_peer_request);
  new_peer_request.set_new_peer(peer.ipPort());
  request.impose<kNewPeerRequest>(new_peer_request);
  CHECK(peers_.undisputableBroadcast(&request));

  peers_.add(peer);
  return true;
}

void Chunk::distributedReadLock() {
  if (log_locking_) {
    startState(READ_ATTEMPT);
  }
  timing::Timer timer("map_api::Chunk::distributedReadLock");
  std::unique_lock<std::mutex> metalock(lock_.mutex);
  if (isWriter(PeerId::self()) && lock_.thread == std::this_thread::get_id()) {
    // special case: also succeed. This is necessary e.g. when committing
    // transactions
    ++lock_.write_recursion_depth;
    metalock.unlock();
    timer.Discard();
    return;
  }
  while (lock_.state != DistributedRWLock::State::UNLOCKED &&
      lock_.state != DistributedRWLock::State::READ_LOCKED) {
    lock_.cv.wait(metalock);
  }
  CHECK(!relinquished_);
  lock_.state = DistributedRWLock::State::READ_LOCKED;
  ++lock_.n_readers;
  metalock.unlock();
  timer.Stop();
  if (log_locking_) {
    startState(READ_SUCCESS);
  }
}

void Chunk::distributedWriteLock() {
  if (log_locking_) {
    startState(WRITE_ATTEMPT);
  }
  timing::Timer timer("map_api::Chunk::distributedWriteLock");
  std::unique_lock<std::mutex> metalock(lock_.mutex);
  // case recursion TODO(tcies) abolish if possible
  if (isWriter(PeerId::self()) && lock_.thread == std::this_thread::get_id()) {
    ++lock_.write_recursion_depth;
    metalock.unlock();
    timer.Discard();
    return;
  }
  // case self, but other thread
  while (
      isWriter(PeerId::self()) && lock_.thread != std::this_thread::get_id()) {
    lock_.cv.wait(metalock);
  }
  while (true) {  // lock: attempt until success
    while (lock_.state != DistributedRWLock::State::UNLOCKED &&
           (lock_.state != DistributedRWLock::State::ATTEMPTING ||
            lock_.thread != std::this_thread::get_id())) {
      lock_.cv.wait(metalock);
    }
    CHECK(!relinquished_);
    lock_.state = DistributedRWLock::State::ATTEMPTING;
    lock_.thread = std::this_thread::get_id();
    // unlocking metalock to avoid deadlocks when two peers try to acquire the
    // lock
    metalock.unlock();

    Message request, response;
    proto::ChunkRequestMetadata lock_request;
    fillMetadata(&lock_request);
    request.impose<kLockRequest>(lock_request);

    bool declined = false;
    if (FLAGS_writelock_persist) {
      if (peers_.peers().size()) {
        std::set<PeerId>::const_iterator it = peers_.peers().cbegin();
        MapApiHub::instance().request(*it, &request, &response);
        if (response.isType<Message::kDecline>()) {
          declined = true;
        } else {
          ++it;
          for (; it != peers_.peers().cend(); ++it) {
            MapApiHub::instance().request(*it, &request, &response);
            while (response.isType<Message::kDecline>()) {
              usleep(5000);  // TODO(tcies) flag?
              MapApiHub::instance().request(*it, &request, &response);
            }
          }
        }
      }
    } else {
      for (const PeerId& peer : peers_.peers()) {
        MapApiHub::instance().request(peer, &request, &response);
        if (response.isType<Message::kDecline>()) {
          // assuming no connection loss, a lock may only be declined by the
          // peer with lowest address
          declined = true;
          break;
        }
        // TODO(tcies) READ_LOCKED case - kReading & pulse - it would be
        // favorable for peers that have the lock read-locked to respond lest
        // they be considered disconnected due to timeout. A good solution
        // should be to have a custom response "reading, please stand by" with
        // lease & pulse to renew the reading lease.
        CHECK(response.isType<Message::kAck>());
        VLOG(3) << PeerId::self() << " got lock from " << peer;
      }
    }
    if (declined) {
      // if we fail to acquire the lock we return to "conditional wait if not
      // UNLOCKED or ATTEMPTING". Either the state has changed to "locked by
      // other" until then, or we will fail again.
      usleep(1000);
      metalock.lock();
      continue;
    }
    break;
  }
  // once all peers have accepted, the lock is considered acquired
  std::lock_guard<std::mutex> metalock_guard(lock_.mutex);
  CHECK(lock_.state == DistributedRWLock::State::ATTEMPTING);
  lock_.state = DistributedRWLock::State::WRITE_LOCKED;
  lock_.holder = PeerId::self();
  lock_.thread = std::this_thread::get_id();
  ++lock_.write_recursion_depth;
  timer.Stop();
  if (log_locking_) {
    startState(WRITE_SUCCESS);
  }
}

void Chunk::distributedUnlock() {
  std::unique_lock<std::mutex> metalock(lock_.mutex);
  switch (lock_.state) {
    case DistributedRWLock::State::UNLOCKED:
      LOG(FATAL) << "Attempted to unlock already unlocked lock";
      break;
    case DistributedRWLock::State::READ_LOCKED:
      if (!--lock_.n_readers) {
        lock_.state = DistributedRWLock::State::UNLOCKED;
        metalock.unlock();
        lock_.cv.notify_all();
        if (log_locking_) {
          startState(UNLOCKED);
        }
        return;
      }
      break;
    case DistributedRWLock::State::ATTEMPTING:
      LOG(FATAL) << "Can't abort lock request";
      break;
    case DistributedRWLock::State::WRITE_LOCKED:
      CHECK(lock_.holder == PeerId::self());
      CHECK(lock_.thread == std::this_thread::get_id());
      --lock_.write_recursion_depth;
      if (lock_.write_recursion_depth > 0) {
        metalock.unlock();
        return;
      }
      std::lock_guard<std::mutex> add_peer_lock(add_peer_mutex_);
      Message request, response;
      proto::ChunkRequestMetadata unlock_request;
      fillMetadata(&unlock_request);
      request.impose<kUnlockRequest, proto::ChunkRequestMetadata>(
          unlock_request);
      if (peers_.empty()) {
        lock_.state = DistributedRWLock::State::UNLOCKED;
      } else {
        bool self_unlocked = false;
<<<<<<< HEAD
        switch (static_cast<UnlockStrategy>(FLAGS_unlock_strategy)) {
          case REVERSE: {
            for (std::set<PeerId>::const_reverse_iterator rit =
                     peers_.peers().rbegin();
                 rit != peers_.peers().rend(); ++rit) {
              if (!self_unlocked && *rit < PeerId::self()) {
                lock_.state = DistributedRWLock::State::UNLOCKED;
                self_unlocked = true;
              }
              MapApiHub::instance().request(*rit, &request, &response);
              CHECK(response.isType<Message::kAck>());
              VLOG(3) << PeerId::self() << " released lock from " << *rit;
=======
        // NB peers can only change if someone else has locked the chunk
        const std::set<PeerId>& peers = peers_.peers();
        if (FLAGS_forward_unlock) {
          CHECK(FLAGS_writelock_persist) << "forward unlock only works with "
                                            "writelock persist";
          for (const PeerId& peer : peers) {
            if (!self_unlocked && PeerId::self() < peer) {
              lock_.state = DistributedRWLock::State::UNLOCKED;
              self_unlocked = true;
>>>>>>> a3043592
            }
            break;
          }
<<<<<<< HEAD
          case FORWARD: {
            for (const PeerId& peer : peers_.peers()) {
              if (!self_unlocked && PeerId::self() < peer) {
                lock_.state = DistributedRWLock::State::UNLOCKED;
                self_unlocked = true;
              }
              MapApiHub::instance().request(peer, &request, &response);
              CHECK(response.isType<Message::kAck>());
              VLOG(3) << PeerId::self() << " released lock from " << peer;
            }
            break;
          }
          case RANDOM: {
            CHECK(FLAGS_writelock_persist)
                << "Random currently hangs without "
                   "writelock-persist";  // TODO(tcies) investigate
            std::srand(LogicalTime::sample().serialize());
            std::vector<PeerId> mixed_peers(peers_.peers().cbegin(),
                                            peers_.peers().cend());
            std::random_shuffle(mixed_peers.begin(), mixed_peers.end());
            for (const PeerId& peer : mixed_peers) {
              MapApiHub::instance().request(peer, &request, &response);
              CHECK(response.isType<Message::kAck>());
              LOG(INFO) << PeerId::self() << " released lock from " << peer;
=======
        } else {
          for (std::set<PeerId>::const_reverse_iterator rit = peers.rbegin();
               rit != peers.rend(); ++rit) {
            if (!self_unlocked && *rit < PeerId::self()) {
              lock_.state = DistributedRWLock::State::UNLOCKED;
              self_unlocked = true;
>>>>>>> a3043592
            }
            break;
          }
        }
        if (!self_unlocked) {
          // case we had the lowest address
          lock_.state = DistributedRWLock::State::UNLOCKED;
        }
      }
      metalock.unlock();
      lock_.cv.notify_all();
      if (log_locking_) {
        startState(UNLOCKED);
      }
      return;
  }
  metalock.unlock();
}

bool Chunk::isWriter(const PeerId& peer) {
  return (lock_.state == DistributedRWLock::State::WRITE_LOCKED &&
      lock_.holder == peer);
}

void Chunk::prepareInitRequest(Message* request) {
  CHECK_NOTNULL(request);
  proto::InitRequest init_request;
  fillMetadata(&init_request);

  for (const PeerId& swarm_peer : peers_.peers()) {
    init_request.add_peer_address(swarm_peer.ipPort());
  }
  init_request.add_peer_address(PeerId::self().ipPort());

  std::unordered_map<Id, std::shared_ptr<Revision> > data;
  underlying_table_->find(NetTable::kChunkIdField, id(), LogicalTime::sample(),
                          &data);
  for (const std::pair<const Id, std::shared_ptr<Revision> >& data_pair :
      data) {
    init_request.add_serialized_revision(
        data_pair.second->SerializeAsString());
  }

  request->impose<kInitRequest, proto::InitRequest>(init_request);
}

void Chunk::handleConnectRequest(const PeerId& peer, Message* response) {
  VLOG(3) << "Received connect request from " << peer;
  CHECK_NOTNULL(response);
  leave_lock_.readLock();
  if (relinquished_) {
    leave_lock_.unlock();
    response->decline();
    return;
  }
  /**
   * Connect request leads to adding a peer which requires locking, which
   * should NEVER block an RPC handler. This is because otherwise, if the lock
   * is locked, another peer will never succeed to unlock it because the
   * server thread of the RPC handler is busy.
   */
  std::thread handle_thread(handleConnectRequestThread, this, peer);
  handle_thread.detach();

  leave_lock_.unlock();
  response->ack();
}

void Chunk::handleConnectRequestThread(Chunk* self, const PeerId& peer) {
  CHECK_NOTNULL(self);
  self->leave_lock_.readLock();
  // the following is a special case which shall not be covered for now:
  CHECK(!self->relinquished_) <<
      "Peer left before it could handle a connect request";
  // probably the best way to solve it in the future is for the connect
  // requester to measure the pulse of the peer that promised to connect it
  // and retry connection with another peer if it dies before it connects the
  // peer
  self->distributedWriteLock();
  if (self->peers_.peers().find(peer) == self->peers_.peers().end()) {
    CHECK(self->addPeer(peer));  // peer has no reason to refuse init request
  } else {
    LOG(INFO) << "Peer requesting to join already in swarm, could have been "\
        "added by some requestParticipation() call.";
  }
  self->distributedUnlock();
  self->leave_lock_.unlock();
}

void Chunk::handleInsertRequest(const Revision& item, Message* response) {
  CHECK_NOTNULL(response);
  leave_lock_.readLock();
  if (relinquished_) {
    leave_lock_.unlock();
    response->decline();
    return;
  }
  // an insert request may not happen while
  // another peer holds the write lock (i.e. inserts must be read-locked). Note
  // that this is not equivalent to checking state != WRITE_LOCKED, as the state
  // may be WRITE_LOCKED at some peers while in reality the lock is not write
  // locked:
  // A lock is only really WRITE_LOCKED when all peers agree that it is.
  // no further locking needed, elegantly
  {
    std::lock_guard<std::mutex> metalock(lock_.mutex);
    CHECK(!isWriter(PeerId::self()));
  }
  underlying_table_->patch(item);
  response->ack();
  leave_lock_.unlock();
}

void Chunk::handleLeaveRequest(const PeerId& leaver, Message* response) {
  CHECK_NOTNULL(response);
  leave_lock_.readLock();
  CHECK(!relinquished_);  // sending a leave request to a disconnected peer
  // should be impossible by design
  std::lock_guard<std::mutex> metalock(lock_.mutex);
  CHECK(lock_.state == DistributedRWLock::State::WRITE_LOCKED);
  CHECK_EQ(lock_.holder, leaver);
  peers_.remove(leaver);
  leave_lock_.unlock();
  response->impose<Message::kAck>();
}

void Chunk::handleLockRequest(const PeerId& locker, Message* response) {
  CHECK_NOTNULL(response);
  leave_lock_.readLock();
  if (relinquished_) {
    // possible if two peer try to lock for leaving at the same time
    leave_lock_.unlock();
    response->decline();
    return;
  }
  // should be impossible by design
  std::unique_lock<std::mutex> metalock(lock_.mutex);
  // TODO(tcies) as mentioned before - respond immediately and pulse instead
  while (lock_.state == DistributedRWLock::State::READ_LOCKED) {
    lock_.cv.wait(metalock);
  }
  switch (lock_.state) {
    case DistributedRWLock::State::UNLOCKED:
      lock_.state = DistributedRWLock::State::WRITE_LOCKED;
      lock_.holder = locker;
      response->impose<Message::kAck>();
      break;
    case DistributedRWLock::State::READ_LOCKED:
      LOG(FATAL) << "This should never happen";
      break;
    case DistributedRWLock::State::ATTEMPTING:
      // special case: if address of requester is lower than self, may not
      // decline. If it is higher, it may decline only if we are the lowest
      // active peer.
      // This case occurs if two peers try to lock at the same time, and the
      // losing peer doesn't know that it's losing yet.
      if (PeerId::self() < *peers_.peers().begin()) {
        CHECK(PeerId::self() < locker);
        response->impose<Message::kDecline>();
      } else {
        // we DON'T need to roll back possible past requests. The current
        // situation can only happen if the requester has successfully achieved
        // the lock at all low-address peers, otherwise this situation couldn't
        // have occurred
        lock_.state = DistributedRWLock::State::WRITE_LOCKED;
        lock_.holder = locker;
        response->impose<Message::kAck>();
      }
      break;
    case DistributedRWLock::State::WRITE_LOCKED:
      response->impose<Message::kDecline>();
      break;
  }
  metalock.unlock();
  leave_lock_.unlock();
}

void Chunk::handleNewPeerRequest(const PeerId& peer, const PeerId& sender,
                                 Message* response) {
  CHECK_NOTNULL(response);
  leave_lock_.readLock();
  CHECK(!relinquished_);  // sending a new peer request to a disconnected peer
  // should be impossible by design
  std::lock_guard<std::mutex> metalock(lock_.mutex);
  CHECK(lock_.state == DistributedRWLock::State::WRITE_LOCKED);
  CHECK_EQ(lock_.holder, sender);
  peers_.add(peer);
  leave_lock_.unlock();
  response->impose<Message::kAck>();
}

void Chunk::handleUnlockRequest(const PeerId& locker, Message* response) {
  CHECK_NOTNULL(response);
  leave_lock_.readLock();
  CHECK(!relinquished_);  // sending a leave request to a disconnected peer
  // should be impossible by design
  std::unique_lock<std::mutex> metalock(lock_.mutex);
  CHECK(lock_.state == DistributedRWLock::State::WRITE_LOCKED);
  CHECK(lock_.holder == locker);
  lock_.state = DistributedRWLock::State::UNLOCKED;
  metalock.unlock();
  leave_lock_.unlock();
  lock_.cv.notify_all();
  response->impose<Message::kAck>();
}

void Chunk::handleUpdateRequest(const Revision& item, const PeerId& sender,
                                Message* response) {
  CHECK_NOTNULL(response);
  {
    std::lock_guard<std::mutex> metalock(lock_.mutex);
    CHECK(isWriter(sender));
  }
  CHECK(underlying_table_->type() == CRTable::Type::CRU);
  CRUTable* table = static_cast<CRUTable*>(underlying_table_);
  table->patch(item);
  if (FLAGS_cru_linked) {
    Id id;
    LogicalTime current, updated;
    item.get(CRTable::kIdField, &id);
    item.get(CRUTable::kPreviousTimeField, &current);
    item.get(CRUTable::kUpdateTimeField, &updated);
    table->updateCurrentReferToUpdatedCRUDerived(id, current, updated);
  }
  response->ack();
}

void Chunk::startState(LockState new_state) {
  // only log main thread
  if (std::this_thread::get_id() == main_thread_id_) {
    switch (new_state) {
      case LockState::UNLOCKED: {
        if (current_state_ == READ_SUCCESS || current_state_ == WRITE_SUCCESS) {
          logStateDuration(current_state_, current_state_start_,
                           std::chrono::system_clock::now());
          current_state_ = UNLOCKED;
        } else {
          LOG(FATAL) << "Invalid state transition: UL from " << current_state_;
        }
        break;
      }
      case LockState::READ_ATTEMPT:  // fallthrough intended
      case LockState::WRITE_ATTEMPT: {
        if (current_state_ == UNLOCKED) {
          current_state_start_ = std::chrono::system_clock::now();
          current_state_ = new_state;
        } else {
          LOG(FATAL) << "Invalid state transition: A from " << current_state_;
        }
        break;
      }
      case LockState::READ_SUCCESS:  // fallthrough intended
      case LockState::WRITE_SUCCESS: {
        if (current_state_ == READ_ATTEMPT || current_state_ == WRITE_ATTEMPT) {
          logStateDuration(current_state_, current_state_start_,
                           std::chrono::system_clock::now());
          current_state_start_ = std::chrono::system_clock::now();
          current_state_ = new_state;
        } else {
          LOG(FATAL) << "Invalid state transition: S from " << current_state_;
        }
        break;
      }
    }
  }
}

void Chunk::logStateDuration(LockState state, const TimePoint& start,
                             const TimePoint& end) const {
  std::ofstream log_file(kLockSequenceFile, std::ios::out | std::ios::app);
  double d_start =
      static_cast<double>(std::chrono::duration_cast<std::chrono::nanoseconds>(
          start - global_start_).count()) *
      kNanosecondsToSeconds;
  double d_end =
      static_cast<double>(std::chrono::duration_cast<std::chrono::nanoseconds>(
          end - global_start_).count()) *
      kNanosecondsToSeconds;
  log_file << self_rank_ << " " << state << " " << d_start << " " << d_end
           << std::endl;
}

}  // namespace map_api<|MERGE_RESOLUTION|>--- conflicted
+++ resolved
@@ -531,12 +531,12 @@
         lock_.state = DistributedRWLock::State::UNLOCKED;
       } else {
         bool self_unlocked = false;
-<<<<<<< HEAD
+        // NB peers can only change if someone else has locked the chunk
+        const std::set<PeerId>& peers = peers_.peers();
         switch (static_cast<UnlockStrategy>(FLAGS_unlock_strategy)) {
           case REVERSE: {
-            for (std::set<PeerId>::const_reverse_iterator rit =
-                     peers_.peers().rbegin();
-                 rit != peers_.peers().rend(); ++rit) {
+            for (std::set<PeerId>::const_reverse_iterator rit = peers.rbegin();
+                 rit != peers.rend(); ++rit) {
               if (!self_unlocked && *rit < PeerId::self()) {
                 lock_.state = DistributedRWLock::State::UNLOCKED;
                 self_unlocked = true;
@@ -544,23 +544,13 @@
               MapApiHub::instance().request(*rit, &request, &response);
               CHECK(response.isType<Message::kAck>());
               VLOG(3) << PeerId::self() << " released lock from " << *rit;
-=======
-        // NB peers can only change if someone else has locked the chunk
-        const std::set<PeerId>& peers = peers_.peers();
-        if (FLAGS_forward_unlock) {
-          CHECK(FLAGS_writelock_persist) << "forward unlock only works with "
-                                            "writelock persist";
-          for (const PeerId& peer : peers) {
-            if (!self_unlocked && PeerId::self() < peer) {
-              lock_.state = DistributedRWLock::State::UNLOCKED;
-              self_unlocked = true;
->>>>>>> a3043592
             }
             break;
           }
-<<<<<<< HEAD
           case FORWARD: {
-            for (const PeerId& peer : peers_.peers()) {
+            CHECK(FLAGS_writelock_persist) << "forward unlock only works with "
+                                              "writelock persist";
+            for (const PeerId& peer : peers) {
               if (!self_unlocked && PeerId::self() < peer) {
                 lock_.state = DistributedRWLock::State::UNLOCKED;
                 self_unlocked = true;
@@ -573,24 +563,14 @@
           }
           case RANDOM: {
             CHECK(FLAGS_writelock_persist)
-                << "Random currently hangs without "
-                   "writelock-persist";  // TODO(tcies) investigate
+                << "Random doesn't work without writelock-persist";
             std::srand(LogicalTime::sample().serialize());
-            std::vector<PeerId> mixed_peers(peers_.peers().cbegin(),
-                                            peers_.peers().cend());
+            std::vector<PeerId> mixed_peers(peers.cbegin(), peers.cend());
             std::random_shuffle(mixed_peers.begin(), mixed_peers.end());
             for (const PeerId& peer : mixed_peers) {
               MapApiHub::instance().request(peer, &request, &response);
               CHECK(response.isType<Message::kAck>());
-              LOG(INFO) << PeerId::self() << " released lock from " << peer;
-=======
-        } else {
-          for (std::set<PeerId>::const_reverse_iterator rit = peers.rbegin();
-               rit != peers.rend(); ++rit) {
-            if (!self_unlocked && *rit < PeerId::self()) {
-              lock_.state = DistributedRWLock::State::UNLOCKED;
-              self_unlocked = true;
->>>>>>> a3043592
+              VLOG(3) << PeerId::self() << " released lock from " << peer;
             }
             break;
           }
