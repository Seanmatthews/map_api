#include "map-api/chunk.h"

#include <fstream>  // NOLINT
#include <unordered_set>

#include <multiagent_mapping_common/conversions.h>
#include <timing/timer.h>

#include "map-api/cru-table.h"
#include "map-api/hub.h"
#include "map-api/net-table-manager.h"
#include "./core.pb.h"
#include "./chunk.pb.h"

enum UnlockStrategy {
  REVERSE,
  FORWARD,
  RANDOM
};
DEFINE_uint64(unlock_strategy, 2,
              "0: reverse of lock ordering, 1: same as"
              "lock ordering, 2: randomized");
DEFINE_bool(writelock_persist, true,
            "Enables more persisting write lock strategy");

namespace map_api {

const char Chunk::kConnectRequest[] = "map_api_chunk_connect";
const char Chunk::kInitRequest[] = "map_api_chunk_init_request";
const char Chunk::kInsertRequest[] = "map_api_chunk_insert";
const char Chunk::kLeaveRequest[] = "map_api_chunk_leave_request";
const char Chunk::kLockRequest[] = "map_api_chunk_lock_request";
const char Chunk::kNewPeerRequest[] = "map_api_chunk_new_peer_request";
const char Chunk::kUnlockRequest[] = "map_api_chunk_unlock_request";
const char Chunk::kUpdateRequest[] = "map_api_chunk_update_request";

MAP_API_PROTO_MESSAGE(Chunk::kConnectRequest, proto::ChunkRequestMetadata);
MAP_API_PROTO_MESSAGE(Chunk::kInitRequest, proto::InitRequest);
MAP_API_PROTO_MESSAGE(Chunk::kInsertRequest, proto::PatchRequest);
MAP_API_PROTO_MESSAGE(Chunk::kLeaveRequest, proto::ChunkRequestMetadata);
MAP_API_PROTO_MESSAGE(Chunk::kLockRequest, proto::ChunkRequestMetadata);
MAP_API_PROTO_MESSAGE(Chunk::kNewPeerRequest, proto::NewPeerRequest);
MAP_API_PROTO_MESSAGE(Chunk::kUnlockRequest, proto::ChunkRequestMetadata);
MAP_API_PROTO_MESSAGE(Chunk::kUpdateRequest, proto::PatchRequest);

const char Chunk::kLockSequenceFile[] = "meas_lock_sequence.txt";

template<>
void Chunk::fillMetadata<proto::ChunkRequestMetadata>(
    proto::ChunkRequestMetadata* destination) {
  CHECK_NOTNULL(destination);
  destination->set_table(underlying_table_->name());
  destination->set_chunk_id(id().hexString());
}

bool Chunk::init(const Id& id, CRTable* underlying_table, bool initialize) {
  CHECK_NOTNULL(underlying_table);
  id_ = id;
  underlying_table_ = underlying_table;
  initialized_ = initialize;
  return true;
}

bool Chunk::init(
    const Id& id, const proto::InitRequest& init_request, const PeerId& sender,
    CRTable* underlying_table) {
  CHECK(init(id, underlying_table, false));
  CHECK_GT(init_request.peer_address_size(), 0);
  for (int i = 0; i < init_request.peer_address_size(); ++i) {
    peers_.add(PeerId(init_request.peer_address(i)));
  }
  // feed data from connect_response into underlying table TODO(tcies) piecewise
  for (int i = 0; i < init_request.serialized_items_size(); ++i) {
    if (underlying_table->type() == CRTable::Type::CR) {
      std::shared_ptr<proto::Revision> raw_revision(new proto::Revision);
      CHECK(raw_revision->ParseFromString(init_request.serialized_items(i)));
      Revision data(raw_revision);
      CHECK(underlying_table->patch(data));
      syncLatestCommitTime(data);
    } else {
      CHECK(underlying_table->type() == CRTable::Type::CRU);
      proto::History history_proto;
      CHECK(history_proto.ParseFromString(init_request.serialized_items(i)));
      CHECK_GT(history_proto.revisions_size(), 0);
      while (history_proto.revisions_size() > 0) {
        // using ReleaseLast allows zero-copy ownership transfer to the revision
        // object.
        Revision data(std::shared_ptr<proto::Revision>(
            history_proto.mutable_revisions()->ReleaseLast()));
        CHECK(underlying_table->patch(data));
        // TODO(tcies) guarantee order, then only sync latest time
        syncLatestCommitTime(data);
      }
    }
  }
  std::lock_guard<std::mutex> metalock(lock_.mutex);
  lock_.preempted_state = DistributedRWLock::State::UNLOCKED;
  lock_.state = DistributedRWLock::State::WRITE_LOCKED;
  lock_.holder = sender;
  initialized_ = true;
  // Because it would be wasteful to iterate over all entries to find the
  // actual latest time:
  return true;
}

void Chunk::dumpItems(const LogicalTime& time, CRTable::RevisionMap* items) {
  CHECK_NOTNULL(items);
  distributedReadLock();
  underlying_table_->dumpChunk(id(), time, items);
  distributedUnlock();
}

size_t Chunk::numItems(const LogicalTime& time) {
  distributedReadLock();
  size_t result = underlying_table_->countByChunk(id(), time);
  distributedUnlock();
  return result;
}

size_t Chunk::itemsSizeBytes(const LogicalTime& time) {
  CRTable::RevisionMap items;
  distributedReadLock();
  underlying_table_->dumpChunk(id(), time, &items);
  distributedUnlock();
  size_t num_bytes = 0;
  for (const std::pair<Id, std::shared_ptr<Revision> >& item : items) {
    CHECK(item.second != nullptr);
    const Revision& revision = *item.second;
    num_bytes += revision.byteSize();
  }
  return num_bytes;
}

// TODO(tcies) cache? : Store commit times with chunks as commits occur,
// share this info consistently.
void Chunk::getCommitTimes(const LogicalTime& sample_time,
                           std::set<LogicalTime>* commit_times) {
  CHECK_NOTNULL(commit_times);
  //  Using a temporary unordered map because it should have a faster insertion
  //  time. The expected amount of commit times << the expected amount of items,
  //  so this should be worth it.
  std::unordered_set<LogicalTime> unordered_commit_times;
  CRTable::RevisionMap items;
  CRUTable::HistoryMap histories;
  distributedReadLock();
  if (underlying_table_->type() == CRTable::Type::CR) {
    underlying_table_->dumpChunk(id(), sample_time, &items);
  } else {
    CHECK(underlying_table_->type() == CRTable::Type::CRU);
    CRUTable* table = static_cast<CRUTable*>(underlying_table_);
    table->chunkHistory(id(), sample_time, &histories);
  }
  distributedUnlock();
  if (underlying_table_->type() == CRTable::Type::CR) {
    for (const CRTable::RevisionMap::value_type& item : items) {
      unordered_commit_times.insert(item.second->getInsertTime());
    }
  } else {
    CHECK(underlying_table_->type() == CRTable::Type::CRU);
    for (const CRUTable::HistoryMap::value_type& history : histories) {
      for (const Revision& revision : history.second) {
        unordered_commit_times.insert(revision.getUpdateTime());
      }
    }
  }
  commit_times->insert(unordered_commit_times.begin(),
                       unordered_commit_times.end());
}

bool Chunk::insert(const LogicalTime& time, Revision* item) {
  CHECK_NOTNULL(item);
  item->setChunkId(id());
  proto::PatchRequest insert_request;
  fillMetadata(&insert_request);
  Message request;
  distributedReadLock();  // avoid adding of new peers while inserting
  underlying_table_->insert(time, item);
  // at this point, insert() has modified the revision such that all default
  // fields are also set, which allows remote peers to just patch the revision
  // into their table.
  insert_request.set_serialized_revision(item->serializeUnderlying());
  request.impose<kInsertRequest>(insert_request);
  CHECK(peers_.undisputableBroadcast(&request));
  syncLatestCommitTime(*item);
  distributedUnlock();
  return true;
}

int Chunk::peerSize() const {
  return peers_.size();
}

void Chunk::enableLockLogging() {
  log_locking_ = true;
  self_rank_ = PeerId::selfRank();
  std::ofstream file(kLockSequenceFile, std::ios::out | std::ios::trunc);
  global_start_ = std::chrono::system_clock::now();
  current_state_ = UNLOCKED;
  main_thread_id_ = std::this_thread::get_id();
}

void Chunk::leave() {
  Message request;
  proto::ChunkRequestMetadata metadata;
  fillMetadata(&metadata);
  request.impose<kLeaveRequest>(metadata);
  distributedWriteLock();
  // leaving must be atomic wrt request handlers to prevent conflicts
  // this must happen after acquring the write lock to avoid deadlocks, should
  // two peers try to leave at the same time.
  leave_lock_.writeLock();
  CHECK(peers_.undisputableBroadcast(&request));
  relinquished_ = true;
  leave_lock_.unlock();
  distributedUnlock();  // i.e. must be able to handle unlocks from outside
  // the swarm. Should this pose problems in the future, we could tie unlocking
  // to leaving.
}

void Chunk::writeLock() { distributedWriteLock(); }

void Chunk::readLock() { distributedReadLock(); }

bool Chunk::isLocked() {
  std::lock_guard<std::mutex> metalock(lock_.mutex);
  return isWriter(PeerId::self()) && lock_.thread == std::this_thread::get_id();
}

void Chunk::unlock() { distributedUnlock(); }

// not expressing in terms of the peer-specifying overload in order to avoid
// unnecessary distributed lock and unlocks
int Chunk::requestParticipation() {
  distributedWriteLock();
  size_t new_participant_count = addAllPeers();
  distributedUnlock();
  return new_participant_count;
}

int Chunk::requestParticipation(const PeerId& peer) {
  CHECK(Hub::instance().hasPeer(peer));
  int new_participant_count = 0;
  distributedWriteLock();
  std::set<PeerId> hub_peers;
  Hub::instance().getPeers(&hub_peers);
  if (peers_.peers().find(peer) == peers_.peers().end()) {
    if (addPeer(peer)) {
      ++new_participant_count;
    }
  }
  distributedUnlock();
  return new_participant_count;
}

void Chunk::update(Revision* item) {
  CHECK_NOTNULL(item);
  CHECK(underlying_table_->type() == CRTable::Type::CRU);
  CRUTable* table = static_cast<CRUTable*>(underlying_table_);
  CHECK_EQ(id(), item->getChunkId());
  proto::PatchRequest update_request;
  fillMetadata(&update_request);
  Message request;
  distributedWriteLock();  // avoid adding of new peers while inserting
  table->update(item);
  // at this point, update() has modified the revision such that all default
  // fields are also set, which allows remote peers to just patch the revision
  // into their table.
  update_request.set_serialized_revision(item->serializeUnderlying());
  request.impose<kUpdateRequest>(update_request);
  CHECK(peers_.undisputableBroadcast(&request));
  syncLatestCommitTime(*item);
  distributedUnlock();
}

void Chunk::attachTrigger(const std::function<void(const Id& id)>& callback) {
  std::lock_guard<std::mutex> lock(trigger_mutex_);
  trigger_ = callback;
}

void Chunk::bulkInsertLocked(const CRTable::RevisionMap& items,
                             const LogicalTime& time) {
  std::vector<proto::PatchRequest> insert_requests;
  insert_requests.resize(items.size());
  int i = 0;
  for (const CRTable::RevisionMap::value_type& item : items) {
    CHECK_NOTNULL(item.second.get());
    item.second->setChunkId(id());
    fillMetadata(&insert_requests[i]);
    ++i;
  }
  Message request;
  underlying_table_->bulkInsert(items, time);
  // at this point, insert() has modified the revisions such that all default
  // fields are also set, which allows remote peers to just patch the revision
  // into their table.
  i = 0;
  for (const CRTable::RevisionMap::value_type& item : items) {
    insert_requests[i]
        .set_serialized_revision(item.second->serializeUnderlying());
    request.impose<kInsertRequest>(insert_requests[i]);
    CHECK(peers_.undisputableBroadcast(&request));
    // TODO(tcies) also bulk this
    ++i;
  }
}

void Chunk::updateLocked(const LogicalTime& time, Revision* item) {
  CHECK_NOTNULL(item);
  CHECK(underlying_table_->type() == CRTable::Type::CRU);
  CRUTable* table = static_cast<CRUTable*>(underlying_table_);
  CHECK_EQ(id(), item->getChunkId());
  proto::PatchRequest update_request;
  fillMetadata(&update_request);
  Message request;
  table->update(item, time);
  // at this point, update() has modified the revision such that all default
  // fields are also set, which allows remote peers to just patch the revision
  // into their table.
  update_request.set_serialized_revision(item->serializeUnderlying());
  request.impose<kUpdateRequest>(update_request);
  CHECK(peers_.undisputableBroadcast(&request));
}

void Chunk::removeLocked(const LogicalTime& time, Revision* item) {
  CHECK_NOTNULL(item);
  CHECK(underlying_table_->type() == CRTable::Type::CRU);
  CRUTable* table = static_cast<CRUTable*>(underlying_table_);
  CHECK_EQ(item->getChunkId(), id());
  proto::PatchRequest remove_request;
  fillMetadata(&remove_request);
  Message request;
  table->remove(time, item);
  // at this point, update() has modified the revision such that all default
  // fields are also set, which allows remote peers to just patch the revision
  // into their table.
  remove_request.set_serialized_revision(item->serializeUnderlying());
  request.impose<kUpdateRequest>(remove_request);
  CHECK(peers_.undisputableBroadcast(&request));
}

bool Chunk::addPeer(const PeerId& peer) {
  std::lock_guard<std::mutex> add_peer_lock(add_peer_mutex_);
  {
    std::lock_guard<std::mutex> metalock(lock_.mutex);
    CHECK(isWriter(PeerId::self()));
  }
  Message request;
  if (peers_.peers().find(peer) != peers_.peers().end()) {
    LOG(FATAL) << "Peer already in swarm!";
    return false;
  }
  prepareInitRequest(&request);
  timing::Timer timer("init_request");
  if (!Hub::instance().ackRequest(peer, &request)) {
    timer.Stop();
    return false;
  }
  timer.Stop();
  // new peer is not ready to handle requests as the rest of the swarm. Still,
  // one last message is sent to the old swarm, notifying it of the new peer
  // and thus the new configuration:
  proto::NewPeerRequest new_peer_request;
  fillMetadata(&new_peer_request);
  new_peer_request.set_new_peer(peer.ipPort());
  request.impose<kNewPeerRequest>(new_peer_request);
  CHECK(peers_.undisputableBroadcast(&request));

  peers_.add(peer);
  return true;
}

size_t Chunk::addAllPeers() {
  size_t count = 0;
  std::lock_guard<std::mutex> add_peer_lock(add_peer_mutex_);
  {
    std::lock_guard<std::mutex> metalock(lock_.mutex);
    CHECK(isWriter(PeerId::self()));
  }
  Message request;
  proto::InitRequest init_request;
  fillMetadata(&init_request);
  initRequestSetData(&init_request);
  proto::NewPeerRequest new_peer_request;
  fillMetadata(&new_peer_request);

  std::set<PeerId> peers;
  Hub::instance().getPeers(&peers);

  for (const PeerId& peer : peers) {
    if (peers_.peers().find(peer) != peers_.peers().end()) {
      continue;
    }
    initRequestSetPeers(&init_request);
    request.impose<kInitRequest>(init_request);
    if (!Hub::instance().ackRequest(peer, &request)) {
      LOG(FATAL) << "Init request not accepted";
      continue;
    }
    new_peer_request.set_new_peer(peer.ipPort());
    request.impose<kNewPeerRequest>(new_peer_request);
    CHECK(peers_.undisputableBroadcast(&request));

    peers_.add(peer);
    ++count;
  }
  return count;
}

void Chunk::distributedReadLock() {
  if (log_locking_) {
    startState(READ_ATTEMPT);
  }
  timing::Timer timer("map_api::Chunk::distributedReadLock");
  std::unique_lock<std::mutex> metalock(lock_.mutex);
  if (isWriter(PeerId::self()) && lock_.thread == std::this_thread::get_id()) {
    // special case: also succeed. This is necessary e.g. when committing
    // transactions
    ++lock_.write_recursion_depth;
    metalock.unlock();
    timer.Discard();
    return;
  }
  while (lock_.state != DistributedRWLock::State::UNLOCKED &&
      lock_.state != DistributedRWLock::State::READ_LOCKED) {
    lock_.cv.wait(metalock);
  }
  CHECK(!relinquished_);
  lock_.state = DistributedRWLock::State::READ_LOCKED;
  ++lock_.n_readers;
  metalock.unlock();
  timer.Stop();
  if (log_locking_) {
    startState(READ_SUCCESS);
  }
}

void Chunk::distributedWriteLock() {
  if (log_locking_) {
    startState(WRITE_ATTEMPT);
  }
  timing::Timer timer("map_api::Chunk::distributedWriteLock");
  std::unique_lock<std::mutex> metalock(lock_.mutex);
  // case recursion TODO(tcies) abolish if possible
  if (isWriter(PeerId::self()) && lock_.thread == std::this_thread::get_id()) {
    ++lock_.write_recursion_depth;
    metalock.unlock();
    timer.Discard();
    return;
  }
  // case self, but other thread
  while (
      isWriter(PeerId::self()) && lock_.thread != std::this_thread::get_id()) {
    lock_.cv.wait(metalock);
  }
  while (true) {  // lock: attempt until success
    while (lock_.state != DistributedRWLock::State::UNLOCKED &&
           !(lock_.state == DistributedRWLock::State::ATTEMPTING &&
             lock_.thread == std::this_thread::get_id())) {
      lock_.cv.wait(metalock);
    }
    CHECK(!relinquished_);
    lock_.state = DistributedRWLock::State::ATTEMPTING;
    lock_.thread = std::this_thread::get_id();
    // unlocking metalock to avoid deadlocks when two peers try to acquire the
    // lock
    metalock.unlock();

    Message request, response;
    proto::ChunkRequestMetadata lock_request;
    fillMetadata(&lock_request);
    request.impose<kLockRequest>(lock_request);

    bool declined = false;
    if (FLAGS_writelock_persist) {
      if (peers_.peers().size()) {
        std::set<PeerId>::const_iterator it = peers_.peers().cbegin();
        Hub::instance().request(*it, &request, &response);
        if (response.isType<Message::kDecline>()) {
          declined = true;
        } else {
          ++it;
          for (; it != peers_.peers().cend(); ++it) {
            Hub::instance().request(*it, &request, &response);
            while (response.isType<Message::kDecline>()) {
              usleep(5000);  // TODO(tcies) flag?
              Hub::instance().request(*it, &request, &response);
            }
          }
        }
      }
    } else {
      for (const PeerId& peer : peers_.peers()) {
        Hub::instance().request(peer, &request, &response);
        if (response.isType<Message::kDecline>()) {
          // assuming no connection loss, a lock may only be declined by the
          // peer with lowest address
          declined = true;
          break;
        }
        // TODO(tcies) READ_LOCKED case - kReading & pulse - it would be
        // favorable for peers that have the lock read-locked to respond lest
        // they be considered disconnected due to timeout. A good solution
        // should be to have a custom response "reading, please stand by" with
        // lease & pulse to renew the reading lease.
        CHECK(response.isType<Message::kAck>());
        VLOG(3) << PeerId::self() << " got lock from " << peer;
      }
    }
    if (declined) {
      // if we fail to acquire the lock we return to "conditional wait if not
      // UNLOCKED or ATTEMPTING". Either the state has changed to "locked by
      // other" until then, or we will fail again.
      usleep(1000);
      metalock.lock();
      continue;
    }
    break;
  }
  // once all peers have accepted, the lock is considered acquired
  std::lock_guard<std::mutex> metalock_guard(lock_.mutex);
  CHECK(lock_.state == DistributedRWLock::State::ATTEMPTING);
  lock_.state = DistributedRWLock::State::WRITE_LOCKED;
  lock_.holder = PeerId::self();
  lock_.thread = std::this_thread::get_id();
  ++lock_.write_recursion_depth;
  timer.Stop();
  if (log_locking_) {
    startState(WRITE_SUCCESS);
  }
}

void Chunk::distributedUnlock() {
  std::unique_lock<std::mutex> metalock(lock_.mutex);
  switch (lock_.state) {
    case DistributedRWLock::State::UNLOCKED:
      LOG(FATAL) << "Attempted to unlock already unlocked lock";
      break;
    case DistributedRWLock::State::READ_LOCKED:
      if (!--lock_.n_readers) {
        lock_.state = DistributedRWLock::State::UNLOCKED;
        metalock.unlock();
        lock_.cv.notify_all();
        if (log_locking_) {
          startState(UNLOCKED);
        }
        return;
      }
      break;
    case DistributedRWLock::State::ATTEMPTING:
      LOG(FATAL) << "Can't abort lock request";
      break;
    case DistributedRWLock::State::WRITE_LOCKED:
      CHECK(lock_.holder == PeerId::self());
      CHECK(lock_.thread == std::this_thread::get_id());
      --lock_.write_recursion_depth;
      if (lock_.write_recursion_depth > 0) {
        metalock.unlock();
        return;
      }
      std::lock_guard<std::mutex> add_peer_lock(add_peer_mutex_);
      Message request, response;
      proto::ChunkRequestMetadata unlock_request;
      fillMetadata(&unlock_request);
      request.impose<kUnlockRequest, proto::ChunkRequestMetadata>(
          unlock_request);
      if (peers_.empty()) {
        lock_.state = DistributedRWLock::State::UNLOCKED;
      } else {
        bool self_unlocked = false;
        // NB peers can only change if someone else has locked the chunk
        const std::set<PeerId>& peers = peers_.peers();
        switch (static_cast<UnlockStrategy>(FLAGS_unlock_strategy)) {
          case REVERSE: {
            for (std::set<PeerId>::const_reverse_iterator rit = peers.rbegin();
                 rit != peers.rend(); ++rit) {
              if (!self_unlocked && *rit < PeerId::self()) {
                lock_.state = DistributedRWLock::State::UNLOCKED;
                self_unlocked = true;
              }
              Hub::instance().request(*rit, &request, &response);
              CHECK(response.isType<Message::kAck>());
              VLOG(3) << PeerId::self() << " released lock from " << *rit;
            }
            break;
          }
          case FORWARD: {
            CHECK(FLAGS_writelock_persist) << "forward unlock only works with "
                                              "writelock persist";
            for (const PeerId& peer : peers) {
              if (!self_unlocked && PeerId::self() < peer) {
                lock_.state = DistributedRWLock::State::UNLOCKED;
                self_unlocked = true;
              }
              Hub::instance().request(peer, &request, &response);
              CHECK(response.isType<Message::kAck>());
              VLOG(3) << PeerId::self() << " released lock from " << peer;
            }
            break;
          }
          case RANDOM: {
            CHECK(FLAGS_writelock_persist)
                << "Random doesn't work without writelock-persist";
            std::srand(LogicalTime::sample().serialize());
            std::vector<PeerId> mixed_peers(peers.cbegin(), peers.cend());
            std::random_shuffle(mixed_peers.begin(), mixed_peers.end());
            for (const PeerId& peer : mixed_peers) {
              Hub::instance().request(peer, &request, &response);
              CHECK(response.isType<Message::kAck>());
              VLOG(3) << PeerId::self() << " released lock from " << peer;
            }
            break;
          }
        }
        if (!self_unlocked) {
          // case we had the lowest address
          lock_.state = DistributedRWLock::State::UNLOCKED;
        }
      }
      metalock.unlock();
      lock_.cv.notify_all();
      if (log_locking_) {
        startState(UNLOCKED);
      }
      return;
  }
  metalock.unlock();
}

bool Chunk::isWriter(const PeerId& peer) {
  return (lock_.state == DistributedRWLock::State::WRITE_LOCKED &&
      lock_.holder == peer);
}

void Chunk::initRequestSetData(proto::InitRequest* request) {
  CHECK_NOTNULL(request);
  if (underlying_table_->type() == CRTable::Type::CR) {
    CRTable::RevisionMap data;
    underlying_table_->dumpChunk(id(), LogicalTime::sample(), &data);
    for (const CRTable::RevisionMap::value_type& data_pair : data) {
<<<<<<< HEAD
      init_request.add_serialized_items(
          data_pair.second->serializeUnderlying());
=======
      request->add_serialized_items(data_pair.second->SerializeAsString());
>>>>>>> 36f06a11
    }
  } else {
    CHECK(underlying_table_->type() == CRTable::Type::CRU);
    CRUTable::HistoryMap data;
    CRUTable* table = static_cast<CRUTable*>(underlying_table_);
    table->chunkHistory(id(), LogicalTime::sample(), &data);
    for (const CRUTable::HistoryMap::value_type& data_pair : data) {
      proto::History history_proto;
      for (const Revision& revision : data_pair.second) {
        history_proto.mutable_revisions()->AddAllocated(
            new proto::Revision(*revision.underlying_revision_));
      }
      request->add_serialized_items(history_proto.SerializeAsString());
    }
  }
}

void Chunk::initRequestSetPeers(proto::InitRequest* request) {
  CHECK_NOTNULL(request);
  request->clear_peer_address();
  for (const PeerId& swarm_peer : peers_.peers()) {
    request->add_peer_address(swarm_peer.ipPort());
  }
  request->add_peer_address(PeerId::self().ipPort());
}

void Chunk::prepareInitRequest(Message* request) {
  CHECK_NOTNULL(request);
  proto::InitRequest init_request;
  fillMetadata(&init_request);
  initRequestSetPeers(&init_request);
  initRequestSetData(&init_request);
  request->impose<kInitRequest, proto::InitRequest>(init_request);
}

void Chunk::handleConnectRequest(const PeerId& peer, Message* response) {
  awaitInitialized();
  VLOG(3) << "Received connect request from " << peer;
  CHECK_NOTNULL(response);
  leave_lock_.readLock();
  if (relinquished_) {
    leave_lock_.unlock();
    response->decline();
    return;
  }
  /**
   * Connect request leads to adding a peer which requires locking, which
   * should NEVER block an RPC handler. This is because otherwise, if the lock
   * is locked, another peer will never succeed to unlock it because the
   * server thread of the RPC handler is busy.
   */
  std::thread handle_thread(handleConnectRequestThread, this, peer);
  handle_thread.detach();

  leave_lock_.unlock();
  response->ack();
}

void Chunk::handleConnectRequestThread(Chunk* self, const PeerId& peer) {
  self->awaitInitialized();
  CHECK_NOTNULL(self);
  self->leave_lock_.readLock();
  // the following is a special case which shall not be covered for now:
  CHECK(!self->relinquished_) <<
      "Peer left before it could handle a connect request";
  // probably the best way to solve it in the future is for the connect
  // requester to measure the pulse of the peer that promised to connect it
  // and retry connection with another peer if it dies before it connects the
  // peer
  self->distributedWriteLock();
  if (self->peers_.peers().find(peer) == self->peers_.peers().end()) {
    // Peer has no reason to refuse the init request.
    CHECK(self->addPeer(peer));
  } else {
    LOG(INFO) << "Peer requesting to join already in swarm, could have been "\
        "added by some requestParticipation() call.";
  }
  self->distributedUnlock();
  self->leave_lock_.unlock();
}

void Chunk::handleInsertRequest(const Revision& item, Message* response) {
  CHECK_NOTNULL(response);
  awaitInitialized();
  leave_lock_.readLock();
  if (relinquished_) {
    leave_lock_.unlock();
    response->decline();
    return;
  }
  // an insert request may not happen while
  // another peer holds the write lock (i.e. inserts must be read-locked). Note
  // that this is not equivalent to checking state != WRITE_LOCKED, as the state
  // may be WRITE_LOCKED at some peers while in reality the lock is not write
  // locked:
  // A lock is only really WRITE_LOCKED when all peers agree that it is.
  // no further locking needed, elegantly
  {
    std::lock_guard<std::mutex> metalock(lock_.mutex);
    CHECK(!isWriter(PeerId::self()));
  }
  underlying_table_->patch(item);
  syncLatestCommitTime(item);
  response->ack();
  leave_lock_.unlock();

  Id id = item.getId<Id>();  // TODO(tcies) what if leave during trigger?
  std::lock_guard<std::mutex> lock(trigger_mutex_);
  if (trigger_) {
    std::thread trigger_thread(trigger_, id);
    trigger_thread.detach();
  }
}

void Chunk::handleLeaveRequest(const PeerId& leaver, Message* response) {
  CHECK_NOTNULL(response);
  awaitInitialized();
  leave_lock_.readLock();
  CHECK(!relinquished_);  // sending a leave request to a disconnected peer
  // should be impossible by design
  std::lock_guard<std::mutex> metalock(lock_.mutex);
  CHECK(lock_.state == DistributedRWLock::State::WRITE_LOCKED);
  CHECK_EQ(lock_.holder, leaver);
  peers_.remove(leaver);
  leave_lock_.unlock();
  response->impose<Message::kAck>();
}

void Chunk::handleLockRequest(const PeerId& locker, Message* response) {
  CHECK_NOTNULL(response);
  awaitInitialized();
  leave_lock_.readLock();
  if (relinquished_) {
    // possible if two peer try to lock for leaving at the same time
    leave_lock_.unlock();
    response->decline();
    return;
  }
  // should be impossible by design
  std::unique_lock<std::mutex> metalock(lock_.mutex);
  // TODO(tcies) as mentioned before - respond immediately and pulse instead
  while (lock_.state == DistributedRWLock::State::READ_LOCKED) {
    lock_.cv.wait(metalock);
  }
  // preempted_state MUST NOT be set here, else it might be wrongly set to
  // write_locked if two peers contend for the same lock.
  switch (lock_.state) {
    case DistributedRWLock::State::UNLOCKED:
      lock_.preempted_state = DistributedRWLock::State::UNLOCKED;
      lock_.state = DistributedRWLock::State::WRITE_LOCKED;
      lock_.holder = locker;
      response->impose<Message::kAck>();
      break;
    case DistributedRWLock::State::READ_LOCKED:
      LOG(FATAL) << "This should never happen";
      break;
    case DistributedRWLock::State::ATTEMPTING:
      // special case: if address of requester is lower than self, may not
      // decline. If it is higher, it may decline only if we are the lowest
      // active peer.
      // This case occurs if two peers try to lock at the same time, and the
      // losing peer doesn't know that it's losing yet.
      if (PeerId::self() < *peers_.peers().begin()) {
        CHECK(PeerId::self() < locker);
        response->impose<Message::kDecline>();
      } else {
        // we DON'T need to roll back possible past requests. The current
        // situation can only happen if the requester has successfully achieved
        // the lock at all low-address peers, otherwise this situation couldn't
        // have occurred
        lock_.preempted_state = DistributedRWLock::State::ATTEMPTING;
        lock_.state = DistributedRWLock::State::WRITE_LOCKED;
        lock_.holder = locker;
        response->impose<Message::kAck>();
      }
      break;
    case DistributedRWLock::State::WRITE_LOCKED:
      response->impose<Message::kDecline>();
      break;
  }
  metalock.unlock();
  leave_lock_.unlock();
}

void Chunk::handleNewPeerRequest(const PeerId& peer, const PeerId& sender,
                                 Message* response) {
  CHECK_NOTNULL(response);
  awaitInitialized();
  leave_lock_.readLock();
  CHECK(!relinquished_);  // sending a new peer request to a disconnected peer
  // should be impossible by design
  std::lock_guard<std::mutex> metalock(lock_.mutex);
  CHECK(lock_.state == DistributedRWLock::State::WRITE_LOCKED);
  CHECK_EQ(lock_.holder, sender);
  peers_.add(peer);
  leave_lock_.unlock();
  response->impose<Message::kAck>();
}

void Chunk::handleUnlockRequest(const PeerId& locker, Message* response) {
  CHECK_NOTNULL(response);
  awaitInitialized();
  leave_lock_.readLock();
  CHECK(!relinquished_);  // sending a leave request to a disconnected peer
  // should be impossible by design
  std::unique_lock<std::mutex> metalock(lock_.mutex);
  CHECK(lock_.state == DistributedRWLock::State::WRITE_LOCKED);
  CHECK(lock_.holder == locker);
  CHECK(lock_.preempted_state == DistributedRWLock::State::UNLOCKED ||
        lock_.preempted_state == DistributedRWLock::State::ATTEMPTING);
  lock_.state = lock_.preempted_state;
  metalock.unlock();
  leave_lock_.unlock();
  lock_.cv.notify_all();
  response->impose<Message::kAck>();
}

void Chunk::handleUpdateRequest(const Revision& item, const PeerId& sender,
                                Message* response) {
  CHECK_NOTNULL(response);
  awaitInitialized();
  {
    std::lock_guard<std::mutex> metalock(lock_.mutex);
    CHECK(isWriter(sender));
  }
  CHECK(underlying_table_->type() == CRTable::Type::CRU);
  CRUTable* table = static_cast<CRUTable*>(underlying_table_);
  table->patch(item);
  syncLatestCommitTime(item);
  response->ack();

  Id id = item.getId<Id>();  // TODO(tcies) what if leave during trigger?
  std::lock_guard<std::mutex> lock(trigger_mutex_);
  if (trigger_) {
    std::thread trigger_thread(trigger_, id);
    trigger_thread.detach();
  }
}

void Chunk::awaitInitialized() const {
  while (!initialized_) {
    usleep(1000);
  }
}

void Chunk::startState(LockState new_state) {
  // only log main thread
  if (std::this_thread::get_id() == main_thread_id_) {
    switch (new_state) {
      case LockState::UNLOCKED: {
        if (current_state_ == READ_SUCCESS || current_state_ == WRITE_SUCCESS) {
          logStateDuration(current_state_, current_state_start_,
                           std::chrono::system_clock::now());
          current_state_ = UNLOCKED;
        } else {
          LOG(FATAL) << "Invalid state transition: UL from " << current_state_;
        }
        break;
      }
      case LockState::READ_ATTEMPT:  // fallthrough intended
      case LockState::WRITE_ATTEMPT: {
        if (current_state_ == UNLOCKED) {
          current_state_start_ = std::chrono::system_clock::now();
          current_state_ = new_state;
        } else {
          LOG(FATAL) << "Invalid state transition: " << new_state << " from "
                     << current_state_;
        }
        break;
      }
      case LockState::READ_SUCCESS:  // fallthrough intended
      case LockState::WRITE_SUCCESS: {
        if (current_state_ == READ_ATTEMPT || current_state_ == WRITE_ATTEMPT) {
          logStateDuration(current_state_, current_state_start_,
                           std::chrono::system_clock::now());
          current_state_start_ = std::chrono::system_clock::now();
          current_state_ = new_state;
        } else {
          LOG(FATAL) << "Invalid state transition: S from " << current_state_;
        }
        break;
      }
    }
  }
}

void Chunk::logStateDuration(LockState state, const TimePoint& start,
                             const TimePoint& end) const {
  std::ofstream log_file(kLockSequenceFile, std::ios::out | std::ios::app);
  double d_start =
      static_cast<double>(std::chrono::duration_cast<std::chrono::nanoseconds>(
          start - global_start_).count()) *
      kNanosecondsToSeconds;
  double d_end =
      static_cast<double>(std::chrono::duration_cast<std::chrono::nanoseconds>(
          end - global_start_).count()) *
      kNanosecondsToSeconds;
  log_file << self_rank_ << " " << state << " " << d_start << " " << d_end
           << std::endl;
}
}  // namespace map_api<|MERGE_RESOLUTION|>--- conflicted
+++ resolved
@@ -637,12 +637,7 @@
     CRTable::RevisionMap data;
     underlying_table_->dumpChunk(id(), LogicalTime::sample(), &data);
     for (const CRTable::RevisionMap::value_type& data_pair : data) {
-<<<<<<< HEAD
-      init_request.add_serialized_items(
-          data_pair.second->serializeUnderlying());
-=======
-      request->add_serialized_items(data_pair.second->SerializeAsString());
->>>>>>> 36f06a11
+      request->add_serialized_items(data_pair.second->serializeUnderlying());
     }
   } else {
     CHECK(underlying_table_->type() == CRTable::Type::CRU);
