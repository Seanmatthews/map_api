#include "map-api/net-table-transaction.h"

namespace map_api {

NetTableTransaction::NetTableTransaction(NetTable* table)
: NetTableTransaction(LogicalTime::sample(), table) {}

NetTableTransaction::NetTableTransaction(
    const LogicalTime& begin_time, NetTable* table) : begin_time_(begin_time),
        table_(table) {
  CHECK(begin_time <= LogicalTime::sample());
}

<<<<<<< HEAD
bool NetTableTransaction::check() {
  for (const TransactionPair& chunk_transaction : chunk_transactions_) {
    if (!chunk_transaction.first->check(*chunk_transaction.second)) {
      return false;
    }
  }
  return true;
}

// Deadlocks in lock() are prevented by imposing a global ordering on chunks,
// and have the locks acquired in that order (resource hierarchy solution)
=======
>>>>>>> f7a07c1a
bool NetTableTransaction::commit() {
  lock();
  if (!check()) {
    unlock();
    return false;
  }
  for (const TransactionPair& chunk_transaction : chunk_transactions_) {
    CHECK(chunk_transaction.first->commit(*chunk_transaction.second));
  }
  unlock();
  return true;
}

bool NetTableTransaction::check() {
  for (const TransactionPair& chunk_transaction : chunk_transactions_) {
    if (!chunk_transaction.first->check(*chunk_transaction.second)) {
      return false;
    }
  }
  return true;
}

void NetTableTransaction::insert(
    Chunk* chunk, std::shared_ptr<Revision> revision) {
  CHECK_NOTNULL(chunk);
  transactionOf(chunk)->insert(revision);
}

// Deadlocks in lock() are prevented by imposing a global ordering on chunks,
// and have the locks acquired in that order (resource hierarchy solution)
void NetTableTransaction::lock() {
  for (const TransactionPair& chunk_transaction : chunk_transactions_) {
    chunk_transaction.first->lock();
  }
}

void NetTableTransaction::unlock() {
  for (const TransactionPair& chunk_transaction : chunk_transactions_) {
    chunk_transaction.first->unlock();
  }
}

void NetTableTransaction::update(std::shared_ptr<Revision> revision) {
  Id chunk_id;
  revision->get(NetTable::kChunkIdField, &chunk_id);
  Chunk* chunk = table_->getChunk(chunk_id);
  transactionOf(chunk)->update(revision);
}

std::shared_ptr<Revision> NetTableTransaction::getById(const Id& id) {
  std::shared_ptr<Revision> uncommitted;
  for (const TransactionPair& chunk_transaction : chunk_transactions_) {
    uncommitted = chunk_transaction.second->getByIdFromUncommitted(id);
    if (uncommitted) {
      return uncommitted;
    }
  }
  return table_->getById(id, begin_time_);
}

ChunkTransaction* NetTableTransaction::transactionOf(Chunk* chunk) {
  CHECK_NOTNULL(chunk);
  TransactionMap::iterator chunk_transaction = chunk_transactions_.find(chunk);
  if (chunk_transaction == chunk_transactions_.end()) {
    std::shared_ptr<ChunkTransaction> transaction =
        chunk->newTransaction(begin_time_);
    std::pair<TransactionMap::iterator, bool> inserted =
        chunk_transactions_.insert(std::make_pair(chunk, transaction));
    CHECK(inserted.second);
    chunk_transaction = inserted.first;
  }
  return chunk_transaction->second.get();
}

} /* namespace map_api */<|MERGE_RESOLUTION|>--- conflicted
+++ resolved
@@ -11,20 +11,8 @@
   CHECK(begin_time <= LogicalTime::sample());
 }
 
-<<<<<<< HEAD
-bool NetTableTransaction::check() {
-  for (const TransactionPair& chunk_transaction : chunk_transactions_) {
-    if (!chunk_transaction.first->check(*chunk_transaction.second)) {
-      return false;
-    }
-  }
-  return true;
-}
-
 // Deadlocks in lock() are prevented by imposing a global ordering on chunks,
 // and have the locks acquired in that order (resource hierarchy solution)
-=======
->>>>>>> f7a07c1a
 bool NetTableTransaction::commit() {
   lock();
   if (!check()) {
