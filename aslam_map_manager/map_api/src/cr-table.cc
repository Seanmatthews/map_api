#include "map-api/cr-table.h"

#include <cstdio>
#include <map>

#include <Poco/Data/Common.h>
#include <Poco/Data/Statement.h>
#include <Poco/Data/SQLite/Connector.h>
#include <Poco/Data/BLOB.h>
#include <glog/logging.h>
#include <gflags/gflags.h>

#include "map-api/core.h"
#include "./core.pb.h"

namespace map_api {

const std::string CRTable::kIdField = "ID";
const std::string CRTable::kInsertTimeField = "insert_time";

CRTable::~CRTable() {}

bool CRTable::init(std::unique_ptr<TableDescriptor>* descriptor) {
  CHECK_NOTNULL(descriptor);
  CHECK((*descriptor)->has_name());
  descriptor_ = std::move(*descriptor);
  CHECK(initCRDerived());
  initialized_ = true;
  return true;
}

bool CRTable::isInitialized() const { return initialized_; }

const std::string& CRTable::name() const {
  return descriptor_->name();
}

std::shared_ptr<Revision> CRTable::getTemplate() const {
  CHECK(isInitialized()) << "Can't get template of non-initialized table";
  std::shared_ptr<proto::Revision> proto(new proto::Revision);
  std::shared_ptr<Revision> ret =
      std::shared_ptr<Revision>(new Revision(proto));
  // add editable fields
  for (int i = 0; i < descriptor_->fields_size(); ++i) {
    ret->addField(i, descriptor_->fields(i));
  }
  return ret;
}

bool CRTable::insert(const LogicalTime& time,
                     const std::shared_ptr<Revision>& query) {
  CHECK(query != nullptr);
  CHECK(isInitialized()) << "Attempted to insert into non-initialized table";
  std::shared_ptr<Revision> reference = getTemplate();
  CHECK(query->structureMatch(*reference))
      << "Bad structure of insert revision";
  CHECK(query->getId<Id>().isValid())
      << "Attempted to insert element with invalid ID";
  query->setInsertTime(time);
  return insertCRDerived(time, query);
}

bool CRTable::bulkInsert(const NonConstRevisionMap& query) {
  return bulkInsert(query, LogicalTime::sample());
}

bool CRTable::bulkInsert(const NonConstRevisionMap& query,
                         const LogicalTime& time) {
  CHECK(isInitialized()) << "Attempted to insert into non-initialized table";
  std::shared_ptr<Revision> reference = getTemplate();
  Id id;
  for (const typename NonConstRevisionMap::value_type& id_revision : query) {
    CHECK_NOTNULL(id_revision.second.get());
    CHECK(id_revision.second->structureMatch(*reference))
        << "Bad structure of insert revision";
    id = id_revision.second->getId<Id>();
    CHECK(id.isValid()) << "Attempted to insert element with invalid ID";
    CHECK(id == id_revision.first) << "ID in RevisionMap doesn't match";
    id_revision.second->setInsertTime(time);
  }
  return bulkInsertCRDerived(query, time);
}

bool CRTable::patch(const std::shared_ptr<Revision>& query) {
  CHECK(query != nullptr);
  CHECK(isInitialized()) << "Attempted to insert into non-initialized table";
  std::shared_ptr<Revision> reference = getTemplate();
  CHECK(query->structureMatch(*reference)) << "Bad structure of patch revision";
  CHECK(query->getId<Id>().isValid())
      << "Attempted to insert element with invalid ID";
  return patchCRDerived(query);
}

void CRTable::dumpChunk(const Id& chunk_id, const LogicalTime& time,
                        RevisionMap* dest) const {
  CHECK(isInitialized());
  CHECK_NOTNULL(dest);
  dest->clear();
  CHECK_LE(time, LogicalTime::sample());
  return dumpChunkCRDerived(chunk_id, time, dest);
}

void CRTable::findByRevision(int key, const Revision& valueHolder,
<<<<<<< HEAD
                             const LogicalTime& time, RevisionMap* dest) {
=======
                            const LogicalTime& time, RevisionMap* dest) const {
>>>>>>> 6cf68c91
  CHECK(isInitialized()) << "Attempted to find in non-initialized table";
  // whether valueHolder contains key is implicitly checked whenever using
  // Revision::insertPlaceHolder - for now it's a pretty safe bet that the
  // implementation uses that - this would be rather cumbersome to check here
  CHECK_NOTNULL(dest);
  dest->clear();
  CHECK(time < LogicalTime::sample()) <<
      "Seeing the future is yet to be implemented ;)";
  findByRevisionCRDerived(key, valueHolder, time, dest);
}

int CRTable::countByRevision(int key, const Revision& valueHolder,
                             const LogicalTime& time) const {
  CHECK(isInitialized()) << "Attempted to count items in non-initialized table";
  // Whether valueHolder contains key is implicitly checked whenever using
  // Revision::insertPlaceHolder - for now it's a pretty safe bet that the
  // implementation uses that - this would be rather cumbersome to check here.
  CHECK(time < LogicalTime::sample())
      << "Seeing the future is yet to be implemented ;)";
  return countByRevisionCRDerived(key, valueHolder, time);
}

// although this is very similar to rawGetRow(), I don't see how to share the
// features without loss of performance TODO(discuss)
void CRTable::dump(const LogicalTime& time, RevisionMap* dest) const {
  CHECK_NOTNULL(dest);
  std::shared_ptr<Revision> valueHolder = getTemplate();
  CHECK(valueHolder != nullptr);
  findByRevision(-1, *valueHolder, time, dest);
}

int CRTable::countByChunk(const Id& id, const LogicalTime& time) const {
  CHECK(isInitialized());
  CHECK(time < LogicalTime::sample());
  return countByChunkCRDerived(id, time);
}

CRTable::Type CRTable::type() const {
  return Type::CR;
}

std::ostream& operator<<(std::ostream& stream,
                         const CRTable::ItemDebugInfo& info) {
  return stream << "For table " << info.table << ", item " << info.id << ": ";
}

} /* namespace map_api */<|MERGE_RESOLUTION|>--- conflicted
+++ resolved
@@ -101,11 +101,7 @@
 }
 
 void CRTable::findByRevision(int key, const Revision& valueHolder,
-<<<<<<< HEAD
-                             const LogicalTime& time, RevisionMap* dest) {
-=======
                             const LogicalTime& time, RevisionMap* dest) const {
->>>>>>> 6cf68c91
   CHECK(isInitialized()) << "Attempted to find in non-initialized table";
   // whether valueHolder contains key is implicitly checked whenever using
   // Revision::insertPlaceHolder - for now it's a pretty safe bet that the
