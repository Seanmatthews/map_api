--- conflicted
+++ resolved
@@ -169,15 +169,13 @@
   field.set_intvalue(value);
   return true;
 }
-<<<<<<< HEAD
-REVISION_SET(Id) {
-=======
+
 REVISION_SET(bool){
   field.set_intvalue(value ? 1 : 0);
   return true;
 }
+
 REVISION_SET(Id){
->>>>>>> ec23d3c5
   field.set_stringvalue(value.hexString());
   return true;
 }
@@ -225,7 +223,6 @@
   *value = field.intvalue();
   return true;
 }
-<<<<<<< HEAD
 REVISION_GET(Id) {
   if (!value->fromHexString(field.stringvalue())) {
     LOG(FATAL) << "Failed to parse Hash id from string \"" <<
@@ -233,16 +230,12 @@
   }
   return true;
 }
-REVISION_GET(sm::HashId) {
-  if (!value->fromHexString(field.stringvalue())) {
-=======
 REVISION_GET(bool){
   *value = field.intvalue() != 0;
   return true;
 }
-REVISION_GET(Id){
+REVISION_GET(sm::HashId) {
   if (!value->fromHexString(field.stringvalue())){
->>>>>>> ec23d3c5
     LOG(FATAL) << "Failed to parse Hash id from string \"" <<
         field.stringvalue() << "\" for field " << field.nametype().name();
   }
