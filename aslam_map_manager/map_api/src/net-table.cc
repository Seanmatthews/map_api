--- conflicted
+++ resolved
@@ -161,7 +161,6 @@
   return active_chunks_.size();
 }
 
-<<<<<<< HEAD
 void NetTable::kill() {
   leaveAllChunks();
   index_lock_.readLock();
@@ -172,7 +171,8 @@
     index_.reset();
   }
   index_lock_.unlock();
-=======
+}
+
 void NetTable::shareAllChunks() {
   active_chunks_lock_.readLock();
   for (const std::pair<const Id, std::unique_ptr<Chunk> >& chunk :
@@ -180,7 +180,6 @@
     chunk.second->requestParticipation();
   }
   active_chunks_lock_.unlock();
->>>>>>> a4e0abd0
 }
 
 void NetTable::leaveAllChunks() {
