--- conflicted
+++ resolved
@@ -156,7 +156,6 @@
   return active_chunks_.size();
 }
 
-<<<<<<< HEAD
 size_t NetTable::cachedItemsSize() {
   CRTable::RevisionMap result;
   dumpCache(LogicalTime::sample(), &result);
@@ -170,14 +169,14 @@
     chunk.second->requestParticipation();
   }
   active_chunks_lock_.unlock();
-=======
+}
+
 void NetTable::kill() {
   leaveAllChunks();
   if (index_.get() != nullptr) {
     index_->leave();
     index_.reset();
   }
->>>>>>> ec23d3c5
 }
 
 void NetTable::leaveAllChunks() {
