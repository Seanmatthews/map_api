--- conflicted
+++ resolved
@@ -32,11 +32,8 @@
                  src/transaction.cc)
                  
 cs_add_library(${PROJECT_NAME} ${CORE_SOURCE} ${PROTO_SRCS})
-<<<<<<< HEAD
-add_dependency(zeromq_cpp)
-=======
+add_dependency(${PROJECT_NAME} zeromq_cpp)
 target_link_libraries(${PROJECT_NAME} ${POCO_LIBRARIES})
->>>>>>> 20888e2a
 
 ##########
 # GTESTS #
