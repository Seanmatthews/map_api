#include <type_traits>

#include <glog/logging.h>
#include <gtest/gtest.h>

#include <Poco/Data/Common.h>
#include <Poco/Data/BLOB.h>
#include <Poco/Data/Statement.h>

#include "map-api/cru-table-interface.h"
#include "map-api/id.h"
#include "map-api/map-api-core.h"
#include "map-api/time.h"
#include "map-api/transaction.h"

#include "test_table.cpp"

using namespace map_api;

template <typename TableType>
class ExpectedFieldCount {
 public:
  static int get();
};

template<>
int ExpectedFieldCount<CRTableInterface>::get() {
  return 1;
}

template<>
int ExpectedFieldCount<CRUTableInterface>::get() {
  return 3;
}

template <typename TableType>
class TableInterfaceTest : public ::testing::Test {
 protected:
  virtual void SetUp() {
    MapApiCore::getInstance().purgeDb();
  }
};

typedef ::testing::Types<CRTableInterface, CRUTableInterface> TableTypes;
TYPED_TEST_CASE(TableInterfaceTest, TableTypes);

TYPED_TEST(TableInterfaceTest, initEmpty) {
  TestTable<TypeParam> table;
  EXPECT_TRUE(table.init());
  std::shared_ptr<Revision> structure = table.getTemplate();
  ASSERT_TRUE(static_cast<bool>(structure));
<<<<<<< HEAD
  EXPECT_EQ(structure->fieldqueries_size(), 2u);
=======
  EXPECT_EQ(ExpectedFieldCount<TypeParam>::get(),
            structure->fieldqueries_size());
>>>>>>> 23ff965d
}

/**
 **********************************************************
 * TEMPLATED TABLE WITH A SINGLE FIELD OF THE TEMPLATE TYPE
 **********************************************************
 */

template <typename _TableType, typename _DataType>
class TableDataTypes {
 public:
  typedef _TableType TableType;
  typedef _DataType DataType;
};

template <typename TableDataType>
class FieldTestTable : public TestTable<typename TableDataType::TableType> {
 public:
  static const std::string kTestField;
  virtual const std::string name() const override {
    return "field_test_table";
  }
 protected:
  virtual void define() {
<<<<<<< HEAD
    addField<FieldType>(kTestField);
  }
};

template <typename FieldType>
const std::string FieldTestTable<FieldType>::kTestField = "test_field";

template <typename FieldType>
class InsertReadFieldTestTable : public FieldTestTable<FieldType> {
=======
    this->template addField<typename TableDataType::DataType>("test_field");
  }
};

template <typename TableDataType>
class InsertReadFieldTestTable : public FieldTestTable<TableDataType> {
>>>>>>> 23ff965d
 public:
  bool insertQuery(Revision& query) const {
    return this->rawInsert(query);
  }

  bool updateQuery(Revision& query) {
    return this->rawUpdateQuery(query);
  }
};

/**
 **************************************
 * FIXTURES FOR TYPED TABLE FIELD TESTS
 **************************************
 */
template <typename TestedType>
class FieldTest : public ::testing::Test {
 protected:
  /**
   * Sample data for tests. MUST BE NON-DEFAULT!
   */
  TestedType sample_data_1();
  TestedType sample_data_2();
};

template <>
class FieldTest<std::string> : public ::testing::Test {
 protected:
  std::string sample_data_1() {
    return "Test_string_1";
  }
  std::string sample_data_2() {
    return "Test_string_2";
  }
};
template <>
class FieldTest<double> : public ::testing::Test {
 protected:
  double sample_data_1() {
    return 3.14;
  }
  double sample_data_2() {
    return -3.14;
  }
};
template <>
class FieldTest<int32_t> : public ::testing::Test {
 protected:
  int32_t sample_data_1() {
    return 42;
  }
  int32_t sample_data_2() {
    return -42;
  }
};
template <>
class FieldTest<map_api::Id> : public ::testing::Test {
 protected:
  map_api::Id sample_data_1() {
    map_api::Id id;
    id.fromHexString("aaaaaaaaaaaaaaaaaaaaaaaaaaaaaaaa");
    return id;
  }
  map_api::Id sample_data_2() {
    map_api::Id id;
    id.fromHexString("bbbbbbbbbbbbbbbbbbbbbbbbbbbbbbbb");
    return id;
  }
};
template <>
class FieldTest<int64_t> : public ::testing::Test {
 protected:
  int64_t sample_data_1() {
    return 9223372036854775807;
  }
  int64_t sample_data_2() {
    return -9223372036854775807;
  }
};
template <>
class FieldTest<map_api::Time> : public ::testing::Test {
 protected:
  Time sample_data_1() {
    return Time(9223372036854775807);
  }
  Time sample_data_2() {
    return Time(9223372036854775);
  }
};
template <>
class FieldTest<testBlob> : public ::testing::Test {
 protected:
  testBlob sample_data_1() {
    testBlob field;
    *field.mutable_nametype() = map_api::proto::TableFieldDescriptor();
    field.mutable_nametype()->set_name("A name");
    field.mutable_nametype()->
        set_type(map_api::proto::TableFieldDescriptor_Type_DOUBLE);
    field.set_doublevalue(3);
    return field;
  }
  testBlob sample_data_2() {
    testBlob field;
    *field.mutable_nametype() = map_api::proto::TableFieldDescriptor();
    field.mutable_nametype()->set_name("Another name");
    field.mutable_nametype()->
        set_type(map_api::proto::TableFieldDescriptor_Type_INT32);
    field.set_doublevalue(42);
    return field;
  }
};

template <typename TableDataType>
class FieldTestWithoutInit :
    public FieldTest<typename TableDataType::DataType> {
 protected:
  virtual void SetUp() {
    this->table_.reset(new InsertReadFieldTestTable<TableDataType>);
  }

  std::shared_ptr<Revision> getTemplate() {
    query_ = this->table_->getTemplate();
    return query_;
  }

  Id fillRevision() {
    getTemplate();
    Id inserted = Id::random();
<<<<<<< HEAD
    to_insert_->set(CRTableInterface::kIdField, inserted);
    // to_insert_->set("owner", Id::random()); TODO(tcies) later, from core
    to_insert_->set(InsertReadFieldTestTable<TestedType>::kTestField,
                    this->sample_data_1());
=======
    query_->set("ID", inserted);
    // to_insert_->set("owner", Id::random()); TODO(tcies) later, from core
    query_->set("test_field", this->sample_data_1());
>>>>>>> 23ff965d
    return inserted;
  }

  bool insertRevision() {
    return this->table_->insertQuery(*query_);
  }

  std::shared_ptr<InsertReadFieldTestTable<TableDataType> > table_;
  std::shared_ptr<Revision> query_;
};

template <typename TableDataType>
class FieldTestWithInit : public FieldTestWithoutInit<TableDataType> {
 protected:
  virtual void SetUp() {
    MapApiCore::getInstance().purgeDb();
    this->table_.reset(new InsertReadFieldTestTable<TableDataType>);
    this->table_->init();
  }
};

template <typename TableDataType>
class UpdateFieldTestWithInit : public FieldTestWithInit<TableDataType> {
 protected:
  bool updateRevision() {
    return this->table_->updateQuery(*this->query_);
  }

  void fillRevisionWithOtherData() {
    this->query_->set("test_field", this->sample_data_2());
  }
};

/**
 *************************
 * TYPED TABLE FIELD TESTS
 *************************
 */

#define ALL_DATA_TYPES(table_type) \
    TableDataTypes<table_type, testBlob>, \
    TableDataTypes<table_type, std::string>, \
    TableDataTypes<table_type, int32_t>, \
    TableDataTypes<table_type, double>, \
    TableDataTypes<table_type, map_api::Id>, \
    TableDataTypes<table_type, int64_t>, \
    TableDataTypes<table_type, map_api::Time>

typedef ::testing::Types<
    ALL_DATA_TYPES(CRTableInterface),
    ALL_DATA_TYPES(CRUTableInterface)> CrAndCruTypes;

typedef ::testing::Types<
    ALL_DATA_TYPES(CRUTableInterface)> CruTypes;

TYPED_TEST_CASE(FieldTestWithoutInit, CrAndCruTypes);
TYPED_TEST_CASE(FieldTestWithInit, CrAndCruTypes);
TYPED_TEST_CASE(UpdateFieldTestWithInit, CruTypes);

TYPED_TEST(FieldTestWithInit, Init) {
<<<<<<< HEAD
  EXPECT_EQ(this->getTemplate()->fieldqueries_size(), 3u);
=======
  EXPECT_EQ(ExpectedFieldCount<typename TypeParam::TableType>::get() + 1,
            this->getTemplate()->fieldqueries_size());
>>>>>>> 23ff965d
}

TYPED_TEST(FieldTestWithoutInit, CreateBeforeInit) {
  ::testing::FLAGS_gtest_death_test_style = "threadsafe";
  EXPECT_DEATH(this->fillRevision(),"^");
}

TYPED_TEST(FieldTestWithoutInit, ReadBeforeInit) {
  ::testing::FLAGS_gtest_death_test_style = "threadsafe";
  EXPECT_DEATH(this->table_->rawGetById(Id::random(), Time()), "^");
}

TYPED_TEST(FieldTestWithInit, CreateRead) {
  Id inserted = this->fillRevision();
  EXPECT_TRUE(this->insertRevision());

  std::shared_ptr<Revision> rowFromTable =
      this->table_->rawGetById(inserted, Time());
  EXPECT_TRUE(static_cast<bool>(rowFromTable));
<<<<<<< HEAD
  TypeParam dataFromTable;
  rowFromTable->get(InsertReadFieldTestTable<TypeParam>::kTestField,
                    &dataFromTable);
  EXPECT_EQ(dataFromTable, this->sample_data_1());
=======
  typename TypeParam::DataType dataFromTable;
  rowFromTable->get("test_field", &dataFromTable);
  EXPECT_EQ(this->sample_data_1(), dataFromTable);
>>>>>>> 23ff965d
}

TYPED_TEST(FieldTestWithInit, ReadInexistentRow) {
  this->fillRevision();
  EXPECT_TRUE(this->insertRevision());

  Id other_id = Id::random();
  EXPECT_FALSE(this->table_->rawGetById(other_id, Time()));
}

TYPED_TEST(FieldTestWithInit, ReadInexistentRowData) {
  ::testing::FLAGS_gtest_death_test_style = "threadsafe";
  Id inserted = this->fillRevision();
  EXPECT_TRUE(this->insertRevision());

  std::shared_ptr<Revision> rowFromTable =
      this->table_->rawGetById(inserted, Time());
  EXPECT_TRUE(static_cast<bool>(rowFromTable));
  typename TypeParam::DataType dataFromTable;
  EXPECT_DEATH(rowFromTable->get("some_other_field", &dataFromTable), "^");
}

TYPED_TEST(UpdateFieldTestWithInit, UpdateRead) {
  Id inserted = this->fillRevision();
  EXPECT_TRUE(this->insertRevision());

  std::shared_ptr<Revision> rowFromTable = this->table_->rawGetById(inserted);
  EXPECT_TRUE(static_cast<bool>(rowFromTable));
  typename TypeParam::DataType dataFromTable;
  rowFromTable->get("test_field", &dataFromTable);
  EXPECT_EQ(this->sample_data_1(), dataFromTable);

  this->fillRevisionWithOtherData();
  this->updateRevision();
  rowFromTable = this->table_->rawGetById(inserted);
  EXPECT_TRUE(static_cast<bool>(rowFromTable));
  rowFromTable->get("test_field", &dataFromTable);
  EXPECT_EQ(this->sample_data_2(), dataFromTable);
}<|MERGE_RESOLUTION|>--- conflicted
+++ resolved
@@ -25,12 +25,12 @@
 
 template<>
 int ExpectedFieldCount<CRTableInterface>::get() {
-  return 1;
+  return 2;
 }
 
 template<>
 int ExpectedFieldCount<CRUTableInterface>::get() {
-  return 3;
+  return 4;
 }
 
 template <typename TableType>
@@ -49,12 +49,8 @@
   EXPECT_TRUE(table.init());
   std::shared_ptr<Revision> structure = table.getTemplate();
   ASSERT_TRUE(static_cast<bool>(structure));
-<<<<<<< HEAD
-  EXPECT_EQ(structure->fieldqueries_size(), 2u);
-=======
   EXPECT_EQ(ExpectedFieldCount<TypeParam>::get(),
             structure->fieldqueries_size());
->>>>>>> 23ff965d
 }
 
 /**
@@ -79,31 +75,22 @@
   }
  protected:
   virtual void define() {
-<<<<<<< HEAD
-    addField<FieldType>(kTestField);
+    this->template addField<typename TableDataType::DataType>(kTestField);
   }
 };
 
 template <typename FieldType>
 const std::string FieldTestTable<FieldType>::kTestField = "test_field";
 
-template <typename FieldType>
-class InsertReadFieldTestTable : public FieldTestTable<FieldType> {
-=======
-    this->template addField<typename TableDataType::DataType>("test_field");
-  }
-};
-
 template <typename TableDataType>
 class InsertReadFieldTestTable : public FieldTestTable<TableDataType> {
->>>>>>> 23ff965d
  public:
   bool insertQuery(Revision& query) const {
     return this->rawInsert(query);
   }
 
   bool updateQuery(Revision& query) {
-    return this->rawUpdateQuery(query);
+    return this->rawUpdate(query);
   }
 };
 
@@ -225,16 +212,10 @@
   Id fillRevision() {
     getTemplate();
     Id inserted = Id::random();
-<<<<<<< HEAD
-    to_insert_->set(CRTableInterface::kIdField, inserted);
+    query_->set(CRTableInterface::kIdField, inserted);
     // to_insert_->set("owner", Id::random()); TODO(tcies) later, from core
-    to_insert_->set(InsertReadFieldTestTable<TestedType>::kTestField,
+    query_->set(InsertReadFieldTestTable<TableDataType>::kTestField,
                     this->sample_data_1());
-=======
-    query_->set("ID", inserted);
-    // to_insert_->set("owner", Id::random()); TODO(tcies) later, from core
-    query_->set("test_field", this->sample_data_1());
->>>>>>> 23ff965d
     return inserted;
   }
 
@@ -295,12 +276,8 @@
 TYPED_TEST_CASE(UpdateFieldTestWithInit, CruTypes);
 
 TYPED_TEST(FieldTestWithInit, Init) {
-<<<<<<< HEAD
-  EXPECT_EQ(this->getTemplate()->fieldqueries_size(), 3u);
-=======
   EXPECT_EQ(ExpectedFieldCount<typename TypeParam::TableType>::get() + 1,
             this->getTemplate()->fieldqueries_size());
->>>>>>> 23ff965d
 }
 
 TYPED_TEST(FieldTestWithoutInit, CreateBeforeInit) {
@@ -320,16 +297,10 @@
   std::shared_ptr<Revision> rowFromTable =
       this->table_->rawGetById(inserted, Time());
   EXPECT_TRUE(static_cast<bool>(rowFromTable));
-<<<<<<< HEAD
-  TypeParam dataFromTable;
+  typename TypeParam::DataType dataFromTable;
   rowFromTable->get(InsertReadFieldTestTable<TypeParam>::kTestField,
                     &dataFromTable);
-  EXPECT_EQ(dataFromTable, this->sample_data_1());
-=======
-  typename TypeParam::DataType dataFromTable;
-  rowFromTable->get("test_field", &dataFromTable);
   EXPECT_EQ(this->sample_data_1(), dataFromTable);
->>>>>>> 23ff965d
 }
 
 TYPED_TEST(FieldTestWithInit, ReadInexistentRow) {
@@ -356,7 +327,8 @@
   Id inserted = this->fillRevision();
   EXPECT_TRUE(this->insertRevision());
 
-  std::shared_ptr<Revision> rowFromTable = this->table_->rawGetById(inserted);
+  std::shared_ptr<Revision> rowFromTable =
+      this->table_->rawGetById(inserted, Time());
   EXPECT_TRUE(static_cast<bool>(rowFromTable));
   typename TypeParam::DataType dataFromTable;
   rowFromTable->get("test_field", &dataFromTable);
@@ -364,7 +336,7 @@
 
   this->fillRevisionWithOtherData();
   this->updateRevision();
-  rowFromTable = this->table_->rawGetById(inserted);
+  rowFromTable = this->table_->rawGetById(inserted, Time());
   EXPECT_TRUE(static_cast<bool>(rowFromTable));
   rowFromTable->get("test_field", &dataFromTable);
   EXPECT_EQ(this->sample_data_2(), dataFromTable);
