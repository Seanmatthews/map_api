#include <list>

#include <glog/logging.h>
#include <gtest/gtest.h>

#include <map-api/transaction.h>

#include "test_table.cpp"

using namespace map_api;

/**
 * Fixture for simple transaction tests
 */
class TransactionTest : public testing::Test {
 public:
  TransactionTest() : owner_(Id::random()), transaction_(owner_) {}
 protected:
  Id owner_;
  Transaction transaction_;
};

/**
 * CRU table for query tests TODO(tcies) test a CRTable
 */
class TransactionTestTable : public TestTable<CRUTableInterface> {
 public:
  TransactionTestTable(const Id& owner) : TestTable(owner) {}
  std::shared_ptr<Revision> sample(double n){
    std::shared_ptr<Revision> revision = getTemplate();
    if (!revision->set(sampleField(), n)){
      LOG(ERROR) << "Failed to set " << sampleField();
      return std::shared_ptr<Revision>();
    }
    return revision;
  }
  inline static const std::string sampleField(){
    return "n";
  }
 protected:
  virtual bool define() {
    addField<double>(sampleField());
    return true;
  }
};

TEST_F(TransactionTest, BeginAbort){
  EXPECT_TRUE(transaction_.begin());
  EXPECT_TRUE(transaction_.abort());
}

TEST_F(TransactionTest, BeginCommit){
  EXPECT_TRUE(transaction_.begin());
  EXPECT_FALSE(transaction_.commit());
}

TEST_F(TransactionTest, OperationsBeforeBegin){
  TransactionTestTable table(owner_);
  EXPECT_TRUE(table.init());
  std::shared_ptr<Revision> data = table.sample(6.626e-34);
  EXPECT_EQ(transaction_.insert<CRUTableInterface>(table, data), Id());
  // read and update should fail only because transaction hasn't started yet,
  // so we need to insert some data
  Transaction valid(owner_);
  EXPECT_TRUE(valid.begin());
  Id inserted = valid.insert<CRUTableInterface>(table, data);
  EXPECT_NE(inserted, Id());
  EXPECT_TRUE(valid.commit());

  EXPECT_FALSE(transaction_.read<CRUTableInterface>(table, inserted));
  EXPECT_FALSE(transaction_.update(table, inserted, data));
}

TEST_F(TransactionTest, InsertBeforeTableInit){
  TransactionTestTable table(owner_);
  EXPECT_TRUE(transaction_.begin());
<<<<<<< HEAD
  EXPECT_DEATH(transaction_.insert<CRUTableInterface>(table, table.sample(3.14)),
               "^");
=======
  EXPECT_DEATH(transaction_.insert<CRUTableInterface>(table,
                                                      table.sample(3.14)), "^");
>>>>>>> 7e5a4191
}

/**
 * Fixture for transaction tests with a cru table
 */
class TransactionCRUTest : public TransactionTest {
 public:
  TransactionCRUTest() : TransactionTest(), table_(owner_) {
    table_.init();
    transaction_.begin();
  }
 protected:
  virtual void TearDown() {
    transaction_.abort();
    table_.cleanup();
  }
  Id insertSample(double sample){
    return transaction_.insert<CRUTableInterface>(
        table_, table_.sample(sample));
  }
  bool updateSample(const Id& id, double newValue){
    return transaction_.update(table_, id, table_.sample(newValue));
  }
  void verify(const Id& id, double expected){
    double actual;
    std::shared_ptr<Revision> row = transaction_.read<CRUTableInterface>(
        table_, id);
    ASSERT_TRUE(static_cast<bool>(row));
    EXPECT_TRUE(row->get(table_.sampleField(), &actual));
    EXPECT_EQ(actual, expected);
  }
  TransactionTestTable table_;
};

TEST_F(TransactionCRUTest, InsertNonsense){
  std::shared_ptr<Revision> nonsense(new Revision());
  EXPECT_EQ(transaction_.insert<CRUTableInterface>(table_, nonsense), Id());
}

TEST_F(TransactionCRUTest, InsertUpdateReadBeforeCommit){
  Id id = insertSample(1.618);
  verify(id, 1.618);
  EXPECT_TRUE(updateSample(id, 007));
  verify(id, 007);
}

/**
 * Fixture for tests with multiple owners and transactions
 */
class MultiTransactionTest : public testing::Test {
 protected:
  class Owner{
   public:
    Owner() : id_(Id::random()), transactions_() {}
    Transaction& beginNewTransaction(){
      transactions_.push_back(Transaction(id_));
      Transaction& current_transaction = transactions_.back();
      current_transaction.begin();
      return current_transaction;
    }
   private:
    Id id_;
    std::list<Transaction> transactions_;
  };
  Owner& addOwner(){
    owners_.push_back(Owner());
    return owners_.back();
  }
  std::list<Owner> owners_;
};

/**
 * Fixture for multi-transaction tests on a single CRU table interface
 * TODO(tcies) multiple table interfaces (test definition sync)
 */
class MultiTransactionSingleCRUTest : public MultiTransactionTest {
 public:
  MultiTransactionSingleCRUTest() : MultiTransactionTest(),
  table_(Id::random()) {
    table_.init();
  }
 protected:
  virtual void TearDown() {
    table_.cleanup();
  }
  Id insertSample(Transaction& transaction, double sample){
    return transaction.insert<CRUTableInterface>(table_, table_.sample(sample));
  }
  bool updateSample(Transaction& transaction, const Id& id, double newValue){
    return transaction.update(table_, id, table_.sample(newValue));
  }
  void verify(Transaction& transaction, const Id& id, double expected){
    double actual;
    std::shared_ptr<Revision> row = transaction.read<CRUTableInterface>(
        table_, id);
    ASSERT_TRUE(static_cast<bool>(row));
    EXPECT_TRUE(row->get(table_.sampleField(), &actual));
    EXPECT_EQ(actual, expected);
  }
  TransactionTestTable table_;
};

TEST_F(MultiTransactionSingleCRUTest, SerialInsertRead) {
  // Insert by a
  Owner& a = addOwner();
  Transaction& at = a.beginNewTransaction();
  Id aId = insertSample(at, 3.14);
  EXPECT_NE(aId, Id());
  EXPECT_TRUE(at.commit());
  // Insert by b
  Owner& b = addOwner();
  Transaction& bt = b.beginNewTransaction();
  Id bId = insertSample(bt, 42);
  EXPECT_NE(bId, Id());
  EXPECT_TRUE(bt.commit());
  // Check presence of samples in table
  Owner& verifier = addOwner();
  Transaction& verification = verifier.beginNewTransaction();
  verify(verification, aId, 3.14);
  verify(verification, bId, 42);
  EXPECT_TRUE(verification.abort());
}

TEST_F(MultiTransactionSingleCRUTest, ParallelInsertRead) {
  Owner& a = addOwner(), &b = addOwner();
  Transaction& at = a.beginNewTransaction(), &bt = b.beginNewTransaction();
  Id aId = insertSample(at, 3.14), bId = insertSample(bt, 42);
  EXPECT_NE(aId, Id());
  EXPECT_NE(bId, Id());
  EXPECT_TRUE(bt.commit());
  EXPECT_TRUE(at.commit());
  // Check presence of samples in table
  Owner& verifier = addOwner();
  Transaction& verification = verifier.beginNewTransaction();
  verify(verification, aId, 3.14);
  verify(verification, bId, 42);
  EXPECT_TRUE(verification.abort());
}

TEST_F(MultiTransactionSingleCRUTest, UpdateRead) {
  // Insert item to be updated
  Id itemId;
  Owner& a = addOwner();
  Transaction& aInsert = a.beginNewTransaction();
  itemId = insertSample(aInsert, 3.14);
  EXPECT_NE(itemId, Id());
  EXPECT_TRUE(aInsert.commit());
  // a updates item and commits
  Transaction& aUpdate = a.beginNewTransaction();
  EXPECT_TRUE(updateSample(aUpdate, itemId, 42));
  EXPECT_TRUE(aUpdate.commit());
  // Check presence of sample in table
  Transaction& aCheck = a.beginNewTransaction();
  verify(aCheck, itemId, 42);
  EXPECT_TRUE(aCheck.abort());
}

TEST_F(MultiTransactionSingleCRUTest, ParallelUpdate) {
  // Insert item to be updated
  Id itemId;
  Owner& a = addOwner();
  Transaction& aInsert = a.beginNewTransaction();
  itemId = insertSample(aInsert, 3.14);
  EXPECT_NE(itemId, Id());
  EXPECT_TRUE(aInsert.commit());
  // a updates item
  Transaction& aUpdate = a.beginNewTransaction();
  EXPECT_TRUE(updateSample(aUpdate, itemId, 42));
  // b updates item
  Owner& b = addOwner();
  Transaction& bUpdate = b.beginNewTransaction();
  EXPECT_TRUE(updateSample(bUpdate, itemId, 0xDEADBEEF));
  // expect commit conflict
  EXPECT_TRUE(bUpdate.commit());
  EXPECT_FALSE(aUpdate.commit());
  // make sure b has won
  Transaction& aCheck = a.beginNewTransaction();
  verify(aCheck, itemId, 0xDEADBEEF);
  EXPECT_TRUE(aCheck.abort());
}<|MERGE_RESOLUTION|>--- conflicted
+++ resolved
@@ -74,13 +74,8 @@
 TEST_F(TransactionTest, InsertBeforeTableInit){
   TransactionTestTable table(owner_);
   EXPECT_TRUE(transaction_.begin());
-<<<<<<< HEAD
-  EXPECT_DEATH(transaction_.insert<CRUTableInterface>(table, table.sample(3.14)),
-               "^");
-=======
   EXPECT_DEATH(transaction_.insert<CRUTableInterface>(table,
                                                       table.sample(3.14)), "^");
->>>>>>> 7e5a4191
 }
 
 /**
