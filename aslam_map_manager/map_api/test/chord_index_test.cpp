#include <vector>

#include <gflags/gflags.h>
#include <glog/logging.h>
#include <gtest/gtest_prod.h>

#include <multiagent_mapping_common/test/testing_entrypoint.h>

#include "map-api/map-api-core.h"

#include "test_chord_index.cpp"
#include "multiprocess_fixture.cpp"

<<<<<<< HEAD
DECLARE_uint64(stabilize_us);

using namespace map_api;
=======
namespace map_api {
>>>>>>> e8c844f1

class ChordIndexTest : public MultiprocessTest {
 protected:
  virtual void SetUp() {
    TestChordIndex::staticInit();
    MapApiCore::instance();
  }
};

TEST_F(ChordIndexTest, create) {
  TestChordIndex::instance().create();
  TestChordIndex::instance().leave();
}

DEFINE_uint64(addresses_to_hash, 5, "Amount of addresses to hash");
TEST_F(ChordIndexTest, hashDistribution) {
  enum Barriers{INIT, HASH};
  if (getSubprocessId() == 0) {
    std::ostringstream command_extra;
    command_extra << "--addresses_to_hash=" << FLAGS_addresses_to_hash;
    for (size_t i = 1; i < FLAGS_addresses_to_hash; ++i) {
      launchSubprocess(i, command_extra.str());
    }
    IPC::barrier(INIT, FLAGS_addresses_to_hash - 1);
    std::ostringstream hash_ss;
    hash_ss << "[" << ChordIndex::hash(PeerId::self());
    IPC::barrier(HASH, FLAGS_addresses_to_hash - 1);
    for (size_t i = 1; i < FLAGS_addresses_to_hash; ++i) {
      std::string hash_string;
      IPC::pop(&hash_string);
      hash_ss << ", " << hash_string;
    }
    hash_ss << "]";
    LOG(INFO) << hash_ss.str();
  } else {
    IPC::barrier(INIT, FLAGS_addresses_to_hash - 1);
    std::ostringstream hash_ss;
    hash_ss << ChordIndex::hash(PeerId::self());
    IPC::push(hash_ss.str());
    IPC::barrier(HASH, FLAGS_addresses_to_hash - 1);
  }
}

DEFINE_uint64(join_processes, 10, "Amount of processes to test join with");
TEST_F(ChordIndexTest, onePeerJoin) {
  const size_t kNProcesses = FLAGS_join_processes;
  enum Barriers{INIT, ROOT_SHARED, JOINED, SHARED_PEERS};
  if (getSubprocessId() == 0) {
    TestChordIndex::instance().create();
    std::ostringstream command_extra;
    command_extra << "--join_processes=" << FLAGS_join_processes;
    for (size_t i = 1; i < kNProcesses; ++i) {
      launchSubprocess(i, command_extra.str());
    }
    IPC::barrier(INIT, kNProcesses - 1);
    IPC::push(PeerId::self().ipPort());
    IPC::barrier(ROOT_SHARED, kNProcesses - 1);
    usleep(10 * kNProcesses * FLAGS_stabilize_us); // yes, 10 is a magic number
    // it should be an upper bound of the amount of required stabilization
    // iterations per process
    IPC::barrier(JOINED, kNProcesses - 1);
    std::map<std::string, int> peers;
    ++peers[TestChordIndex::instance().predecessor_->id.ipPort()];
    ++peers[TestChordIndex::instance().successor_->id.ipPort()];
    IPC::barrier(SHARED_PEERS, kNProcesses - 1);
    for (size_t i = 0; i < 2 * kNProcesses; ++i) {
      std::string peer;
      IPC::pop(&peer);
      ++peers[peer];
    }
    for (const std::pair<std::string, int> peer_count : peers) {
      EXPECT_EQ(2, peer_count.second);
    }
  } else {
    IPC::barrier(INIT, kNProcesses - 1);
    IPC::barrier(ROOT_SHARED, kNProcesses - 1);
    std::string root_string;
    IPC::pop(&root_string);
    PeerId root(root_string);
    TestChordIndex::instance().join(root);
    IPC::barrier(JOINED, kNProcesses - 1);
    IPC::push(TestChordIndex::instance().predecessor_->id.ipPort());
    IPC::push(TestChordIndex::instance().successor_->id.ipPort());
    IPC::barrier(SHARED_PEERS, kNProcesses - 1);
  }
  TestChordIndex::instance().leave();
}

} // namespace map_api

MULTIAGENT_MAPPING_UNITTEST_ENTRYPOINT<|MERGE_RESOLUTION|>--- conflicted
+++ resolved
@@ -11,13 +11,9 @@
 #include "test_chord_index.cpp"
 #include "multiprocess_fixture.cpp"
 
-<<<<<<< HEAD
 DECLARE_uint64(stabilize_us);
 
-using namespace map_api;
-=======
 namespace map_api {
->>>>>>> e8c844f1
 
 class ChordIndexTest : public MultiprocessTest {
  protected:
