#include "map-api/map-api-core.h"
#include "map-api/net-table.h"
#include "map-api/net-table-transaction.h"
#include "map-api/transaction.h"

#include "multiprocess_fixture.cpp"

using namespace map_api;

class NetTableTest : public MultiprocessTest,
public ::testing::WithParamInterface<bool> {
 protected:
  virtual void SetUp() {
    MultiprocessTest::SetUp();
    std::unique_ptr<TableDescriptor> descriptor(new TableDescriptor);
    descriptor->setName(kTableName);
    descriptor->addField<int>(kFieldName);
<<<<<<< HEAD
    MapApiCore::instance().tableManager().addTable(
        GetParam() ? CRTable::Type::CRU : CRTable::Type::CR, &descriptor);
    table_ = &MapApiCore::instance().tableManager().getTable(kTableName);
=======
    NetTableManager::instance().addTable(GetParam(), &descriptor);
    table_ = &NetTableManager::instance().getTable(kTableName);
>>>>>>> ec23d3c5
  }

  size_t count() {
    std::unordered_map<Id, std::shared_ptr<Revision> > results;
    table_->dumpCache(LogicalTime::sample(), &results);
    return results.size();
  }

  void increment(const Id& id, NetTableTransaction* transaction) {
    CHECK_NOTNULL(transaction);
    std::shared_ptr<Revision> to_update = transaction->getById(id);
    int transient_value;
    to_update->get(kFieldName, &transient_value);
    ++transient_value;
    to_update->set(kFieldName, transient_value);
    transaction->update(to_update);
  }

  void increment(NetTable* table, const Id& id, Transaction* transaction) {
    CHECK_NOTNULL(table);
    CHECK_NOTNULL(transaction);
    std::shared_ptr<Revision> to_update = transaction->getById(id, table);
    int transient_value;
    to_update->get(kFieldName, &transient_value);
    ++transient_value;
    to_update->set(kFieldName, transient_value);
    transaction->update(table, to_update);
  }

  Id insert(int n, Chunk* chunk) {
    Id insert_id = Id::generate();
    std::shared_ptr<Revision> to_insert = table_->getTemplate();
    to_insert->set(CRTable::kIdField, insert_id);
    to_insert->set(kFieldName, n);
    EXPECT_TRUE(table_->insert(chunk, to_insert.get()));
    return insert_id;
  }

  Id insert(int n, ChunkTransaction* transaction) {
    Id insert_id = Id::generate();
    std::shared_ptr<Revision> to_insert = table_->getTemplate();
    to_insert->set(CRTable::kIdField, insert_id);
    to_insert->set(kFieldName, n);
    transaction->insert(to_insert);
    return insert_id;
  }

  Id popId() const {
    Id id;
    std::string id_string;
    IPC::pop(&id_string);
    id.fromHexString(id_string);
    return id;
  }

  const std::string kTableName = "chunk_test_table";
  const std::string kFieldName = "chunk_test_field";
  NetTable* table_;
};

INSTANTIATE_TEST_CASE_P(Default, NetTableTest, ::testing::Values(false, true));<|MERGE_RESOLUTION|>--- conflicted
+++ resolved
@@ -15,14 +15,10 @@
     std::unique_ptr<TableDescriptor> descriptor(new TableDescriptor);
     descriptor->setName(kTableName);
     descriptor->addField<int>(kFieldName);
-<<<<<<< HEAD
-    MapApiCore::instance().tableManager().addTable(
+    NetTableManager::instance().addTable(
         GetParam() ? CRTable::Type::CRU : CRTable::Type::CR, &descriptor);
-    table_ = &MapApiCore::instance().tableManager().getTable(kTableName);
-=======
-    NetTableManager::instance().addTable(GetParam(), &descriptor);
     table_ = &NetTableManager::instance().getTable(kTableName);
->>>>>>> ec23d3c5
+    table_ = &NetTableManager::instance().getTable(kTableName);
   }
 
   size_t count() {
