--- conflicted
+++ resolved
@@ -24,9 +24,5 @@
 *.m~
 
 # Compiled python.
-<<<<<<< HEAD
 tools/lint/autolintc
-=======
-tools/lint/autolintc
-*.pyc
->>>>>>> ef3bea02
+*.pyc