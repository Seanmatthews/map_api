--- conflicted
+++ resolved
@@ -34,19 +34,12 @@
 
 message RaftLogEntry {
   optional uint64 index = 1;
-<<<<<<< HEAD
-  optional uint64 entry = 2; // TODO(aqurai): Remove.
-  optional uint64 term = 3;
-  optional Revision revision_entry = 4;
-  optional AddRemovePeer add_remove_peer = 5;
-=======
   optional uint64 entry = 2;  // TODO(aqurai): To be removed.
   optional uint64 term = 3;
   // TODO(aqurai): Store as Revision proto instead of serialized string?
   optional bytes serialized_revision = 4;
   optional string add_peer = 5;
   optional string remove_peer = 6;
->>>>>>> 034f025e
 }
 
 message AppendEntriesRequest {
