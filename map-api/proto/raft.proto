package map_api.proto;

enum PeerRequestType {ADD_PEER = 1; REMOVE_PEER = 2;}

message AddRemovePeer {
  optional string peer_id = 1;
  optional PeerRequestType request_type = 2;
}

message JoinQuitRequest {
  optional PeerRequestType type = 1;
}

message JoinQuitResponse {
  optional bool response = 1;
  repeated string peer_id = 2;
  optional string leader_id = 3;
<<<<<<< HEAD
=======
  optional uint64 index = 4;
>>>>>>> 19ce398b
}

message RaftRevision {
  optional uint64 index = 1;
  optional uint64 entry = 2;
  optional uint64 term = 3;
  optional AddRemovePeer add_remove_peer = 4;
}

message AppendEntriesRequest {
  optional uint64 term = 1;
  optional uint64 last_log_index = 2;
  optional uint64 last_log_term = 3;
  optional uint64 commit_index = 4;
  optional uint64 previous_log_index = 5;
  optional uint64 previous_log_term = 6;
  optional RaftRevision revision = 7;
}

enum AppendResponseStatus {
  FAILED = 0;
  REJECTED = 1;
  ALREADY_PRESENT = 2;
  SUCCESS = 3;
}

message AppendEntriesResponse {
  optional uint64 term = 1;
  optional uint64 last_log_index = 2;
  optional uint64 last_log_term = 3;
  optional uint64 commit_index = 4;
  optional AppendResponseStatus response = 5;
}

message VoteRequest {
  optional uint64 term = 1;
  optional uint64 last_log_index = 2;
  optional uint64 last_log_term = 3;
  optional uint64 commit_index = 4;
}

enum VoteResponseType {GRANTED = 1; DECLINED = 2; VOTER_NOT_ELIGIBLE = 3;}

message VoteResponse {
  optional VoteResponseType vote = 1;
  optional uint64 previous_log_index = 2;
  optional uint64 previous_log_term = 3;
}<|MERGE_RESOLUTION|>--- conflicted
+++ resolved
@@ -15,10 +15,7 @@
   optional bool response = 1;
   repeated string peer_id = 2;
   optional string leader_id = 3;
-<<<<<<< HEAD
-=======
   optional uint64 index = 4;
->>>>>>> 19ce398b
 }
 
 message RaftRevision {
