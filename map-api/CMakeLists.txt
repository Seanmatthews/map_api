--- conflicted
+++ resolved
@@ -35,16 +35,13 @@
                  src/core.cc
                  src/file-discovery.cc
                  src/hub.cc
-<<<<<<< HEAD
                  src/internal/chunk-view.cc
                  src/internal/combined-view.cc
                  src/internal/commit-future.cc
                  src/internal/commit-history-view.cc
                  src/internal/delta-view.cc
+                 src/internal/network-data-log.cc
                  src/internal/overriding-view-base.cc
-=======
-                 src/internal/network-data-log.cc
->>>>>>> 5b956962
                  src/internal/trackee-multimap.cc
                  src/internal/view-base.cc
                  src/ipc.cc
