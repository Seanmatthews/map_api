--- conflicted
+++ resolved
@@ -50,13 +50,7 @@
                  src/revision.cc
                  src/server-discovery.cc
                  src/spatial-index.cc
-<<<<<<< HEAD
-=======
                  src/spatial-index-cell-data.cc
-                 src/table-data-container-base.cc
-                 src/table-data-ram-container.cc
-                 src/table-data-stxxl-container.cc
->>>>>>> 4f9b0812
                  src/table-descriptor.cc
                  src/transaction.cc)
                  
