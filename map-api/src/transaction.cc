--- conflicted
+++ resolved
@@ -153,38 +153,12 @@
                   is_parallel_commit_running_ = true;
                   cv_is_parallel_commit_running_.notify_all();
     }
-<<<<<<< HEAD
     commitImpl(true, &will_commit_succeed);
     CHECK(finalized_);
     {
       std::lock_guard<std::mutex> lock(m_is_parallel_commit_running_);
       is_parallel_commit_running_ = false;
       cv_is_parallel_commit_running_.notify_all();
-=======
-    cache_pair.second->prepareForCommit();
-  }
-  enableDirectAccess();
-  pushNewChunkIdsToTrackers();
-  disableDirectAccess();
-  // This must happen after chunk tracker resolution, since chunk tracker
-  // resolution might access the cache in read-mode, but we won't be able to
-  // fetch the proper metadata until after the commit!
-  for (const CacheMap::value_type& cache_pair : caches_) {
-    cache_pair.second->discardCachedInsertions();
-  }
-  timing::Timer timer("map_api::Transaction::commit - lock");
-  for (const TransactionPair& net_table_transaction : net_table_transactions_) {
-    net_table_transaction.second->lock();
-  }
-  timer.Stop();
-  for (const TransactionPair& net_table_transaction : net_table_transactions_) {
-    if (!net_table_transaction.second->hasNoConflicts()) {
-      for (const TransactionPair& net_table_transaction :
-           net_table_transactions_) {
-        net_table_transaction.second->unlock();
-      }
-      return false;
->>>>>>> 752965ed
     }
               }).detach();
   if (will_commit_succeed.get_future().get()) {
@@ -404,7 +378,7 @@
   }
   timer.Stop();
   for (const TransactionPair& net_table_transaction : net_table_transactions_) {
-    if (!net_table_transaction.second->check()) {
+    if (!net_table_transaction.second->hasNoConflicts()) {
       will_commit_succeed->set_value(false);
       for (const TransactionPair& net_table_transaction :
            net_table_transactions_) {
