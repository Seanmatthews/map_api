--- conflicted
+++ resolved
@@ -109,25 +109,7 @@
   transactionOf(CHECK_NOTNULL(table))->remove(revision);
 }
 
-<<<<<<< HEAD
-std::string Transaction::printCacheStatistics() const {
-  std::stringstream ss;
-  ss << "Transaction cache statistics:" << std::endl;
-  for (const CacheMap::value_type& cache_pair : attached_caches_) {
-    ss << "\t " << cache_pair.second->underlyingTableName() << " cached: "
-       << cache_pair.second->numCachedItems() << "/"
-       << cache_pair.second->size() << std::endl;
-  }
-  return ss.str();
-}
-
 void Transaction::prepareForCommit() {
-=======
-// Deadlocks are prevented by imposing a global ordering on
-// net_table_transactions_, and have the locks acquired in that order
-// (resource hierarchy solution)
-bool Transaction::commit() {
->>>>>>> b2cc2dae
   if (FLAGS_blame_commit) {
     LOG(INFO) << "Transaction committed from:\n" << common::backtrace();
   }
@@ -140,7 +122,6 @@
   enableDirectAccess();
   pushNewChunkIdsToTrackers();
   disableDirectAccess();
-<<<<<<< HEAD
 }
 
 // Deadlocks are prevented by imposing a global ordering on
@@ -148,14 +129,13 @@
 // (resource hierarchy solution)
 bool Transaction::commit() {
   prepareForCommit();
-=======
+
   // This must happen after chunk tracker resolution, since chunk tracker
   // resolution might access the cache in read-mode, but we won't be able to
   // fetch the proper metadata until after the commit!
   for (const CacheMap::value_type& cache_pair : caches_) {
     cache_pair.second->discardCachedInsertions();
   }
->>>>>>> b2cc2dae
   timing::Timer timer("map_api::Transaction::commit - lock");
   for (const TransactionPair& net_table_transaction : net_table_transactions_) {
     net_table_transaction.second->lock();
