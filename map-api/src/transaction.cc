#include <map-api/legacy-chunk.h>
#include "map-api/transaction.h"

#include <algorithm>
#include <future>

#include <multiagent-mapping-common/backtrace.h>
#include <timing/timer.h>

#include "map-api/cache-base.h"
#include "map-api/chunk-manager.h"
#include "map-api/net-table.h"
#include "map-api/net-table-manager.h"
#include "map-api/net-table-transaction.h"
#include "map-api/revision.h"
#include "map-api/trackee-multimap.h"
#include "map-api/workspace.h"
#include "./core.pb.h"
#include "./raft.pb.h"

DEFINE_bool(blame_commit, false, "Print stack trace for every commit");

namespace map_api {

Transaction::Transaction(const std::shared_ptr<Workspace>& workspace,
                         const LogicalTime& begin_time)
    : workspace_(workspace),
      begin_time_(begin_time),
      chunk_tracking_disabled_(false) {
  CHECK(begin_time < LogicalTime::sample());
}
Transaction::Transaction()
    : Transaction(std::shared_ptr<Workspace>(new Workspace),
                  LogicalTime::sample()) {}
Transaction::Transaction(const std::shared_ptr<Workspace>& workspace)
    : Transaction(workspace, LogicalTime::sample()) {}
Transaction::Transaction(const LogicalTime& begin_time)
    : Transaction(std::shared_ptr<Workspace>(new Workspace), begin_time) {}

void Transaction::dumpChunk(NetTable* table, ChunkBase* chunk,
                            ConstRevisionMap* result) {
  CHECK_NOTNULL(table);
  CHECK_NOTNULL(chunk);
  CHECK_NOTNULL(result);
  if (!workspace_->contains(table, chunk->id())) {
    result->clear();
  } else {
    transactionOf(table)->dumpChunk(chunk, result);
  }
}

void Transaction::dumpActiveChunks(NetTable* table, ConstRevisionMap* result) {
  CHECK_NOTNULL(table);
  CHECK_NOTNULL(result);
  if (!workspace_->contains(table)) {
    result->clear();
  } else {
    transactionOf(table)->dumpActiveChunks(result);
  }
}

bool Transaction::fetchAllChunksTrackedByItemsInTable(NetTable* const table) {
  CHECK_NOTNULL(table);
  std::vector<common::Id> item_ids;
  enableDirectAccess();
  getAvailableIds(table, &item_ids);

  bool success = true;
  for (const common::Id& item_id : item_ids) {
    if (!getById(item_id, table)->fetchTrackedChunks()) {
      success = false;
    }
  }
  disableDirectAccess();
  return success;
}

void Transaction::insert(NetTable* table, ChunkBase* chunk,
                         std::shared_ptr<Revision> revision) {
  CHECK_NOTNULL(table);
  CHECK_NOTNULL(chunk);
  transactionOf(table)->insert(chunk, revision);
}

void Transaction::insert(ChunkManagerBase* chunk_manager,
                         std::shared_ptr<Revision> revision) {
  CHECK_NOTNULL(chunk_manager);
  CHECK(revision != nullptr);
  NetTable* table = chunk_manager->getUnderlyingTable();
  CHECK_NOTNULL(table);
  ChunkBase* chunk = chunk_manager->getChunkForItem(*revision);
  CHECK_NOTNULL(chunk);
  insert(table, chunk, revision);
}

void Transaction::update(NetTable* table, std::shared_ptr<Revision> revision) {
  CHECK_NOTNULL(table);
  transactionOf(table)->update(revision);
}

void Transaction::remove(NetTable* table, std::shared_ptr<Revision> revision) {
  transactionOf(CHECK_NOTNULL(table))->remove(revision);
}

std::string Transaction::printCacheStatistics() const {
  std::stringstream ss;
  ss << "Transaction cache statistics:" << std::endl;
  for (const CacheMap::value_type& cache_pair : attached_caches_) {
    ss << "\t " << cache_pair.second->underlyingTableName()
       << " cached: " << cache_pair.second->numCachedItems() << "/"
       << cache_pair.second->size() << std::endl;
  }
  return ss.str();
}

void Transaction::prepareForCommit() {
  if (FLAGS_blame_commit) {
    LOG(INFO) << "Transaction committed from:\n" << common::backtrace();
  }
  for (const CacheMap::value_type& cache_pair : attached_caches_) {
    cache_pair.second->prepareForCommit();
  }
  enableDirectAccess();
  pushNewChunkIdsToTrackers();
  disableDirectAccess();
}

<<<<<<< HEAD
// Deadlocks are prevented by imposing a global ordering on
// net_table_transactions_, and have the locks acquired in that order
// (resource hierarchy solution)
bool Transaction::commit() {
=======
bool Transaction::commit() {
  if (FLAGS_use_raft) {
    return raftChunkCommit();
  } else {
    return legacyChunkCommit();
  }
}

// Deadlocks are prevented by imposing a global ordering on
// net_table_transactions_, and have the locks acquired in that order
// (resource hierarchy solution)
bool Transaction::legacyChunkCommit() {
>>>>>>> 3cc13f07
  prepareForCommit();
  timing::Timer timer("map_api::Transaction::commit - lock");
  for (const TransactionPair& net_table_transaction : net_table_transactions_) {
    net_table_transaction.second->lock();
  }
  timer.Stop();
  for (const TransactionPair& net_table_transaction : net_table_transactions_) {
    if (!net_table_transaction.second->check()) {
      unlockAllChunks(false);
      return false;
    }
  }
  commit_time_ = LogicalTime::sample();
  VLOG(3) << "Commit from " << begin_time_ << " to " << commit_time_;
  for (const TransactionPair& net_table_transaction : net_table_transactions_) {
    bool success = net_table_transaction.second->checkedCommit(commit_time_);
    if (FLAGS_use_raft) {
      net_table_transaction.second->unlock(success);
    } else {
      net_table_transaction.second->unlock();
    }
<<<<<<< HEAD
  }
  return true;
}

bool Transaction::multiChunkCommit() {
  CHECK(FLAGS_use_raft);

  if (!prepareOrUnlockAll()) {
    return false;
=======
>>>>>>> 3cc13f07
  }
  if (!checkOrUnlockAll()) {
    return false;
  }
  if (!commitRevisionsOrUnlockAll()) {
    return false;
  }

  // At this point, all chunks have received all their respective transactions.
  // Any peer receiving unlock implies all other chunks are ready to commit.
  // If the committing peer (this peer) fails at this point, the chunks can
  // attempt to take the transaction forward themselves.
  unlockAllChunks(true);
  return true;
}

<<<<<<< HEAD
=======
bool Transaction::raftChunkCommit() {
  CHECK(FLAGS_use_raft);

  if (!prepareOrUnlockAll()) {
    return false;
  }
  if (!checkOrUnlockAll()) {
    return false;
  }
  if (!commitRevisionsOrUnlockAll()) {
    return false;
  }

  // At this point, all chunks have received all their respective transactions.
  // Any peer receiving unlock implies all other chunks are ready to commit.
  // If the committing peer (this peer) fails at this point, the chunks can
  // attempt to take the transaction forward themselves.
  unlockAllChunks(true);
  return true;
}

>>>>>>> 3cc13f07
void Transaction::unlockAllChunks(bool is_success) {
  for (const TransactionPair& net_table_transaction : net_table_transactions_) {
    if (FLAGS_use_raft) {
      net_table_transaction.second->unlock(is_success);
    } else {
      net_table_transaction.second->unlock();
    }
  }
}

void Transaction::prepareMultiChunkTransactionInfo(
    proto::MultiChunkTransactionInfo* info) {
  CHECK(FLAGS_use_raft);
  common::Id transaction_id;
  common::generateId(&transaction_id);
  transaction_id.serialize(info->mutable_transaction_id());
  info->set_begin_time(begin_time_.serialize());
  for (const TransactionPair& net_table_transaction : net_table_transactions_) {
    net_table_transaction.second->prepareMultiChunkTransactionInfo(info);
  }
}

void Transaction::merge(const std::shared_ptr<Transaction>& merge_transaction,
                        ConflictMap* conflicts) {
  CHECK(merge_transaction.get() != nullptr) << "Merge requires an initiated "
                                               "transaction";
  CHECK_NOTNULL(conflicts);
  conflicts->clear();
  for (const TransactionPair& net_table_transaction : net_table_transactions_) {
    std::shared_ptr<NetTableTransaction> merge_net_table_transaction(
        new NetTableTransaction(merge_transaction->begin_time_,
                                net_table_transaction.first, *workspace_));
    ChunkTransaction::Conflicts sub_conflicts;
    net_table_transaction.second->merge(merge_net_table_transaction,
                                        &sub_conflicts);
    CHECK_EQ(
        net_table_transaction.second->numChangedItems(),
        merge_net_table_transaction->numChangedItems() + sub_conflicts.size());
    if (merge_net_table_transaction->numChangedItems() > 0u) {
      merge_transaction->net_table_transactions_.insert(std::make_pair(
          net_table_transaction.first, merge_net_table_transaction));
    }
    if (!sub_conflicts.empty()) {
      std::pair<ConflictMap::iterator, bool> insert_result =
          conflicts->insert(std::make_pair(net_table_transaction.first,
                                           ChunkTransaction::Conflicts()));
      CHECK(insert_result.second);
      insert_result.first->second.swap(sub_conflicts);
    }
  }
}

size_t Transaction::numChangedItems() const {
  size_t count = 0u;
  for (const TransactionPair& net_table_transaction : net_table_transactions_) {
    count += net_table_transaction.second->numChangedItems();
  }
  return count;
}

void Transaction::attachCache(NetTable* table, CacheBase* cache) {
  CHECK_NOTNULL(table);
  CHECK_NOTNULL(cache);
  ensureAccessIsCache(table);
  attached_caches_.emplace(table, cache);
}

void Transaction::enableDirectAccess() {
  std::lock_guard<std::mutex> lock(access_type_mutex_);
  CHECK(cache_access_override_.insert(std::this_thread::get_id()).second);
}

void Transaction::disableDirectAccess() {
  std::lock_guard<std::mutex> lock(access_type_mutex_);
  CHECK_EQ(1u, cache_access_override_.erase(std::this_thread::get_id()));
}

NetTableTransaction* Transaction::transactionOf(NetTable* table) const {
  CHECK_NOTNULL(table);
  ensureAccessIsDirect(table);
  std::lock_guard<std::mutex> lock(net_table_transactions_mutex_);
  TransactionMap::const_iterator net_table_transaction =
      net_table_transactions_.find(table);
  if (net_table_transaction == net_table_transactions_.end()) {
    std::shared_ptr<NetTableTransaction> transaction(
        new NetTableTransaction(begin_time_, table, *workspace_));
    std::pair<TransactionMap::iterator, bool> inserted =
        net_table_transactions_.insert(std::make_pair(table, transaction));
    CHECK(inserted.second);
    net_table_transaction = inserted.first;
  }
  return net_table_transaction->second.get();
}

void Transaction::ensureAccessIsCache(NetTable* table) const {
  std::lock_guard<std::mutex> lock(access_mode_mutex_);
  TableAccessModeMap::iterator found = access_mode_.find(table);
  if (found == access_mode_.end()) {
    access_mode_[table] = TableAccessMode::kCache;
  } else {
    CHECK(found->second == TableAccessMode::kCache)
        << "Access mode for table " << table->name() << " is already direct, "
                                                        "may not attach cache.";
  }
}

void Transaction::ensureAccessIsDirect(NetTable* table) const {
  std::unique_lock<std::mutex> lock(access_mode_mutex_);
  TableAccessModeMap::iterator found = access_mode_.find(table);
  if (found == access_mode_.end()) {
    access_mode_[table] = TableAccessMode::kDirect;
  } else {
    if (found->second != TableAccessMode::kDirect) {
      lock.unlock();
      std::lock_guard<std::mutex> lock(access_type_mutex_);
      CHECK(cache_access_override_.find(std::this_thread::get_id()) !=
            cache_access_override_.end())
          << "Access mode for table " << table->name()
          << " is already by cache, may not access directly.";
    }
  }
}

void Transaction::pushNewChunkIdsToTrackers() {
  if (chunk_tracking_disabled_) {
    return;
  }
  // tracked table -> tracked chunks -> tracking table -> tracking item
  typedef std::unordered_map<NetTable*,
                             NetTableTransaction::TrackedChunkToTrackersMap>
      TrackeeToTrackerMap;
  TrackeeToTrackerMap net_table_chunk_trackers;
  for (const TransactionMap::value_type& table_transaction :
       net_table_transactions_) {
    table_transaction.second->getChunkTrackers(
        &net_table_chunk_trackers[table_transaction.first]);
  }
  // tracking item -> tracked table -> tracked chunks
  typedef std::unordered_map<common::Id, TrackeeMultimap> ItemToTrackeeMap;
  // tracking table -> tracking item -> tracked table -> tracked chunks
  typedef std::unordered_map<NetTable*, ItemToTrackeeMap> TrackerToTrackeeMap;
  TrackerToTrackeeMap table_item_chunks_to_push;
  for (const TrackeeToTrackerMap::value_type& net_table_trackers :
       net_table_chunk_trackers) {
    for (const NetTableTransaction::TrackedChunkToTrackersMap::value_type&
             chunk_trackers : net_table_trackers.second) {
      for (const ChunkTransaction::TableToIdMultiMap::value_type& tracker :
           chunk_trackers.second) {
        table_item_chunks_to_push[tracker.first][tracker.second]
                                 [net_table_trackers.first]
                                     .emplace(chunk_trackers.first);
      }
    }
  }

  for (const TrackerToTrackeeMap::value_type& table_chunks_to_push :
       table_item_chunks_to_push) {
    for (const ItemToTrackeeMap::value_type& item_chunks_to_push :
         table_chunks_to_push.second) {
      // TODO(tcies) keeping track of tracker chunks could optimize this, as
      // the faster getById() overload could be used.
      CHECK(item_chunks_to_push.first.isValid())
          << "Invalid tracker ID for trackee from "
          << "table " << table_chunks_to_push.first->name();
      std::shared_ptr<const Revision> original_tracker =
          getById(item_chunks_to_push.first, table_chunks_to_push.first);
      std::shared_ptr<Revision> updated_tracker =
          original_tracker->copyForWrite();
      TrackeeMultimap trackee_multimap;
      trackee_multimap.deserialize(*original_tracker->underlying_revision_);
      trackee_multimap.merge(item_chunks_to_push.second);
      trackee_multimap.serialize(updated_tracker->underlying_revision_.get());
      update(table_chunks_to_push.first, updated_tracker);
    }
  }
}

bool Transaction::prepareOrUnlockAll() {
  prepareForCommit();

  proto::MultiChunkTransactionInfo commit_info;
  prepareMultiChunkTransactionInfo(&commit_info);
  timing::Timer timer("map_api::Transaction::commit - lock");
  for (const TransactionPair& net_table_transaction : net_table_transactions_) {
    net_table_transaction.second->lock();
    bool result = net_table_transaction.second->sendMultiChunkTransactionInfo(
        commit_info);
    if (!result) {
      LOG(WARNING) << "Aborting multiChunkCommit because info commit failed";
      unlockAllChunks(false);
      return false;
    }
  }
  timer.Stop();
  return true;
}

bool Transaction::checkOrUnlockAll() {
  for (const TransactionPair& net_table_transaction : net_table_transactions_) {
    if (!net_table_transaction.second->check()) {
      LOG(WARNING) << "Aborting multiChunkCommit because check failed";
      unlockAllChunks(false);
      return false;
    }
  }
  return true;
}

bool Transaction::commitRevisionsOrUnlockAll() {
  commit_time_ = LogicalTime::sample();
  VLOG(3) << "Commit from " << begin_time_ << " to " << commit_time_;
  std::vector<std::future<bool>> responses;
  for (const TransactionPair& net_table_transaction : net_table_transactions_) {
    std::future<bool> success =
        std::async(std::launch::async, &NetTableTransaction::checkedCommit,
                   net_table_transaction.second, commit_time_);
    responses.push_back(std::move(success));
  }
  for (std::future<bool>& response : responses) {
    if (!response.get()) {
      LOG(WARNING)
          << "Aborting multiChunkCommit because sending revisions failed";
      unlockAllChunks(false);
      return false;
    }
  }
  return true;
}

}  // namespace map_api */<|MERGE_RESOLUTION|>--- conflicted
+++ resolved
@@ -125,12 +125,6 @@
   disableDirectAccess();
 }
 
-<<<<<<< HEAD
-// Deadlocks are prevented by imposing a global ordering on
-// net_table_transactions_, and have the locks acquired in that order
-// (resource hierarchy solution)
-bool Transaction::commit() {
-=======
 bool Transaction::commit() {
   if (FLAGS_use_raft) {
     return raftChunkCommit();
@@ -143,7 +137,6 @@
 // net_table_transactions_, and have the locks acquired in that order
 // (resource hierarchy solution)
 bool Transaction::legacyChunkCommit() {
->>>>>>> 3cc13f07
   prepareForCommit();
   timing::Timer timer("map_api::Transaction::commit - lock");
   for (const TransactionPair& net_table_transaction : net_table_transactions_) {
@@ -165,18 +158,15 @@
     } else {
       net_table_transaction.second->unlock();
     }
-<<<<<<< HEAD
   }
   return true;
 }
 
-bool Transaction::multiChunkCommit() {
+bool Transaction::raftChunkCommit() {
   CHECK(FLAGS_use_raft);
 
   if (!prepareOrUnlockAll()) {
     return false;
-=======
->>>>>>> 3cc13f07
   }
   if (!checkOrUnlockAll()) {
     return false;
@@ -193,30 +183,6 @@
   return true;
 }
 
-<<<<<<< HEAD
-=======
-bool Transaction::raftChunkCommit() {
-  CHECK(FLAGS_use_raft);
-
-  if (!prepareOrUnlockAll()) {
-    return false;
-  }
-  if (!checkOrUnlockAll()) {
-    return false;
-  }
-  if (!commitRevisionsOrUnlockAll()) {
-    return false;
-  }
-
-  // At this point, all chunks have received all their respective transactions.
-  // Any peer receiving unlock implies all other chunks are ready to commit.
-  // If the committing peer (this peer) fails at this point, the chunks can
-  // attempt to take the transaction forward themselves.
-  unlockAllChunks(true);
-  return true;
-}
-
->>>>>>> 3cc13f07
 void Transaction::unlockAllChunks(bool is_success) {
   for (const TransactionPair& net_table_transaction : net_table_transactions_) {
     if (FLAGS_use_raft) {
