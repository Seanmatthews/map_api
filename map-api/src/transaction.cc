--- conflicted
+++ resolved
@@ -382,15 +382,12 @@
 
   if (finalize_after_check) {
     finalize();
-<<<<<<< HEAD
   }
   if (future_tree) {
     for (const TransactionPair& table_transaction : net_table_transactions_) {
       table_transaction.second->buildCommitFutureTree(
           &(*future_tree)[table_transaction.first]);
     }
-=======
->>>>>>> 6384c6ae
   }
 
   commit_time_ = LogicalTime::sample();
