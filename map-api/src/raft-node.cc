#include "map-api/raft-node.h"

#include <algorithm>
#include <future>
#include <random>

#include <multiagent-mapping-common/conversions.h>

#include "./chunk.pb.h"
#include "./raft.pb.h"
#include "map-api/hub.h"
#include "map-api/logical-time.h"
#include "map-api/message.h"
#include "map-api/revision.h"
#include "multiagent-mapping-common/reader-writer-lock.h"

namespace map_api {

// TODO(aqurai): decide good values for these
constexpr int kHeartbeatTimeoutMs = 150;
constexpr int kHeartbeatSendPeriodMs = 50;
constexpr int kJoinResponseTimeoutMs = 1000;
// Maximum number of yet-to-be-committed entries allowed in the log.
constexpr int kMaxLogQueueLength = 50;

// TODO(aqurai): Defined new message strings for raft chunk. Some will have to 
// removed once the raft chunk implementation is complete.
const char RaftNode::kAppendEntries[] = "raft_node_append_entries";
const char RaftNode::kAppendEntriesResponse[] = "raft_node_append_response";
const char RaftNode::kInsertRequest[] = "raft_node_insert_request";
const char RaftNode::kInsertResponse[] = "raft_node_insert_response";
const char RaftNode::kVoteRequest[] = "raft_node_vote_request";
const char RaftNode::kVoteResponse[] = "raft_node_vote_response";
const char RaftNode::kJoinQuitRequest[] = "raft_node_join_quit_request";
const char RaftNode::kJoinQuitResponse[] = "raft_node_join_quit_response";
const char RaftNode::kConnectRequest[] = "raft_node_connect_request";
const char RaftNode::kConnectResponse[] = "raft_node_connect_response";
const char RaftNode::kInitRequest[] = "raft_node_init_response";
const char RaftNode::kQueryState[] = "raft_node_query_state";
const char RaftNode::kQueryStateResponse[] = "raft_node_query_state_response";
const char RaftNode::kNotifyJoinQuitSuccess[] = "raft_node_notify_join_success";

MAP_API_PROTO_MESSAGE(RaftNode::kAppendEntries, proto::AppendEntriesRequest);
MAP_API_PROTO_MESSAGE(RaftNode::kAppendEntriesResponse,
                      proto::AppendEntriesResponse);
MAP_API_PROTO_MESSAGE(RaftNode::kInsertRequest, proto::InsertRequest);
MAP_API_PROTO_MESSAGE(RaftNode::kInsertResponse, proto::InsertResponse);
MAP_API_PROTO_MESSAGE(RaftNode::kVoteRequest, proto::VoteRequest);
MAP_API_PROTO_MESSAGE(RaftNode::kVoteResponse, proto::VoteResponse);
MAP_API_PROTO_MESSAGE(RaftNode::kJoinQuitRequest, proto::JoinQuitRequest);
MAP_API_PROTO_MESSAGE(RaftNode::kJoinQuitResponse, proto::JoinQuitResponse);
MAP_API_PROTO_MESSAGE(RaftNode::kNotifyJoinQuitSuccess, proto::NotifyJoinQuitSuccess);
MAP_API_PROTO_MESSAGE(RaftNode::kQueryState, proto::QueryState);
MAP_API_PROTO_MESSAGE(RaftNode::kQueryStateResponse, proto::QueryStateResponse);
MAP_API_PROTO_MESSAGE(RaftNode::kConnectRequest, proto::ChunkRequestMetadata);
MAP_API_PROTO_MESSAGE(RaftNode::kConnectResponse, proto::ConnectResponse);
MAP_API_PROTO_MESSAGE(RaftNode::kInitRequest, proto::InitRequest);

const PeerId kInvalidId = PeerId();

RaftNode::RaftNode()
    : leader_id_(PeerId()),
      state_(State::FOLLOWER),
      current_term_(0),
      last_heartbeat_(std::chrono::system_clock::now()),
      state_thread_running_(false),
      is_exiting_(false),
      num_peers_(0),
      is_join_notified_(false),
      join_log_index_(0),
      last_vote_request_term_(0),
      commit_index_(0),
      committed_result_(0) {
  election_timeout_ms_ = setElectionTimeout();
  VLOG(1) << "Peer " << PeerId::self()
          << ": Election timeout = " << election_timeout_ms_;
<<<<<<< HEAD
  data_ = new RaftChunkDataRamContainer;
  std::shared_ptr<proto::RaftRevision> default_revision(
      new proto::RaftRevision);
  default_revision->set_index(0);
  default_revision->set_entry(0);
  default_revision->set_term(0);
  data_->log_.push_back(default_revision);
=======
  std::shared_ptr<proto::RaftLogEntry> default_entry(
      new proto::RaftLogEntry);
  default_entry->set_index(0);
  default_entry->set_entry(0);
  default_entry->set_term(0);
  log_entries_.push_back(default_entry);
>>>>>>> 034f025e
}

void RaftNode::start() {
  if (state_thread_running_) {
    LOG(FATAL) << "Start failed. State manager thread is already running.";
    return;
  }
  if (state_ == State::JOINING && !join_request_peer_.isValid() &&
      peer_list_.empty()) {
    LOG(WARNING) << "No peer information for sending join request. Exiting.";
    return;
  }
  if (!is_exiting_) {
    state_manager_thread_ = std::thread(&RaftNode::stateManagerThread, this);
  }
}

void RaftNode::stop() {
  if (state_thread_running_ && !is_exiting_) {
    is_exiting_ = true;
    giveUpLeadership();
    state_manager_thread_.join();
  }
}

uint64_t RaftNode::term() const {
  std::lock_guard<std::mutex> lock(state_mutex_);
  return current_term_;
}

const PeerId& RaftNode::leader() const {
  std::lock_guard<std::mutex> lock(state_mutex_);
  return leader_id_;
}

RaftNode::State RaftNode::state() const {
  std::lock_guard<std::mutex> lock(state_mutex_);
  return state_;
}

inline void RaftNode::setAppendEntriesResponse(
    proto::AppendResponseStatus status,
    proto::AppendEntriesResponse* response) const {
  response->set_term(current_term_);
  response->set_response(status);
  response->set_last_log_index(data_->log_.lastLogIndex());
  response->set_last_log_term(data_->log_.lastLogTerm());
  response->set_commit_index(commit_index());
}

void RaftNode::handleConnectRequest(const PeerId& sender, Message* response) {
  proto::ConnectResponse connect_response;
  uint64_t current_term;
  uint64_t entry_index = 0;
  {
    std::lock_guard<std::mutex> state_lock(state_mutex_);
    if (state_ != State::LEADER) {
      connect_response.set_index(0);
      if (leader_id_.isValid()) {
        connect_response.set_leader_id(leader_id_.ipPort());
      }
    } else {
      common::ScopedWriteLock log_lock(data_->log_.mutex());
      std::lock_guard<std::mutex> tracker_lock(follower_tracker_mutex_);
      // TODO(aqurai): If the peer is already present, it could be re-joining.
      // In that case, avoid sending all log entries during connect.
      current_term = current_term_;
      std::shared_ptr<proto::RaftLogEntry> new_entry(new proto::RaftLogEntry);
      new_entry->set_add_peer(sender.ipPort());
      entry_index = leaderAppendLogEntryLocked(new_entry, current_term_);
      connect_response.set_index(entry_index);
    }
  }

  if (entry_index > 0) {
    // Wait till it is committed, or else return 0.
    while (true) {
      std::unique_lock<std::mutex> state_lock(state_mutex_);
      if (commit_index() >= entry_index) {
        connect_response.set_index(entry_index);
        VLOG(1) << "Leader accepted connect request from " << sender;
        break;
      } else if (state_ != State::LEADER || current_term_ != current_term) {
        connect_response.set_index(0);
        break;
      }
      state_lock.unlock();
      usleep(kHeartbeatSendPeriodMs * kMillisecondsToMicroseconds);
    }
  }
  response->impose<kConnectResponse>(connect_response);
}

// If there are no new entries, Leader sends empty message (heartbeat)
// Message contains leader commit index, used to update own commit index
// In Follower state, ONLY this thread writes to log_entries_ (via the function
//  followerAppendNewEntries(..))
void RaftNode::handleAppendRequest(proto::AppendEntriesRequest* append_request,
                                   const PeerId& sender, Message* response) {
  proto::AppendEntriesResponse append_response;
  VLOG(3) << "Received AppendRequest/Heartbeat from " << sender;

  const uint64_t request_term = append_request->term();

  // Lock and read the state.
  std::unique_lock<std::mutex> state_lock(state_mutex_);
  bool sender_changed = (sender != leader_id_ || request_term != current_term_);

  // Lock and read log info
  data_->log_.mutex()->acquireReadLock();
  const uint64_t last_log_index = data_->log_.lastLogIndex();
  const uint64_t last_log_term = data_->log_.lastLogTerm();
  bool is_sender_log_newer =
      append_request->last_log_term() > last_log_term ||
      (append_request->last_log_term() == last_log_term &&
       append_request->last_log_index() >= last_log_index);

  // ================================
  // Check if the sender has changed.
  // ================================
  if (sender_changed) {
    if (request_term > current_term_ ||
        (request_term == current_term_ && !leader_id_.isValid()) ||
        (request_term < current_term_ && !leader_id_.isValid() &&
         is_sender_log_newer)) {
      // Update state and leader info if another leader with newer term is found
      // or, if a leader is found when a there isn't a known one. The new leader
      // should either have same/higher term or more updated log.
      current_term_ = request_term;
      leader_id_ = sender;
      if (state_ == State::LEADER || state_ == State::CANDIDATE) {
        state_ = State::FOLLOWER;
        follower_trackers_run_ = false;
      }
    } else if (state_ == State::FOLLOWER && request_term == current_term_ &&
               sender != leader_id_ && current_term_ > 0 &&
               leader_id_.isValid()) {
      // This should not happen.
      LOG(FATAL) << "Peer " << PeerId::self().ipPort()
                 << " has found 2 leaders in the same term (" << current_term_
                 << "). They are " << leader_id_.ipPort() << " (current) and "
                 << sender.ipPort() << " (new) ";
    } else {
      setAppendEntriesResponse(proto::AppendResponseStatus::REJECTED,
                               &append_response);
      data_->log_.mutex()->releaseReadLock();
      response->impose<kAppendEntriesResponse>(append_response);
      return;
    }
  }
  updateHeartbeatTime();

  // ==============================
  // Append/commit new log entries.
  // ==============================
  CHECK(data_->log_.mutex()->upgradeToWriteLock());

  // Check if there are new entries.
  proto::AppendResponseStatus response_status =
      followerAppendNewEntries(append_request);

  // Check if new entries are committed.
  if (response_status == proto::AppendResponseStatus::SUCCESS) {
    followerCommitNewEntries(append_request, state_);
  }

  // ==========================================
  // Check if Joining peer can become follower.
  // ==========================================
  if (state_ == State::JOINING && is_join_notified_ &&
      data_->log_.lastLogIndex() >= join_log_index_) {
    VLOG(1) << PeerId::self() << " has joined the raft network.";
    state_ = State::FOLLOWER;
    is_join_notified_ = false;
    join_log_index_ = 0;
  }

  setAppendEntriesResponse(response_status, &append_response);
  data_->log_.mutex()->releaseWriteLock();
  state_lock.unlock();
  response->impose<kAppendEntriesResponse>(append_response);
}

void RaftNode::handleInsertRequest(const proto::InsertRequest& request,
                                   const PeerId& sender, Message* response) {
  std::shared_ptr<proto::RaftLogEntry> entry(new proto::RaftLogEntry);
  entry->set_serialized_revision(request.serialized_revision());
  uint64_t index = leaderSafelyAppendLogEntry(entry);
  proto::InsertResponse insert_response;
  insert_response.set_index(index);
  response->impose<kInsertResponse>(insert_response);
}


void RaftNode::handleRequestVote(const proto::VoteRequest& vote_request,
                                 const PeerId& sender, Message* response) {
  updateHeartbeatTime();
  proto::VoteResponse vote_response;
  std::lock_guard<std::mutex> state_lock(state_mutex_);
  data_->log_.mutex()->acquireReadLock();
  vote_response.set_previous_log_index(data_->log_.lastLogIndex());
  vote_response.set_previous_log_term(data_->log_.lastLogTerm());

  bool is_candidate_log_newer =
      vote_request.last_log_term() > data_->log_.lastLogTerm() ||
      (vote_request.last_log_term() == data_->log_.lastLogTerm() &&
       vote_request.last_log_index() >= data_->log_.lastLogIndex());
  data_->log_.mutex()->releaseReadLock();
  last_vote_request_term_ =
    std::max(static_cast<uint64_t>(last_vote_request_term_), vote_request.term());
  if (state_ == State::JOINING) {
    join_request_peer_ = sender;
    vote_response.set_vote(proto::VoteResponseType::VOTER_NOT_ELIGIBLE);
  } else if (vote_request.term() > current_term_ && is_candidate_log_newer) {
    vote_response.set_vote(proto::VoteResponseType::GRANTED);
    current_term_ = vote_request.term();
    leader_id_ = PeerId();
    if (state_ == State::LEADER) {
      follower_trackers_run_ = false;
    }
    state_ = State::FOLLOWER;
    VLOG(1) << "Peer " << PeerId::self().ipPort() << " is voting for " << sender
            << " in term " << current_term_;
  } else {
    VLOG(1) << "Peer " << PeerId::self().ipPort() << " is declining vote for "
            << sender << " in term " << vote_request.term() << ". Reason: "
            << (vote_request.term() > current_term_ ? ""
                                                    : "Term is equal or less. ")
            << (is_candidate_log_newer ? "" : "Log is older. ");
    vote_response.set_vote(proto::VoteResponseType::DECLINED);
  }

  response->impose<kVoteResponse>(vote_response);
  election_timeout_ms_ = setElectionTimeout();
}

void RaftNode::handleJoinQuitRequest(
    const proto::JoinQuitRequest& join_quit_request, const PeerId& sender,
    Message* response) {
  proto::JoinQuitResponse join_quit_response;
  std::unique_lock<std::mutex> state_lock(state_mutex_);
  if (state_ != State::LEADER) {
    join_quit_response.set_response(false);
    if (leader_id_.isValid()) {
      join_quit_response.set_leader_id(leader_id_.ipPort());
    }
  } else {
    common::ScopedWriteLock log_lock(data_->log_.mutex());
    std::lock_guard<std::mutex> tracker_lock(follower_tracker_mutex_);
    std::shared_ptr<proto::RaftLogEntry> new_entry(new proto::RaftLogEntry);
    if (join_quit_request.type() == proto::PeerRequestType::ADD_PEER) {
      if (follower_tracker_map_.count(sender) == 1) {
        // Re-joining after disconnect.
        TrackerMap::iterator it = follower_tracker_map_.find(sender);
        it->second->status = PeerStatus::JOINING;
      }
      new_entry->set_add_peer(sender.ipPort());
    } else if (join_quit_request.type() == proto::PeerRequestType::REMOVE_PEER) {
      new_entry->set_remove_peer(sender.ipPort());
    }
    uint64_t entry_index = leaderAppendLogEntryLocked(new_entry, current_term_);
    if (entry_index > 0) {
      join_quit_response.set_response(true);
      if (join_quit_request.type() == proto::PeerRequestType::ADD_PEER) {
        join_quit_response.set_index(entry_index);
      }
    } else {
      join_quit_response.set_response(false);
    }
    //if (join_quit_request.type() == proto::PeerRequestType::ADD_PEER) {
      // leaderLaunchTracker(sender, current_term_);
    //}
  }

  response->impose<kJoinQuitResponse>(join_quit_response);
}

void RaftNode::handleNotifyJoinQuitSuccess(
    const proto::NotifyJoinQuitSuccess& request, Message* response) {
  std::lock_guard<std::mutex> state_lock(state_mutex_);
  if (state_ == State::JOINING) {
    VLOG(1) << "Join success notification received.";
    is_join_notified_ = true;
  }
  updateHeartbeatTime();
  response->ack();
}

void RaftNode::handleQueryState(const proto::QueryState& request,
                                Message* response) {
  proto::QueryStateResponse state_response;
  std::lock_guard<std::mutex> state_lock(state_mutex_);
  state_response.set_leader_id_(leader_id_.ipPort());

  common::ScopedReadLock log_lock(data_->log_.mutex());
  state_response.set_last_log_index(data_->log_.lastLogIndex());
  state_response.set_last_log_term(data_->log_.lastLogTerm());
  
  std::lock_guard<std::mutex> commit_lock(commit_mutex_);
  state_response.set_commit_index(commit_index_);
  state_response.set_commit_result(committed_result_);
  response->impose<kQueryStateResponse>(state_response);
}

bool RaftNode::sendAppendEntries(
    const PeerId& peer, proto::AppendEntriesRequest* append_entries,
    proto::AppendEntriesResponse* append_response) {
  Message request, response;
  fillMetadata(append_entries);
  request.impose<kAppendEntries>(*append_entries);
  if (Hub::instance().try_request(peer, &request, &response)) {
    if (response.isType<kAppendEntriesResponse>()) {
      response.extract<kAppendEntriesResponse>(append_response);
      return true;
    } else {
      return false;
    }
  } else {
    VLOG(1) << "AppendEntries RPC failed for peer " << peer.ipPort();
    return false;
  }
}

uint64_t RaftNode::sendInsertRequest(const std::shared_ptr<Revision>& item) {
  if (state() == State::LEADER) {
    std::shared_ptr<proto::RaftLogEntry> entry(new proto::RaftLogEntry);
    // TODO(aqurai): Store as Revision proto instead of serialized string?
    entry->set_serialized_revision(item->serializeUnderlying());
    leaderSafelyAppendLogEntry(entry);
  } else if (state() == State::FOLLOWER) {
    Message request, response;
    proto::InsertRequest insert_request;
    proto::InsertResponse insert_response;
    fillMetadata(&insert_request);
    insert_request.set_serialized_revision(item->serializeUnderlying());
    request.impose<kInsertRequest>(insert_request);
    if (!Hub::instance().try_request(leader(), &request, &response)) {
      VLOG(1) << "Insert request failed.";
      return 0;
    }
    response.extract<kInsertResponse>(&insert_response);
    return insert_response.index();
  }
  // Failure. Can't add new revision right now because the leader is currently
  // unknown or there is an election underway.
  return 0;
}

RaftNode::VoteResponse RaftNode::sendRequestVote(const PeerId& peer,
                                                 uint64_t term,
                                                 uint64_t last_log_index,
                                                 uint64_t last_log_term) const {
  Message request, response;
  proto::VoteRequest vote_request;
  vote_request.set_term(term);
  vote_request.set_commit_index(commit_index());
  vote_request.set_last_log_index(last_log_index);
  vote_request.set_last_log_term(last_log_term);
  fillMetadata(&vote_request);
  request.impose<kVoteRequest>(vote_request);
  if (Hub::instance().try_request(peer, &request, &response)) {
    proto::VoteResponse vote_response;
    response.extract<kVoteResponse>(&vote_response);
    if (vote_response.vote() == proto::VoteResponseType::GRANTED)
      return VoteResponse::VOTE_GRANTED;
    else if (vote_response.vote() ==
             proto::VoteResponseType::VOTER_NOT_ELIGIBLE)
      return VoteResponse::VOTER_NOT_ELIGIBLE;
    else
      return VoteResponse::VOTE_DECLINED;
  } else {
    return VoteResponse::FAILED_REQUEST;
  }
}

proto::JoinQuitResponse RaftNode::sendJoinQuitRequest(
    const PeerId& peer, proto::PeerRequestType type) const {
  Message request, response;
  proto::JoinQuitRequest join_quit_request;
  join_quit_request.set_type(type);
  fillMetadata(&join_quit_request);
  request.impose<kJoinQuitRequest>(join_quit_request);
  proto::JoinQuitResponse join_response;
  updateHeartbeatTime();
  if (Hub::instance().try_request(peer, &request, &response)) {
    response.extract<kJoinQuitResponse>(&join_response);
    return join_response;
  }
  join_response.set_response(false);
  return join_response;
}

void RaftNode::sendNotifyJoinQuitSuccess(const PeerId& peer) const {
  Message request, response;
  proto::NotifyJoinQuitSuccess notification;
  fillMetadata(&notification);
  request.impose<kNotifyJoinQuitSuccess>(notification);
  Hub::instance().try_request(peer, &request, &response);
}

// Peer lock acquired by the calling function, leaderAddPeer().
// Read lock for log acquired by leaderCommitReplicatedEntries().
bool RaftNode::sendInitRequest(const PeerId& peer) {
  Message request, response;
  proto::InitRequest init_request;
  fillMetadata(&init_request);
  for (const PeerId& chunk_peer : peer_list_) {
    init_request.add_peer_address(chunk_peer.ipPort());
  }
  init_request.add_peer_address(PeerId::self().ipPort());

<<<<<<< HEAD
  for (const std::shared_ptr<proto::RaftRevision>& revision : data_->log_) {
    init_request.add_serialized_items(revision->SerializeAsString());
=======
  for (const std::shared_ptr<proto::RaftLogEntry>& log_entry : log_entries_) {
    // TODO(aqurai): Use proto::NewPeerInit, use set_allocated() and release().
    init_request.add_serialized_items(log_entry->SerializeAsString());
>>>>>>> 034f025e
  }
  request.impose<kInitRequest>(init_request);
  Hub::instance().try_request(peer, &request, &response);
  return response.isOk();
}

void RaftNode::stateManagerThread() {
  bool election_timeout = false;
  State state;
  uint64_t current_term;
  state_thread_running_ = true;

  while (!is_exiting_) {
    // Conduct election if timeout has occurred.
    if (election_timeout) {
      election_timeout = false;
      conductElection();
    }

    // Read state information.
    {
      std::lock_guard<std::mutex> state_lock(state_mutex_);
      state = state_;
      current_term = current_term_;
    }

    if (state == State::JOINING) {
      if (getTimeSinceHeartbeatMs() > kJoinResponseTimeoutMs) {
        VLOG(1) << "Joining peer: " << PeerId::self()
                << " : Heartbeat timed out. Sending Join request. ";
        joinRaft();
      }
      usleep(kJoinResponseTimeoutMs * kMillisecondsToMicroseconds);
    } else if (state == State::FOLLOWER) {
      if (getTimeSinceHeartbeatMs() > election_timeout_ms_) {
        VLOG(1) << "Follower: " << PeerId::self() << " : Heartbeat timed out. ";
        election_timeout = true;
      } else {
        usleep(election_timeout_ms_ * kMillisecondsToMicroseconds);
      }
    } else if (state == State::LEADER) {
      // Launch follower_handler threads if state is LEADER.
      follower_trackers_run_ = true;
      std::unique_lock<std::mutex> peer_lock(peer_mutex_);
      std::unique_lock<std::mutex> tracker_lock(follower_tracker_mutex_);
      for (const PeerId& peer : peer_list_) {
        leaderLaunchTracker(peer, current_term);
      }
      tracker_lock.unlock();
      peer_lock.unlock();

      while (follower_trackers_run_) {
        leaderCommitReplicatedEntries(current_term);
        leaderMonitorFollowerStatus(current_term);
        if (follower_trackers_run_) {
          usleep(kHeartbeatSendPeriodMs * kMillisecondsToMicroseconds);
        }
      }
      VLOG(1) << "Peer " << PeerId::self() << " Lost leadership. ";
      tracker_lock.lock();
      leaderShutDownAllTrackes();
      VLOG(1) << "Peer " << PeerId::self() << ": Follower trackers closed. ";
    }
  }  // while(!is_exiting_)
  VLOG(1) << PeerId::self() << ": Closing the State manager thread";
  state_thread_running_ = false;
}

// Expects follower_tracker_mutex_ locked.
void RaftNode::leaderShutDownTracker(const PeerId& peer) {
  TrackerMap::iterator found = follower_tracker_map_.find(peer);
  if (found == follower_tracker_map_.end()) {
    return;
  }
  std::shared_ptr<FollowerTracker> tracker(found->second);
  tracker->tracker_run = false;
  tracker->tracker_thread.join();
  follower_tracker_map_.erase(peer);
}

void RaftNode::leaderShutDownAllTrackes() {
  for (TrackerMap::value_type& tracker : follower_tracker_map_) {
    tracker.second->tracker_thread.join();
  }
  follower_tracker_map_.clear();
}

// Expects follower_tracker_mutex_ locked.
void RaftNode::leaderLaunchTracker(const PeerId& peer, uint64_t current_term) {
  std::shared_ptr<FollowerTracker> tracker;
  if (follower_tracker_map_.count(peer) == 1) {
    // Reconnect after disconnect.
    tracker = follower_tracker_map_.find(peer)->second;
    if (tracker->status == PeerStatus::AVAILABLE) {
      // Can happen if a peer is added but the peer doesn't know because it
      // didn't receive acknowledgement yet.
      LOG(WARNING) << "Peer " << peer
                   << " is already present but sent Join request again.";
      return;
    }
    tracker->status = PeerStatus::AVAILABLE;
    tracker->tracker_run = false;
    tracker->tracker_thread.join();
  } else {
    tracker = std::shared_ptr<FollowerTracker>(new FollowerTracker);
    follower_tracker_map_.insert(std::make_pair(peer, tracker));
    tracker->status = PeerStatus::AVAILABLE;
  }
  tracker->tracker_run = true;
  tracker->replication_index = 0;
  tracker->tracker_thread = std::thread(&RaftNode::followerTrackerThread, this,
                                        peer, current_term, tracker);
}

void RaftNode::leaderMonitorFollowerStatus(uint64_t current_term) {
  uint num_not_responding = 0;
  data_->log_.mutex()->acquireWriteLock();
  std::unique_lock<std::mutex> peer_lock(peer_mutex_);
  std::unique_lock<std::mutex> tracker_lock(follower_tracker_mutex_);
  for (TrackerMap::value_type& tracker : follower_tracker_map_) {
    if (tracker.second->status == PeerStatus::OFFLINE) {
      ++num_not_responding;
    }
    if (tracker.second->status == PeerStatus::OFFLINE ||
        tracker.second->status == PeerStatus::ANNOUNCED_DISCONNECTING) {
      VLOG(1) << tracker.first << " is offline. Shutting down the follower tracker.";
      // TODO(aqurai): NOTE: Segfault here, sometimes! std::__shared_ptr<>::operator->().
      PeerId remove_peer = tracker.first;
      leaderShutDownTracker(remove_peer);
      std::shared_ptr<proto::RaftLogEntry> new_entry(new proto::RaftLogEntry);
      new_entry->set_remove_peer(remove_peer.ipPort());
      leaderAppendLogEntryLocked(new_entry, current_term);
      peer_list_.erase(remove_peer);
      num_peers_ = peer_list_.size();
    }
  }
  tracker_lock.unlock();
  peer_lock.unlock();
  data_->log_.mutex()->releaseWriteLock();

  // num_peers_ > 1 condition is needed to prevent the leader from thinking it
  // itself is disconnected when the last peer leaves (announced or sudden).
  // TODO(aqurai): What if there is one peer and leader disconnects?
  if (num_peers_ > 1 && num_not_responding > num_peers_ / 2) {
    VLOG(1) << PeerId::self()
            << ": Disconnected from network. Shutting down follower trackers. ";
    std::lock_guard<std::mutex> state_lock(state_mutex_);
    state_ = State::JOINING;
    follower_trackers_run_ = false;
    return;
  }
}

void RaftNode::leaderAddPeer(const PeerId& peer, uint64_t current_term) {
  std::lock_guard<std::mutex> peer_lock(peer_mutex_);
  std::lock_guard<std::mutex> tracker_lock(follower_tracker_mutex_);

  if (peer != PeerId::self()) {  // Add new peer.
    sendInitRequest(peer);
    peer_list_.insert(peer);
    num_peers_ = peer_list_.size();
    leaderLaunchTracker(peer, current_term);
    VLOG(1) << "Leader has added peer " << peer
            << ". Raft group size: " << num_peers_ + 1;
  }
}

void RaftNode::leaderRemovePeer(const PeerId& peer) {
  std::lock_guard<std::mutex> peer_lock(peer_mutex_);
  std::lock_guard<std::mutex> tracker_lock(follower_tracker_mutex_);

  peer_list_.erase(peer);
  num_peers_ = peer_list_.size();
  leaderShutDownTracker(peer);
  VLOG(1) << "Leader has removed peer " << peer
          << ". Raft group size: " << num_peers_ + 1;
}

void RaftNode::followerAddPeer(const PeerId& peer) {
  std::lock_guard<std::mutex> peer_lock(peer_mutex_);
  if (peer != PeerId::self()) {
    peer_list_.insert(peer);
    num_peers_ = peer_list_.size();
  }
}

void RaftNode::followerRemovePeer(const PeerId& peer) {
  std::lock_guard<std::mutex> peer_lock(peer_mutex_);
  peer_list_.erase(peer);
  num_peers_ = peer_list_.size();
}

void RaftNode::joinRaft() {
  PeerId peer;
  if (join_request_peer_.isValid()) {
    peer = join_request_peer_;
    std::lock_guard<std::mutex> peer_lock(peer_mutex_);
    peer_list_.insert(join_request_peer_);
    num_peers_ = peer_list_.size();
    join_request_peer_ = PeerId();
  } else if (num_peers_ > 0) {
    // TODO(aqurai): lock peers here?
    // TODO(aqurai): Choose a random peer?
    std::set<PeerId>::iterator it = peer_list_.begin();
    peer = *it;
    CHECK(peer.isValid());
  } else {
    VLOG(1) << PeerId::self() << ": Unable to join RaftChunk. Exiting.";
    std::lock_guard<std::mutex> state_lock(state_mutex_);
    state_ = State::DISCONNECTING;
    return;
  }
  VLOG(1) << PeerId::self() << ": Sending join request to " << peer;
  proto::JoinQuitResponse join_response =
      sendJoinQuitRequest(peer, proto::PeerRequestType::ADD_PEER);
  if (!join_response.response()) {
    if (join_response.has_leader_id()) {
      peer = PeerId(join_response.leader_id());
      join_response =
          sendJoinQuitRequest(peer, proto::PeerRequestType::ADD_PEER);
    }
  }

  if (join_response.response()) {
    join_log_index_ = join_response.index();
  }
}

void RaftNode::conductElection() {
  uint num_votes = 0;
  uint num_failed = 0;
  uint num_ineligible = 0;
  std::unique_lock<std::mutex> state_lock(state_mutex_);
  state_ = State::CANDIDATE;
  current_term_ = std::max(current_term_ + 1, last_vote_request_term_ + 1);
  uint64_t term = current_term_;
  leader_id_ = PeerId();
  data_->log_.mutex()->acquireReadLock();
  const uint64_t last_log_index = data_->log_.lastLogIndex();
  const uint64_t last_log_term = data_->log_.lastLogTerm();
  data_->log_.mutex()->releaseReadLock();
  state_lock.unlock();

  VLOG(1) << "Peer " << PeerId::self() << " is an election candidate for term "
          << term;

  std::vector<std::future<VoteResponse>> responses;

  std::unique_lock<std::mutex> peer_lock(peer_mutex_);
  for (const PeerId& peer : peer_list_) {
    std::future<VoteResponse> vote_response =
        std::async(std::launch::async, &RaftNode::sendRequestVote, this, peer,
                   term, last_log_index, last_log_term);
    responses.push_back(std::move(vote_response));
  }
  peer_lock.unlock();

  for (std::future<VoteResponse>& response : responses) {
    VoteResponse vote_response = response.get();
    if (vote_response == VoteResponse::VOTE_GRANTED)
      ++num_votes;
    else if (vote_response == VoteResponse::VOTE_GRANTED)
      ++num_ineligible;
    else if (vote_response == VoteResponse::FAILED_REQUEST)
      ++num_failed;
  }

  state_lock.lock();
  if (num_failed > num_peers_ / 2) {
    state_ = State::JOINING;
    return;
  } else if (state_ == State::CANDIDATE &&
             num_votes + 1 >
                 (num_peers_ + 1 - num_failed - num_ineligible) / 2) {
    // This peer wins the election.
    state_ = State::LEADER;
    leader_id_ = PeerId::self();
    // Renew election timeout every session.
    election_timeout_ms_ = setElectionTimeout();
    VLOG(1) << "*** Peer " << PeerId::self()
            << " Elected as the leader for term " << current_term_ << " with "
            << num_votes + 1 << " votes. ***";
  } else if (state_ == State::CANDIDATE) {
    // This peer doesn't win the election.
    state_ = State::FOLLOWER;
    leader_id_ = PeerId();
    // Set a longer election timeout if the candidate loses election to prevent
    // from holding elections and getting rejected repeatedly in consecutive
    // terms (due to less updated log) and blocking other peers from holding
    // election.
    election_timeout_ms_ = 4 * setElectionTimeout();
  }
  updateHeartbeatTime();
}

void RaftNode::initChunkData(const proto::InitRequest& init_request) {
  ScopedWriteLock(data_->log_.mutex());
  std::lock_guard<std::mutex> peer_lock(peer_mutex_);
  peer_list_.clear();
  data_->log_.clear();
  for (int i = 0; i < init_request.peer_address_size(); ++i) {
    peer_list_.insert(PeerId(init_request.peer_address(i)));
  }
  num_peers_ = peer_list_.size();
  for (int i = 0; i < init_request.serialized_items_size(); ++i) {
    std::shared_ptr<proto::RaftRevision> revision(new proto::RaftRevision);
    revision->ParseFromString(init_request.serialized_items(i));
    data_->log_.push_back(revision);
  }
}

void RaftNode::followerTrackerThread(
    const PeerId& peer, uint64_t term,
    const std::shared_ptr<FollowerTracker> this_tracker) {
  uint64_t follower_next_index = commit_index() + 1;  // This is at least 1.
  uint64_t follower_commit_index = 0;
  proto::AppendEntriesRequest append_entries;
  proto::AppendEntriesResponse append_response;

  // This lock is only used for waiting on a condition variable
  // (new_entries_signal_), which is notified when there is a new log entry.
  std::mutex wait_mutex;
  std::unique_lock<std::mutex> wait_lock(wait_mutex);

  while (follower_trackers_run_ && this_tracker->tracker_run) {
    bool append_successs = false;
    while (!append_successs && follower_trackers_run_ &&
           this_tracker->tracker_run) {
      if (this_tracker->status == PeerStatus::OFFLINE) {
        VLOG_EVERY_N(1, 10)
            << "Peer is offline. Not calling sendAppendEntries.";
        usleep(kJoinResponseTimeoutMs);
        continue;
      }
      bool sending_entries = false;
      append_entries.Clear();
      append_response.Clear();
      append_entries.set_term(term);
      data_->log_.mutex()->acquireReadLock();
      append_entries.set_commit_index(commit_index());
      uint64_t last_log_index = data_->log_.lastLogIndex();
      append_entries.set_last_log_index(data_->log_.lastLogIndex());
      append_entries.set_last_log_term(data_->log_.lastLogTerm());
      if (follower_next_index <= data_->log_.lastLogIndex()) {
        sending_entries = true;
        // There is at least one new entry to be sent.
        LogIterator it = data_->log_.getLogIteratorByIndex(follower_next_index);

        // if this is the case, the control shouldn't have reached here,
<<<<<<< HEAD
        CHECK(it != data_->log_.end());
        CHECK(it != data_->log_.begin());
        append_entries.set_allocated_revision(it->get());
=======
        CHECK(it != log_entries_.end());
        CHECK(it != log_entries_.begin());
        append_entries.set_allocated_log_entry(it->get());
>>>>>>> 034f025e
        append_entries.set_previous_log_index((*(it - 1))->index());
        append_entries.set_previous_log_term((*(it - 1))->term());
      }
      data_->log_.mutex()->releaseReadLock();

      if (!sendAppendEntries(peer, &append_entries, &append_response)) {
        if (this_tracker->status == PeerStatus::AVAILABLE) {
          this_tracker->status = PeerStatus::OFFLINE;
          VLOG(1) << PeerId::self() << ": Failed sendAppendEntries to " << peer;
        } else {
          this_tracker->status = PeerStatus::OFFLINE;
          // this_tracker->tracker_run = false;
          VLOG(1) << PeerId::self() << ": " << peer << " appears offline.";
        }
        append_entries.release_log_entry();
        continue;
      }
      this_tracker->status = PeerStatus::AVAILABLE;
      // The call to release is necessary to prevent prevent the allocated
      // memory being deleted during append_entries.Clear().
      append_entries.release_log_entry();

      follower_commit_index = append_response.commit_index();
      if (append_response.response() == proto::AppendResponseStatus::SUCCESS ||
           append_response.response() ==
               proto::AppendResponseStatus::ALREADY_PRESENT) {
        if (sending_entries) {
          // The response is from an append entry RPC, not a regular heartbeat.
          this_tracker->replication_index.store(follower_next_index);
          ++follower_next_index;
          append_successs = (follower_next_index > last_log_index);
        }
      } else if (append_response.response() ==
                 proto::AppendResponseStatus::REJECTED) {
        // TODO(aqurai): Handle this.
      } else {
        // Append on follower failed due to a conflict. Send an older entry
        // and try again.
        CHECK_GT(follower_next_index, 1);
        follower_next_index = std::min(follower_next_index - 1,
                                       append_response.last_log_index() + 1);
        if (follower_commit_index >= follower_next_index &&
            (append_response.response() !=
             proto::AppendResponseStatus::REJECTED)) {
          // This should not happen.
          LOG(FATAL) << PeerId::self()
                     << ": Conflicting entry already committed on peer " << peer
                     << ". Peer commit index " << follower_commit_index
                     << ". Peer last log index, term "
                     << append_response.last_log_index() << ", "
                     << append_response.last_log_term() << ". "
                     << "Leader previous log index, term "
                     << append_entries.previous_log_index() << ", "
                     << append_entries.previous_log_term() << ". ";
        }
      }
    }  //  while (!append_successs && follower_trackers_run_)

    if (follower_trackers_run_ && this_tracker->tracker_run) {
      new_entries_signal_.wait_for(
          wait_lock, std::chrono::milliseconds(kHeartbeatSendPeriodMs));
    }
  }  // while (follower_trackers_run_)
}

int RaftNode::setElectionTimeout() {
  std::random_device rd;
  std::mt19937 gen(rd());
  std::uniform_int_distribution<> dist(kHeartbeatTimeoutMs,
                                       3 * kHeartbeatTimeoutMs);
  return dist(gen);
}

proto::AppendResponseStatus RaftNode::followerAppendNewEntries(
    proto::AppendEntriesRequest* request) {
  if (!request->has_log_entry()) {
    // No need to proceed further as message contains no new entries
    if (request->last_log_index() == data_->log_.lastLogIndex() &&
        request->last_log_term() == data_->log_.lastLogTerm()) {
      return proto::AppendResponseStatus::SUCCESS;
    } else {
      return proto::AppendResponseStatus::FAILED;
    }
  } else if (request->previous_log_index() == data_->log_.lastLogIndex() &&
             request->previous_log_term() == data_->log_.lastLogTerm()) {
    // All is well, append the new entry, but don't commit it yet.
<<<<<<< HEAD
    std::shared_ptr<proto::RaftRevision> new_revision(
        request->release_revision());
    CHECK_EQ(new_revision->index(), data_->log_.lastLogIndex() + 1);
    data_->log_.push_back(new_revision);
=======
    std::shared_ptr<proto::RaftLogEntry> new_log_entry(
        request->release_log_entry());
    CHECK_EQ(new_log_entry->index(), log_entries_.back()->index() + 1);
    log_entries_.push_back(new_log_entry);
>>>>>>> 034f025e
    return proto::AppendResponseStatus::SUCCESS;
  } else if (request->previous_log_index() < data_->log_.lastLogIndex()) {
    // Leader sends an older entry due to a conflict
    LogIterator it =
        data_->log_.getLogIteratorByIndex(request->previous_log_index());
    if (it != data_->log_.end() &&
        request->previous_log_term() == (*it)->term()) {
      // The received entry matched one of the older entries in the log.
      CHECK(it != data_->log_.end());
      CHECK((it + 1) != data_->log_.end());
      // Erase and replace only of the entry is different from the one already
      // stored.
      // TODO(aqurai): Compare revisions here?
      if ((*(it + 1))->entry() == request->log_entry().entry() &&
          (*(it + 1))->term() == request->log_entry().term()) {
        return proto::AppendResponseStatus::ALREADY_PRESENT;
      } else {
        VLOG(1) << "Leader is erasing entries in log of " << PeerId::self()
                << ". from " << (*(it + 1))->index();
        CHECK_LT(commit_index(), (*(it + 1))->index());
<<<<<<< HEAD
        data_->log_.resize(std::distance(data_->log_.begin(), it + 1));
        std::shared_ptr<proto::RaftRevision> new_revision(
            request->release_revision());
        CHECK_EQ(new_revision->index(), data_->log_.lastLogIndex() + 1);
        data_->log_.push_back(new_revision);
=======
        log_entries_.resize(std::distance(log_entries_.begin(), it + 1));
        std::shared_ptr<proto::RaftLogEntry> new_log_entry(
            request->release_log_entry());
        CHECK_EQ(new_log_entry->index(), log_entries_.back()->index() + 1);
        log_entries_.push_back(new_log_entry);
>>>>>>> 034f025e
        return proto::AppendResponseStatus::SUCCESS;
      }
    } else {
      return proto::AppendResponseStatus::FAILED;
    }
  } else {
    // term and index don't match with leader's log.
    return proto::AppendResponseStatus::FAILED;
  }
  return proto::AppendResponseStatus::FAILED;
}

void RaftNode::followerCommitNewEntries(
    const proto::AppendEntriesRequest* request, State state) {
  CHECK_LE(commit_index(), data_->log_.lastLogIndex());
  if (commit_index() < request->commit_index() &&
      commit_index() < data_->log_.lastLogIndex()) {
    std::lock_guard<std::mutex> commit_lock(commit_mutex_);
    LogIterator old_commit = data_->log_.getLogIteratorByIndex(commit_index_);
    commit_index_ =
        std::min(data_->log_.lastLogIndex(), request->commit_index());
    uint64_t result_increment = 0;

    LogIterator new_commit = data_->log_.getLogIteratorByIndex(commit_index_);
    std::for_each(old_commit + 1, new_commit + 1,
                  [&](const std::shared_ptr<proto::RaftLogEntry>& e) {
      if (e->has_entry()) {
        result_increment += e->entry();
      }
      // Joining peers don't act on add/remove peer entries.
      // TODO(aqurai): This might chenge with chunk join process.
      if (state == State::FOLLOWER && e->has_add_peer()) {
        followerAddPeer(PeerId(e->add_peer()));
      }
      if (state == State::FOLLOWER && e->has_remove_peer()) {
        followerRemovePeer(PeerId(e->remove_peer()));
      }
    });

    committed_result_ += result_increment;
    // TODO(aqurai): remove log later. Or increase the verbosity arg.
    VLOG_EVERY_N(1, 50) << PeerId::self() << ": Entry " << commit_index_
                        << " committed *****";
  }
}

const uint64_t& RaftNode::commit_index() const {
  std::lock_guard<std::mutex> lock(commit_mutex_);
  return commit_index_;
}

const uint64_t& RaftNode::committed_result() const {
  std::lock_guard<std::mutex> lock(commit_mutex_);
  return committed_result_;
}

uint64_t RaftNode::leaderAppendLogEntry(
    const std::shared_ptr<proto::RaftLogEntry>& entry) {
  uint64_t current_term;
  {
    std::lock_guard<std::mutex> state_lock(state_mutex_);
    if (state_ != State::LEADER) {
      return 0;
    }
    current_term = current_term_;
  }
  common::ScopedWriteLock log_lock(data_->log_.mutex());
  if (data_->log_.lastLogIndex() - commit_index() > kMaxLogQueueLength) {
    return 0;
  }
  PeerId invalid_id;
  return leaderAppendLogEntryLocked(entry, current_term);
}

uint64_t RaftNode::leaderSafelyAppendLogEntry(
    const std::shared_ptr<proto::RaftLogEntry>& entry) {
  uint64_t current_term = term();
  uint64_t index = leaderAppendLogEntry(entry);
  if (index == 0) {
    return 0;
  }

  // TODO(aqurai): Although the state or term is guaranteed to change in case of
  // leader failure thus breaking the loop, still add a time out for safety?
  while (commit_index() < index) {
    std::unique_lock<std::mutex> state_lock(state_mutex_);
    if (state_ != State::LEADER || current_term_ != current_term) {
      return 0;
    }
    state_lock.unlock();
    usleep(kHeartbeatSendPeriodMs * kMillisecondsToMicroseconds);
  }
  return index;
}

<<<<<<< HEAD
uint64_t RaftNode::leaderAddEntryToLog(uint32_t entry, uint32_t current_term,
                                       const PeerId& peer_id,
                                       proto::PeerRequestType request_type) {
  std::shared_ptr<proto::RaftRevision> new_revision(new proto::RaftRevision);
  new_revision->set_index(data_->log_.lastLogIndex() + 1);
  new_revision->set_entry(entry);
  new_revision->set_term(current_term);

  if (peer_id.isValid()) {
    proto::AddRemovePeer* add_remove_peer = new proto::AddRemovePeer;
    add_remove_peer->set_peer_id(peer_id.ipPort());
    add_remove_peer->set_request_type(request_type);
    new_revision->set_allocated_add_remove_peer(add_remove_peer);
  }
  data_->log_.push_back(new_revision);
=======
uint64_t RaftNode::leaderAppendLogEntryLocked(
    const std::shared_ptr<proto::RaftLogEntry>& new_entry,
    uint64_t current_term) {
  new_entry->set_index(log_entries_.back()->index() + 1);
  new_entry->set_term(current_term);
  log_entries_.push_back(new_entry);
>>>>>>> 034f025e
  new_entries_signal_.notify_all();
  VLOG_EVERY_N(1, 10) << "Adding entry to log with index "
                      << new_entry->index();
  return new_entry->index();
}

void RaftNode::leaderCommitReplicatedEntries(uint64_t current_term) {
  common::ScopedReadLock log_lock(data_->log_.mutex());
  std::lock_guard<std::mutex> commit_lock(commit_mutex_);

  uint replication_count = 0;
  {
    std::lock_guard<std::mutex> tracker_lock(follower_tracker_mutex_);
    for (TrackerMap::value_type& tracker : follower_tracker_map_) {
      if (tracker.second->replication_index.load() > commit_index_) {
        ++replication_count;
      }
    }
  }

  if (replication_count > num_peers_) {
    LOG(FATAL) << "Replication count (" << replication_count
               << ") is higher than peer size (" << num_peers_
               << ") at peer " << PeerId::self() << " for entry index "
               << commit_index_;
  }

  LogIterator it = data_->log_.getLogIteratorByIndex(commit_index_ + 1);
  if (it == data_->log_.end()) {
    return;
  }
  CHECK_LE(commit_index_ + 1, data_->log_.lastLogIndex());

  // Commit entries from older leaders only if they are replicated on all peers,
  // because otherwise they can potentially be overwritten by new leaders.
  // (see §5.4.2 of http://ramcloud.stanford.edu/raft.pdf)
  bool ready_to_commit =
      ((*it)->term() < current_term && replication_count == num_peers_) ||
      ((*it)->term() == current_term && replication_count > num_peers_ / 2) ||
      num_peers_ == 0;

  if (ready_to_commit) {
    ++commit_index_;
    // TODO(aqurai): Remove later
    VLOG_EVERY_N(1, 10) << PeerId::self() << ": Commit index increased to "
                                          << commit_index_
                                          << " With replication count "
                                          << replication_count << " and term "
                                          << (*it)->term();
    if ((*it)->has_entry()) {
      committed_result_ += (*it)->entry();
    }
    if ((*it)->has_add_peer()) {
      leaderAddPeer(PeerId((*it)->add_peer()), current_term);
    }
    if ((*it)->has_remove_peer()) {
      leaderRemovePeer(PeerId((*it)->remove_peer()));
    }
//    // TODO(aqurai): Send notification to quitting peers after zerommq crash
//    // issue is resolved.
//    if ((*it)->add_remove_peer().request_type() ==
//        proto::PeerRequestType::ADD_PEER) {
//      sendNotifyJoinQuitSuccess(PeerId((*it)->add_remove_peer().peer_id()));
//    }
  }
}

bool RaftNode::giveUpLeadership() {
  std::unique_lock<std::mutex> lock(state_mutex_);
  if (state_ == State::LEADER) {
    follower_trackers_run_ = false;
    state_ = State::FOLLOWER;
    lock.unlock();

    updateHeartbeatTime();
    election_timeout_ms_ = 4 * setElectionTimeout();
    return true;
  } else {
    lock.unlock();
    return false;
  }
}

}  // namespace map_api<|MERGE_RESOLUTION|>--- conflicted
+++ resolved
@@ -74,22 +74,13 @@
   election_timeout_ms_ = setElectionTimeout();
   VLOG(1) << "Peer " << PeerId::self()
           << ": Election timeout = " << election_timeout_ms_;
-<<<<<<< HEAD
   data_ = new RaftChunkDataRamContainer;
-  std::shared_ptr<proto::RaftRevision> default_revision(
-      new proto::RaftRevision);
-  default_revision->set_index(0);
-  default_revision->set_entry(0);
-  default_revision->set_term(0);
-  data_->log_.push_back(default_revision);
-=======
   std::shared_ptr<proto::RaftLogEntry> default_entry(
       new proto::RaftLogEntry);
   default_entry->set_index(0);
   default_entry->set_entry(0);
   default_entry->set_term(0);
-  log_entries_.push_back(default_entry);
->>>>>>> 034f025e
+  data_->log_.push_back(default_entry);
 }
 
 void RaftNode::start() {
@@ -501,14 +492,9 @@
   }
   init_request.add_peer_address(PeerId::self().ipPort());
 
-<<<<<<< HEAD
-  for (const std::shared_ptr<proto::RaftRevision>& revision : data_->log_) {
-    init_request.add_serialized_items(revision->SerializeAsString());
-=======
-  for (const std::shared_ptr<proto::RaftLogEntry>& log_entry : log_entries_) {
+  for (const std::shared_ptr<proto::RaftLogEntry>& log_entry : data_->log_) {
     // TODO(aqurai): Use proto::NewPeerInit, use set_allocated() and release().
     init_request.add_serialized_items(log_entry->SerializeAsString());
->>>>>>> 034f025e
   }
   request.impose<kInitRequest>(init_request);
   Hub::instance().try_request(peer, &request, &response);
@@ -805,7 +791,7 @@
 }
 
 void RaftNode::initChunkData(const proto::InitRequest& init_request) {
-  ScopedWriteLock(data_->log_.mutex());
+  common::ScopedWriteLock(data_->log_.mutex());
   std::lock_guard<std::mutex> peer_lock(peer_mutex_);
   peer_list_.clear();
   data_->log_.clear();
@@ -814,9 +800,9 @@
   }
   num_peers_ = peer_list_.size();
   for (int i = 0; i < init_request.serialized_items_size(); ++i) {
-    std::shared_ptr<proto::RaftRevision> revision(new proto::RaftRevision);
-    revision->ParseFromString(init_request.serialized_items(i));
-    data_->log_.push_back(revision);
+    std::shared_ptr<proto::RaftLogEntry> entry(new proto::RaftLogEntry);
+    entry->ParseFromString(init_request.serialized_items(i));
+    data_->log_.push_back(entry);
   }
 }
 
@@ -858,15 +844,9 @@
         LogIterator it = data_->log_.getLogIteratorByIndex(follower_next_index);
 
         // if this is the case, the control shouldn't have reached here,
-<<<<<<< HEAD
         CHECK(it != data_->log_.end());
         CHECK(it != data_->log_.begin());
-        append_entries.set_allocated_revision(it->get());
-=======
-        CHECK(it != log_entries_.end());
-        CHECK(it != log_entries_.begin());
         append_entries.set_allocated_log_entry(it->get());
->>>>>>> 034f025e
         append_entries.set_previous_log_index((*(it - 1))->index());
         append_entries.set_previous_log_term((*(it - 1))->term());
       }
@@ -953,17 +933,10 @@
   } else if (request->previous_log_index() == data_->log_.lastLogIndex() &&
              request->previous_log_term() == data_->log_.lastLogTerm()) {
     // All is well, append the new entry, but don't commit it yet.
-<<<<<<< HEAD
-    std::shared_ptr<proto::RaftRevision> new_revision(
-        request->release_revision());
-    CHECK_EQ(new_revision->index(), data_->log_.lastLogIndex() + 1);
-    data_->log_.push_back(new_revision);
-=======
     std::shared_ptr<proto::RaftLogEntry> new_log_entry(
         request->release_log_entry());
-    CHECK_EQ(new_log_entry->index(), log_entries_.back()->index() + 1);
-    log_entries_.push_back(new_log_entry);
->>>>>>> 034f025e
+    CHECK_EQ(new_log_entry->index(), data_->log_.lastLogIndex() + 1);
+    data_->log_.push_back(new_log_entry);
     return proto::AppendResponseStatus::SUCCESS;
   } else if (request->previous_log_index() < data_->log_.lastLogIndex()) {
     // Leader sends an older entry due to a conflict
@@ -984,19 +957,11 @@
         VLOG(1) << "Leader is erasing entries in log of " << PeerId::self()
                 << ". from " << (*(it + 1))->index();
         CHECK_LT(commit_index(), (*(it + 1))->index());
-<<<<<<< HEAD
         data_->log_.resize(std::distance(data_->log_.begin(), it + 1));
-        std::shared_ptr<proto::RaftRevision> new_revision(
-            request->release_revision());
-        CHECK_EQ(new_revision->index(), data_->log_.lastLogIndex() + 1);
-        data_->log_.push_back(new_revision);
-=======
-        log_entries_.resize(std::distance(log_entries_.begin(), it + 1));
         std::shared_ptr<proto::RaftLogEntry> new_log_entry(
             request->release_log_entry());
-        CHECK_EQ(new_log_entry->index(), log_entries_.back()->index() + 1);
-        log_entries_.push_back(new_log_entry);
->>>>>>> 034f025e
+        CHECK_EQ(new_log_entry->index(), data_->log_.lastLogIndex() + 1);
+        data_->log_.push_back(new_log_entry);
         return proto::AppendResponseStatus::SUCCESS;
       }
     } else {
@@ -1092,30 +1057,12 @@
   return index;
 }
 
-<<<<<<< HEAD
-uint64_t RaftNode::leaderAddEntryToLog(uint32_t entry, uint32_t current_term,
-                                       const PeerId& peer_id,
-                                       proto::PeerRequestType request_type) {
-  std::shared_ptr<proto::RaftRevision> new_revision(new proto::RaftRevision);
-  new_revision->set_index(data_->log_.lastLogIndex() + 1);
-  new_revision->set_entry(entry);
-  new_revision->set_term(current_term);
-
-  if (peer_id.isValid()) {
-    proto::AddRemovePeer* add_remove_peer = new proto::AddRemovePeer;
-    add_remove_peer->set_peer_id(peer_id.ipPort());
-    add_remove_peer->set_request_type(request_type);
-    new_revision->set_allocated_add_remove_peer(add_remove_peer);
-  }
-  data_->log_.push_back(new_revision);
-=======
 uint64_t RaftNode::leaderAppendLogEntryLocked(
     const std::shared_ptr<proto::RaftLogEntry>& new_entry,
     uint64_t current_term) {
-  new_entry->set_index(log_entries_.back()->index() + 1);
+  new_entry->set_index(data_->log_.lastLogIndex() + 1);
   new_entry->set_term(current_term);
-  log_entries_.push_back(new_entry);
->>>>>>> 034f025e
+  data_->log_.push_back(new_entry);
   new_entries_signal_.notify_all();
   VLOG_EVERY_N(1, 10) << "Adding entry to log with index "
                       << new_entry->index();
