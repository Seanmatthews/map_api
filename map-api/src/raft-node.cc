--- conflicted
+++ resolved
@@ -1124,15 +1124,6 @@
     }
 //    // TODO(aqurai): Send notification to quitting peers after zerommq crash
 //    // issue is resolved.
-<<<<<<< HEAD
-    // There is a crash if one attempts to send message to a peer after a
-    // previous message to the same peer timed out. So if a peer is removed
-    // because it was not responding, sending a notification will cause a
-    // crash. Otherwise, here I have to make a distinction between announced
-    // and unannounced peer removal. Also, There could be other
-    // threads/methods (eg: vote request) attempting to send message to the
-    // non responsive peer, which causes a problem.
-=======
       // There is a crash if one attempts to send message to a peer after a
       // previous message to the same peer timed out. So if a peer is removed
       // because it was not responding, sending a notification will cause a
@@ -1140,7 +1131,6 @@
       // and unannounced peer removal. Also, There could be other
       // threads/methods (eg: vote request) attempting to send message to the
       // non responsive peer, which causes a problem.
->>>>>>> 94929ac7
 //    if ((*it)->add_remove_peer().request_type() ==
 //        proto::PeerRequestType::ADD_PEER) {
 //      sendNotifyJoinQuitSuccess(PeerId((*it)->add_remove_peer().peer_id()));
