--- conflicted
+++ resolved
@@ -29,13 +29,8 @@
 const char RaftNode::kChunkLockRequest[] = "raft_node_chunk_lock_request";
 const char RaftNode::kChunkUnlockRequest[] = "raft_node_chunk_unlock_request";
 const char RaftNode::kInsertRequest[] = "raft_node_insert_request";
-<<<<<<< HEAD
-const char RaftNode::kUpdateRequest[] = "raft_node_update_request";
 const char RaftNode::kRaftChunkRequestResponse[] =
     "raft_node_chunk_request_response";
-=======
-const char RaftNode::kInsertResponse[] = "raft_node_insert_response";
->>>>>>> d0fe626e
 const char RaftNode::kVoteRequest[] = "raft_node_vote_request";
 const char RaftNode::kVoteResponse[] = "raft_node_vote_response";
 const char RaftNode::kLeaveRequest[] = "raft_node_leave_request";
@@ -52,12 +47,8 @@
 MAP_API_PROTO_MESSAGE(RaftNode::kChunkLockRequest, proto::LockRequest);
 MAP_API_PROTO_MESSAGE(RaftNode::kChunkUnlockRequest, proto::UnlockRequest);
 MAP_API_PROTO_MESSAGE(RaftNode::kInsertRequest, proto::InsertRequest);
-<<<<<<< HEAD
 MAP_API_PROTO_MESSAGE(RaftNode::kRaftChunkRequestResponse,
                       proto::RaftChunkRequestResponse);
-=======
-MAP_API_PROTO_MESSAGE(RaftNode::kInsertResponse, proto::InsertResponse);
->>>>>>> d0fe626e
 MAP_API_PROTO_MESSAGE(RaftNode::kVoteRequest, proto::VoteRequest);
 MAP_API_PROTO_MESSAGE(RaftNode::kVoteResponse, proto::VoteResponse);
 MAP_API_PROTO_MESSAGE(RaftNode::kLeaveRequest, proto::RaftLeaveRequest);
@@ -97,15 +88,6 @@
     LOG(FATAL) << "Start failed. State manager thread is already running.";
     return;
   }
-<<<<<<< HEAD
-=======
-
-  if (state_ == State::JOINING && !join_request_peer_.isValid() &&
-      peer_list_.empty()) {
-    LOG(WARNING) << "No peer information for sending join request. Exiting.";
-    return;
-  }
->>>>>>> d0fe626e
   if (!is_exiting_) {
     state_manager_thread_ = std::thread(&RaftNode::stateManagerThread, this);
     // Avoid race conditions by waiting for the state thread to start.
@@ -221,21 +203,6 @@
   response->impose<kAppendEntriesResponse>(append_response);
 }
 
-<<<<<<< HEAD
-=======
-void RaftNode::handleInsertRequest(proto::InsertRequest* request,
-                                   const PeerId& sender, Message* response) {
-  CHECK_NOTNULL(response);
-  CHECK_NOTNULL(request);
-  std::shared_ptr<proto::RaftLogEntry> entry(new proto::RaftLogEntry);
-  entry->set_allocated_insert_revision(request->release_revision());
-  uint64_t index = leaderAppendEntryAndAwaitCommit(entry);
-  proto::InsertResponse insert_response;
-  insert_response.set_index(index);
-  response->impose<kInsertResponse>(insert_response);
-}
-
->>>>>>> d0fe626e
 void RaftNode::handleRequestVote(const proto::VoteRequest& vote_request,
                                  const PeerId& sender, Message* response) {
   CHECK_NOTNULL(response);
@@ -400,33 +367,6 @@
   }
 }
 
-<<<<<<< HEAD
-=======
-uint64_t RaftNode::sendInsertRequest(const Revision::ConstPtr& item) {
-  if (state() == State::LEADER) {
-    std::shared_ptr<proto::RaftLogEntry> entry(new proto::RaftLogEntry);
-    entry->set_allocated_insert_revision(item->copyToProtoPtr());
-    leaderAppendEntryAndAwaitCommit(entry);
-  } else if (state() == State::FOLLOWER) {
-    Message request, response;
-    proto::InsertRequest insert_request;
-    proto::InsertResponse insert_response;
-    fillMetadata(&insert_request);
-    insert_request.set_allocated_revision(item->copyToProtoPtr());
-    request.impose<kInsertRequest>(insert_request);
-    if (!Hub::instance().try_request(leader(), &request, &response)) {
-      VLOG(1) << "Insert request failed.";
-      return 0;
-    }
-    response.extract<kInsertResponse>(&insert_response);
-    return insert_response.index();
-  }
-  // Failure. Can't add new revision right now because the leader is currently
-  // unknown or there is an election underway.
-  return 0;
-}
-
->>>>>>> d0fe626e
 RaftNode::VoteResponse RaftNode::sendRequestVote(
     const PeerId& peer, uint64_t term, uint64_t last_log_index,
     uint64_t last_log_term, uint64_t current_commit_index) const {
@@ -989,17 +929,6 @@
 
     std::for_each(old_commit + 1, new_commit + 1,
                   [&](const std::shared_ptr<proto::RaftLogEntry>& entry) {
-<<<<<<< HEAD
-=======
-      if (entry->has_insert_revision()) {
-        const std::shared_ptr<Revision> insert_revision = Revision::fromProto(
-            std::unique_ptr<proto::Revision>(entry->release_insert_revision()));
-        insert_revision->getId<common::Id>().serialize(
-            entry->mutable_revision_id());
-        entry->set_logical_time(insert_revision->getInsertTime().serialize());
-        data_->checkAndPatch(insert_revision);
-      }
->>>>>>> d0fe626e
       // Joining peers don't act on add/remove peer entries.
       if (state == State::FOLLOWER && entry->has_add_peer()) {
         followerAddPeer(PeerId(entry->add_peer()));
@@ -1042,7 +971,6 @@
       kMaxLogQueueLength) {
     return 0;
   }
-<<<<<<< HEAD
   // Check if this entry is already in the log. If so, return its index.
   if (entry->has_sender() &&
       log_writer->getPeerLatestSerialId(PeerId(entry->sender())) >=
@@ -1052,28 +980,6 @@
                                      entry->sender_serial_id());
   }
   return leaderAppendLogEntryLocked(log_writer, entry, current_term);
-=======
-  return leaderAppendLogEntryLocked(log_writer, entry, current_term);
-}
-
-uint64_t RaftNode::leaderAppendEntryAndAwaitCommit(
-    const std::shared_ptr<proto::RaftLogEntry>& entry) {
-  uint64_t current_term = term();
-  uint64_t index = leaderAppendLogEntry(entry);
-  if (index == 0) {
-    return 0;
-  }
-
-  while (data_->logCommitIndex() < index) {
-    std::unique_lock<std::mutex> state_lock(state_mutex_);
-    if (state_ != State::LEADER || current_term_ != current_term) {
-      return 0;
-    }
-    state_lock.unlock();
-    usleep(kHeartbeatSendPeriodMs * kMillisecondsToMicroseconds);
-  }
-  return index;
->>>>>>> d0fe626e
 }
 
 uint64_t RaftNode::leaderAppendLogEntryLocked(
@@ -1125,18 +1031,6 @@
       num_peers_ == 0;
 
   if (ready_to_commit) {
-<<<<<<< HEAD
-=======
-    log_writer->setCommitIndex(log_writer->commitIndex() + 1);
-    if ((*it)->has_insert_revision()) {
-      const std::shared_ptr<Revision> insert_revision = Revision::fromProto(
-          std::unique_ptr<proto::Revision>((*it)->release_insert_revision()));
-      insert_revision->getId<common::Id>().serialize(
-          (*it)->mutable_revision_id());
-      (*it)->set_logical_time(insert_revision->getInsertTime().serialize());
-      data_->checkAndPatch(insert_revision);
-    }
->>>>>>> d0fe626e
     if ((*it)->has_add_peer()) {
       leaderAddPeer(PeerId((*it)->add_peer()), log_writer, current_term);
     }
