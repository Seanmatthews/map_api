#include "map-api/raft-node.h"

#include <algorithm>
#include <future>
#include <random>

#include <multiagent-mapping-common/condition.h>
#include <multiagent-mapping-common/conversions.h>
#include <multiagent-mapping-common/reader-writer-lock.h>

#include "./chunk.pb.h"
#include "./raft.pb.h"
#include "map-api/hub.h"
#include "map-api/logical-time.h"
#include "map-api/message.h"
#include "map-api/multi-chunk-transaction.h"
#include "map-api/revision.h"

DECLARE_int32(request_timeout);

namespace map_api {

// TODO(aqurai): decide good values for these
constexpr int kHeartbeatTimeoutMs = 500;
constexpr int kHeartbeatSendPeriodMs = 200;
constexpr int kJoinResponseTimeoutMs = 1000;
// Maximum number of yet-to-be-committed entries allowed in the log.
constexpr int kMaxLogQueueLength = 50;

const char RaftNode::kAppendEntries[] = "raft_node_append_entries";
const char RaftNode::kAppendEntriesResponse[] = "raft_node_append_response";
const char RaftNode::kChunkLockRequest[] = "raft_node_chunk_lock_request";
const char RaftNode::kChunkUnlockRequest[] = "raft_node_chunk_unlock_request";
const char RaftNode::kChunkTransactionInfo[] =
    "raft_node_chunk_transaction_info";
const char RaftNode::kInsertRequest[] = "raft_node_insert_request";
const char RaftNode::kRaftChunkRequestResponse[] =
    "raft_node_chunk_request_response";
const char RaftNode::kVoteRequest[] = "raft_node_vote_request";
const char RaftNode::kVoteResponse[] = "raft_node_vote_response";
const char RaftNode::kLeaveRequest[] = "raft_node_leave_request";
const char RaftNode::kLeaveNotification[] = "raft_node_leave_notification";
const char RaftNode::kConnectRequest[] = "raft_node_connect_request";
const char RaftNode::kConnectResponse[] = "raft_node_connect_response";
const char RaftNode::kInitRequest[] = "raft_node_init_response";
const char RaftNode::kQueryState[] = "raft_node_query_state";
const char RaftNode::kQueryStateResponse[] = "raft_node_query_state_response";

MAP_API_PROTO_MESSAGE(RaftNode::kAppendEntries, proto::AppendEntriesRequest);
MAP_API_PROTO_MESSAGE(RaftNode::kAppendEntriesResponse,
                      proto::AppendEntriesResponse);
MAP_API_PROTO_MESSAGE(RaftNode::kChunkLockRequest, proto::LockRequest);
MAP_API_PROTO_MESSAGE(RaftNode::kChunkUnlockRequest, proto::UnlockRequest);
MAP_API_PROTO_MESSAGE(RaftNode::kChunkTransactionInfo,
                      proto::ChunkTransactionInfo);
MAP_API_PROTO_MESSAGE(RaftNode::kInsertRequest, proto::InsertRequest);
MAP_API_PROTO_MESSAGE(RaftNode::kRaftChunkRequestResponse,
                      proto::RaftChunkRequestResponse);
MAP_API_PROTO_MESSAGE(RaftNode::kVoteRequest, proto::VoteRequest);
MAP_API_PROTO_MESSAGE(RaftNode::kVoteResponse, proto::VoteResponse);
MAP_API_PROTO_MESSAGE(RaftNode::kLeaveRequest, proto::RaftLeaveRequest);
MAP_API_PROTO_MESSAGE(RaftNode::kLeaveNotification,
                      proto::ChunkRequestMetadata);
MAP_API_PROTO_MESSAGE(RaftNode::kQueryState, proto::QueryState);
MAP_API_PROTO_MESSAGE(RaftNode::kQueryStateResponse, proto::QueryStateResponse);
MAP_API_PROTO_MESSAGE(RaftNode::kConnectRequest, proto::RaftConnectRequest);
MAP_API_PROTO_MESSAGE(RaftNode::kConnectResponse, proto::ConnectResponse);
MAP_API_PROTO_MESSAGE(RaftNode::kInitRequest, proto::InitRequest);

template <>
void RaftNode::fillMetadata<proto::ChunkRequestMetadata>(
    proto::ChunkRequestMetadata* destination) const {
  CHECK_NOTNULL(destination)->set_table(this->table_name_);
  this->chunk_id_.serialize(destination->mutable_chunk_id());
}

const PeerId kInvalidId = PeerId();

RaftNode::RaftNode()
    : leader_id_(PeerId()),
      state_(State::FOLLOWER),
      current_term_(0),
      last_heartbeat_(std::chrono::system_clock::now()),
      state_thread_running_(false),
      is_exiting_(false),
      leave_requested_(false),
      last_vote_request_term_(0) {
  election_timeout_ms_ = setElectionTimeout();
  VLOG(2) << "Peer " << PeerId::self()
          << ": Election timeout = " << election_timeout_ms_;
  data_ = new RaftChunkDataRamContainer;
  std::shared_ptr<proto::RaftLogEntry> default_entry(
      new proto::RaftLogEntry);
  default_entry->set_index(0);
  default_entry->set_term(0);
  LogWriteAccess log_writer(data_);
  log_writer->appendLogEntry(default_entry);
}

void RaftNode::start() {
  CHECK(chunk_id_.isValid());
  if (state_thread_running_) {
    LOG(FATAL) << "Start failed. State manager thread is already running.";
    return;
  }
  if (!is_exiting_) {
    state_manager_thread_ = std::thread(&RaftNode::stateManagerThread, this);
    // Avoid race conditions by waiting for the state thread to start.
    while (!state_thread_running_) {
      usleep(2000);
    }
    election_timeout_ms_ = setElectionTimeout();
    VLOG(1) << "Starting raft node for chunk " << chunk_id_
            << " with election timeout " << election_timeout_ms_;
  }
}

void RaftNode::stop() {
  if (state_thread_running_ && !is_exiting_) {
    is_exiting_ = true;
    giveUpLeadership();
    state_manager_thread_.join();
  }
  VLOG(1) << PeerId::self() << " is stopping raft node for chunk " << chunk_id_;
}

uint64_t RaftNode::getTerm() const {
  std::lock_guard<std::mutex> lock(state_mutex_);
  return current_term_;
}

const PeerId& RaftNode::getLeader() const {
  std::lock_guard<std::mutex> lock(state_mutex_);
  return leader_id_;
}

RaftNode::State RaftNode::getState() const {
  std::lock_guard<std::mutex> lock(state_mutex_);
  return state_;
}

// If there are no new entries, Leader sends empty message (heartbeat)
// Message contains leader commit index, used to update own commit index
// In Follower state, ONLY this thread writes to log_entries_ (via the function
//  followerAppendNewEntries(..))
void RaftNode::handleAppendRequest(proto::AppendEntriesRequest* append_request,
                                   const PeerId& sender, Message* response) {
  proto::AppendEntriesResponse append_response;
  VLOG(4) << "Received AppendRequest/Heartbeat from " << sender;

  const uint64_t request_term = append_request->term();

  // Lock and read the state.
  std::unique_lock<std::mutex> state_lock(state_mutex_);
  bool sender_changed;

  if (state_ == State::LOST_CONNECTION) {
    sender_changed = false;
    leader_id_ = sender;
    current_term_ = request_term;
    state_ = State::JOINING;
  } else {
    sender_changed = (sender != leader_id_ || request_term != current_term_);
  }

  // Lock and read log info
  LogWriteAccess log_writer(data_);
  const uint64_t last_log_index = log_writer->lastLogIndex();
  const uint64_t last_log_term = log_writer->lastLogTerm();
  bool is_sender_log_newer =
      append_request->last_log_term() > last_log_term ||
      (append_request->last_log_term() == last_log_term &&
       append_request->last_log_index() >= last_log_index);

  // ================================
  // Check if the sender has changed.
  // ================================
  if (sender_changed) {
    if (request_term > current_term_ ||
        (request_term == current_term_ && !leader_id_.isValid()) ||
        (request_term < current_term_ && !leader_id_.isValid() &&
         is_sender_log_newer)) {
      // Update state and leader info if another leader with newer term is found
      // or, if a leader is found when a there isn't a known one. The new leader
      // should either have same/higher term or more updated log.
      current_term_ = request_term;
      leader_id_ = sender;
      election_timeout_ms_ = setElectionTimeout();
      if (state_ == State::LEADER || state_ == State::CANDIDATE) {
        state_ = State::FOLLOWER;
        follower_trackers_run_ = false;
      }
      VLOG(1) << " *** Leader changed to " << sender << " in term "
              << request_term << " for chunk " << chunk_id_;
      if (new_leader_found_callback_) {
        std::thread(new_leader_found_callback_).detach();
      }
    } else if (state_ == State::FOLLOWER && request_term == current_term_ &&
               sender != leader_id_ && current_term_ > 0 &&
               leader_id_.isValid()) {
      // This should not happen.
      LOG(FATAL) << "Peer " << PeerId::self().ipPort()
                 << " has found 2 leaders in the same term (" << current_term_
                 << "). They are " << leader_id_.ipPort() << " (current) and "
                 << sender.ipPort() << " (new) ";
    } else {
      setAppendEntriesResponse(proto::AppendResponseStatus::REJECTED,
                               log_writer->commitIndex(), current_term_,
                               log_writer->lastLogIndex(),
                               log_writer->lastLogTerm(), &append_response);
      response->impose<kAppendEntriesResponse>(append_response);
      return;
    }
  }
  updateHeartbeatTime();

  // ==============================
  // Append/commit new log entries.
  // ==============================

  // Check if there are new entries.
  proto::AppendResponseStatus response_status =
      followerAppendNewEntries(log_writer, append_request);

  // Check if new entries are committed.
  if (response_status == proto::AppendResponseStatus::SUCCESS) {
    followerCommitNewEntries(log_writer, append_request->commit_index(),
                             state_);
  }

  // Check if Joining peer is ready to become follower.
  if (state_ == State::JOINING &&
      log_writer->commitIndex() >= join_log_index_) {
    VLOG(1) << PeerId::self() << " changed state from JOINING to FOLLOWER"
                                 " in chunk " << chunk_id_;
    state_ = State::FOLLOWER;
  }

  setAppendEntriesResponse(
      response_status, log_writer->commitIndex(), current_term_,
      log_writer->lastLogIndex(), log_writer->lastLogTerm(), &append_response);
  state_lock.unlock();
  response->impose<kAppendEntriesResponse>(append_response);
}

void RaftNode::handleRequestVote(const proto::VoteRequest& vote_request,
                                 const PeerId& sender, Message* response) {
  CHECK_NOTNULL(response);
  updateHeartbeatTime();
  proto::VoteResponse vote_response;
  std::lock_guard<std::mutex> state_lock(state_mutex_);
  bool is_candidate_log_newer;
  {
    LogReadAccess log_reader(data_);
    vote_response.set_previous_log_index(log_reader->lastLogIndex());
    vote_response.set_previous_log_term(log_reader->lastLogTerm());

    is_candidate_log_newer =
        vote_request.last_log_term() > log_reader->lastLogTerm() ||
        (vote_request.last_log_term() == log_reader->lastLogTerm() &&
         vote_request.last_log_index() >= log_reader->lastLogIndex());
  }
  last_vote_request_term_ =
    std::max(static_cast<uint64_t>(last_vote_request_term_), vote_request.term());
  if (state_ == State::INITIALIZING || state_ == State::JOINING ||
      state_ == State::DISCONNECTING) {
    vote_response.set_vote(proto::VoteResponseType::VOTER_NOT_ELIGIBLE);
  } else if (vote_request.term() > current_term_ && is_candidate_log_newer) {
    vote_response.set_vote(proto::VoteResponseType::GRANTED);
    current_term_ = vote_request.term();
    leader_id_ = PeerId();
    if (state_ == State::LEADER) {
      follower_trackers_run_ = false;
    }
    state_ = State::FOLLOWER;

    // It takes this amount of time for the candidate to complete the election
    // if the leader / one of the voters is not responding. Longer timeout will
<<<<<<< HEAD
    // prevent a parallel election.
    election_timeout_ms_ = 2 * FLAGS_request_timeout;
=======
    // prevent a parallel election. Random value added to be in line with raft.
    election_timeout_ms_ = 2 * FLAGS_request_timeout + setElectionTimeout();
>>>>>>> 32553312
    VLOG(1) << "Peer " << PeerId::self().ipPort() << " is voting for " << sender
            << " in term " << current_term_ << " for chunk " << chunk_id_;
  } else {
    VLOG(1) << "Peer " << PeerId::self().ipPort() << " is declining vote for "
            << sender << " in term " << vote_request.term() << " for chunk "
            << chunk_id_ << ". Reason: " << (vote_request.term() > current_term_
                                                 ? ""
                                                 : "Term is equal or less. ")
            << (is_candidate_log_newer ? "" : "Log is older. ");
    vote_response.set_vote(proto::VoteResponseType::DECLINED);
    election_timeout_ms_ = setElectionTimeout();
  }

  response->impose<kVoteResponse>(vote_response);
}

void RaftNode::handleConnectRequest(const PeerId& sender,
                                    proto::ConnectRequestType connect_type,
                                    Message* response) {
  proto::ConnectResponse connect_response;
  uint64_t entry_index = 0;
  {
    std::lock_guard<std::mutex> state_lock(state_mutex_);
    if (state_ != State::LEADER) {
      connect_response.set_index(0);
      if (leader_id_.isValid()) {
        connect_response.set_leader_id(leader_id_.ipPort());
      }
    } else {
      LogWriteAccess log_writer(data_);
      // TODO(aqurai): If the peer is already present, it could be re-joining.
      // In that case, avoid sending all log entries during connect.
      std::shared_ptr<proto::RaftLogEntry> new_entry(new proto::RaftLogEntry);
      new_entry->set_add_peer(sender.ipPort());
      new_entry->set_is_rejoin_peer(connect_type ==
                                    proto::ConnectRequestType::RE_JOIN);
      entry_index =
          leaderAppendLogEntryLocked(log_writer, new_entry, current_term_);
      connect_response.set_index(entry_index);
    }
  }
  response->impose<kConnectResponse>(connect_response);
}

void RaftNode::handleLeaveRequest(const PeerId& sender, uint64_t serial_id,
                                  Message* response) {
  if (!hasPeer(sender)) {
    response->decline();
    return;
  }
<<<<<<< HEAD
  proto::RaftChunkRequestResponse leave_response =
      processLeaveRequest(sender, serial_id);
=======
  proto::RaftChunkRequestResponse leave_response;
  processLeaveRequest(sender, serial_id, &leave_response);
>>>>>>> 32553312
  response->impose<kRaftChunkRequestResponse>(leave_response);
}

void RaftNode::handleChunkLockRequest(const PeerId& sender, uint64_t serial_id,
                                      Message* response) {
  if (!hasPeer(sender)) {
    response->decline();
    return;
  }
<<<<<<< HEAD
  proto::RaftChunkRequestResponse lock_response =
      processChunkLockRequest(sender, serial_id, false);
=======
  proto::RaftChunkRequestResponse lock_response;
  processChunkLockRequest(sender, serial_id, &lock_response);
>>>>>>> 32553312
  response->impose<kRaftChunkRequestResponse>(lock_response);
}

void RaftNode::handleChunkUnlockRequest(const PeerId& sender,
                                        uint64_t serial_id, uint64_t lock_index,
                                        bool proceed_commits,
                                        Message* response) {
  proto::RaftChunkRequestResponse unlock_response;
  processChunkUnlockRequest(sender, serial_id, lock_index, proceed_commits,
                            &unlock_response);
  response->impose<kRaftChunkRequestResponse>(unlock_response);
}

void RaftNode::handleInsertRequest(proto::InsertRequest* request,
                                   const PeerId& sender, Message* response) {
  proto::RaftChunkRequestResponse insert_response;
  processInsertRequest(sender, request->serial_id(),
                       request->release_revision(), &insert_response);
  response->impose<kRaftChunkRequestResponse>(insert_response);
}

void RaftNode::handleQueryState(const proto::QueryState& request,
                                Message* response) {
  proto::QueryStateResponse state_response;
  std::lock_guard<std::mutex> state_lock(state_mutex_);
  state_response.set_leader_id_(leader_id_.ipPort());

  LogReadAccess log_reader(data_);
  state_response.set_last_log_index(log_reader->lastLogIndex());
  state_response.set_last_log_term(log_reader->lastLogTerm());

  state_response.set_commit_index(log_reader->commitIndex());
  response->impose<kQueryStateResponse>(state_response);
}

void RaftNode::handleChunkTransactionInfo(proto::ChunkTransactionInfo* info,
                                          const PeerId& sender,
                                          Message* response) {
<<<<<<< HEAD
  proto::RaftChunkRequestResponse info_response = processChunkTransactionInfo(
      sender, info->serial_id(), info->num_entries(),
      info->release_multi_chunk_info());
=======
  proto::RaftChunkRequestResponse info_response;
  processChunkTransactionInfo(sender, info->serial_id(), info->num_entries(),
                              info->release_multi_chunk_info(), &info_response);
>>>>>>> 32553312
  response->impose<kRaftChunkRequestResponse>(info_response);
}

bool RaftNode::sendAppendEntries(
    const PeerId& peer, proto::AppendEntriesRequest* append_entries,
    proto::AppendEntriesResponse* append_response) {
  Message request, response;
  fillMetadata(append_entries);
  request.impose<kAppendEntries>(*append_entries);
  if (Hub::instance().try_request(peer, &request, &response)) {
    if (response.isType<kAppendEntriesResponse>()) {
      response.extract<kAppendEntriesResponse>(append_response);
      return true;
    } else {
      return false;
    }
  } else {
    VLOG(1) << "AppendEntries RPC failed for peer " << peer.ipPort();
    return false;
  }
}

RaftNode::VoteResponse RaftNode::sendRequestVote(
    const PeerId& peer, uint64_t term, uint64_t last_log_index,
    uint64_t last_log_term, uint64_t current_commit_index) const {
  Message request, response;
  proto::VoteRequest vote_request;
  vote_request.set_term(term);
  vote_request.set_commit_index(current_commit_index);
  vote_request.set_last_log_index(last_log_index);
  vote_request.set_last_log_term(last_log_term);
  fillMetadata(&vote_request);
  request.impose<kVoteRequest>(vote_request);
  if (Hub::instance().try_request(peer, &request, &response)) {
    proto::VoteResponse vote_response;
    if (!response.isType<kVoteResponse>()) {
      return VoteResponse::FAILED_REQUEST;
    }
    response.extract<kVoteResponse>(&vote_response);
    switch (vote_response.vote()) {
      case proto::VoteResponseType::GRANTED:
        return VoteResponse::VOTE_GRANTED;
      case proto::VoteResponseType::VOTER_NOT_ELIGIBLE:
        return VoteResponse::VOTER_NOT_ELIGIBLE;
      case proto::VoteResponseType::DECLINED:
        return VoteResponse::VOTE_DECLINED;
      default:
        return VoteResponse::VOTE_DECLINED;
    }
  } else {
    LOG(WARNING) << PeerId::self() << ": vote request failed for peer " << peer;
    return VoteResponse::FAILED_REQUEST;
  }
}

// Read lock for log acquired by leaderCommitReplicatedEntries().
bool RaftNode::sendInitRequest(const PeerId& peer,
                               const LogWriteAccess& log_writer) {
  std::unique_lock<std::mutex> peer_lock(peer_mutex_);
  Message request, response;
  proto::InitRequest init_request;
  fillMetadata(&init_request);
  for (const PeerId& chunk_peer : peer_list_) {
    init_request.add_peer_address(chunk_peer.ipPort());
  }
  init_request.add_peer_address(PeerId::self().ipPort());

  for (ConstLogIterator it = log_writer->cbegin(); it != log_writer->cend();
       ++it) {
    // Send only committed log entries.
    // Added advantage: Don't have to deal with revision separately for
    // committed and uncommitted entries.
    if ((*it)->index() > log_writer->commitIndex()) {
      break;
    }
    proto::RaftLogEntry entry(**it);
    CHECK(!entry.has_insert_revision()) << "Index = " << (*it)->index()
                                        << ", commit index = "
                                        << log_writer->commitIndex();
    if ((*it)->has_revision_id()) {
      // Sending only committed entries, so revision will be in history, not
      // log.
      entry.set_allocated_insert_revision(CHECK_NOTNULL(
          data_->getByIdImpl(common::Id((*it)->revision_id()),
                             LogicalTime((*it)->logical_time())).get())
                                              ->underlying_revision_.get());
      entry.clear_revision_id();
      entry.clear_logical_time();
    }
    init_request.add_serialized_items(entry.SerializeAsString());
    entry.release_insert_revision();
  }
  peer_lock.unlock();
  request.impose<kInitRequest>(init_request);
  Hub::instance().try_request(peer, &request, &response);
  return response.isOk();
}

uint64_t RaftNode::sendRejoinRequest(const PeerId& to, Message* request,
                                     proto::ConnectResponse* connect_response) {
  CHECK_NOTNULL(connect_response);
  Message response;
  if (!(Hub::instance().try_request(to, request, &response))) {
    LOG(WARNING) << PeerId::self() << ": Rejoin request to " << to
                 << " failed.";
    return 0;
  }
  if (!response.isType<RaftNode::kConnectResponse>()) {
    return 0;
  }
  response.extract<RaftNode::kConnectResponse>(connect_response);
  return connect_response->index();
}

void RaftNode::stateManagerThread() {
  bool election_timeout = false;
  State state;
  uint64_t current_term;
  state_thread_running_ = true;

  while (!is_exiting_) {
    // Conduct election if timeout has occurred and the peer is not attempting
    // to leave chunk.
    if (election_timeout && !leave_requested_) {
      election_timeout = false;
      conductElection();
    }
    if (leave_requested_) {
      usleep(election_timeout_ms_ * kMillisecondsToMicroseconds);
      continue;
    }

    // Read state information.
    {
      std::lock_guard<std::mutex> state_lock(state_mutex_);
      state = state_;
      current_term = current_term_;
    }

    if (state_ == State::JOINING) {
      usleep(election_timeout_ms_ * kMillisecondsToMicroseconds);
    } else if (state == State::FOLLOWER) {
      if (getTimeSinceHeartbeatMs() > election_timeout_ms_) {
        VLOG(1) << "Follower: " << PeerId::self()
                << " : Heartbeat timed out for chunk " << chunk_id_;
        election_timeout = true;
      } else {
        usleep(election_timeout_ms_ * kMillisecondsToMicroseconds);
      }
    } else if (state == State::LEADER) {
      // Launch follower_handler threads if state is LEADER.
      follower_trackers_run_ = true;
      std::unique_lock<std::mutex> peer_lock(peer_mutex_);
      std::unique_lock<std::mutex> tracker_lock(follower_tracker_mutex_);
      for (const PeerId& peer : peer_list_) {
        leaderLaunchTracker(peer, current_term);
      }
      tracker_lock.unlock();
      peer_lock.unlock();

      while (follower_trackers_run_) {
        leaderCommitReplicatedEntries(current_term);
        leaderMonitorFollowerStatus(current_term);
        if (follower_trackers_run_) {
          std::mutex wait_mutex;
          std::unique_lock<std::mutex> wait_lock(wait_mutex);
          entry_replicated_signal_.wait_for(
              wait_lock, std::chrono::milliseconds(kHeartbeatSendPeriodMs));
        }
      }
<<<<<<< HEAD
      if (lost_leadership_callback_) {
        std::thread(lost_leadership_callback_).detach();
      }
=======
>>>>>>> 32553312
      VLOG(1) << "Peer " << PeerId::self() << " Lost leadership of chunk "
              << chunk_id_;
      tracker_lock.lock();
      leaderShutDownAllTrackes();
      VLOG(1) << "Peer " << PeerId::self() << ": Follower trackers closed. ";
    } else if (state == State::LOST_CONNECTION) {
      LOG(WARNING) << PeerId::self() << " lost connection. Attempting rejoin.";
      uint64_t join_log_index = attemptRejoin();
      if (join_log_index > 0) {
        std::lock_guard<std::mutex> state_lock(state_mutex_);
        state_ = State::JOINING;
        join_log_index_ = join_log_index;
        continue;
      }
      // Wait for leader to commit rejoin entry, launch tracker for this peer
      // and send heartbeat / append entries.
      usleep(kJoinResponseTimeoutMs * kMillisecondsToMicroseconds);
    }
  }  // while(!is_exiting_)
  VLOG(1) << PeerId::self() << ": Closing the State manager thread for chunk "
          << chunk_id_;
  state_thread_running_ = false;
}

// Expects follower_tracker_mutex_ locked.
void RaftNode::leaderShutDownTracker(const PeerId& peer) {
  TrackerMap::iterator found = follower_tracker_map_.find(peer);
  if (found == follower_tracker_map_.end()) {
    return;
  }
  std::shared_ptr<FollowerTracker> tracker(found->second);
  tracker->tracker_run = false;
  tracker->tracker_thread.join();
  follower_tracker_map_.erase(peer);
}

void RaftNode::leaderShutDownAllTrackes() {
  follower_trackers_run_ = false;
  for (TrackerMap::value_type& tracker : follower_tracker_map_) {
    tracker.second->tracker_run = false;
    tracker.second->tracker_thread.join();
  }
  follower_tracker_map_.clear();
}

// Expects follower_tracker_mutex_ locked.
void RaftNode::leaderLaunchTracker(const PeerId& peer, uint64_t current_term) {
  std::shared_ptr<FollowerTracker> tracker;
  if (follower_tracker_map_.count(peer) == 1) {
    // Reconnect after disconnect.
    tracker = follower_tracker_map_.find(peer)->second;
    if (tracker->status == PeerStatus::AVAILABLE) {
      // Can happen if a peer is added but the peer doesn't know because it
      // didn't receive acknowledgement yet.
      LOG(WARNING) << "Peer " << peer
                   << " is already present but sent Join request again.";
      return;
    }
    tracker->status = PeerStatus::AVAILABLE;
    tracker->tracker_run = false;
    tracker->tracker_thread.join();
  } else {
    tracker = std::shared_ptr<FollowerTracker>(new FollowerTracker);
    follower_tracker_map_.insert(std::make_pair(peer, tracker));
    tracker->status = PeerStatus::AVAILABLE;
  }
  tracker->tracker_run = true;
  tracker->replication_index = 0;
  tracker->tracker_thread = std::thread(&RaftNode::followerTrackerThread, this,
                                        peer, current_term, tracker.get());
}

void RaftNode::leaderMonitorFollowerStatus(uint64_t current_term) {
  uint num_not_responding = 0;
  {
    LogWriteAccess log_writer(data_);
    std::unique_lock<std::mutex> peer_lock(peer_mutex_);
    std::unique_lock<std::mutex> tracker_lock(follower_tracker_mutex_);
    std::vector<PeerId> remove_peers;
    for (TrackerMap::value_type& tracker : follower_tracker_map_) {
      if (tracker.second->status == PeerStatus::OFFLINE) {
        ++num_not_responding;
      }
      if (tracker.second->status == PeerStatus::OFFLINE ||
          tracker.second->status == PeerStatus::ANNOUNCED_DISCONNECTING) {
        remove_peers.push_back(tracker.first);
      }
    }
    if (!remove_peers.empty()) {
      for (const PeerId& remove_peer : remove_peers) {
        VLOG(1) << remove_peer
                << " is offline. Shutting down the follower tracker.";
        leaderShutDownTracker(remove_peer);
        if (raft_chunk_lock_.isLockHolder(remove_peer) &&
            multi_chunk_transaction_manager_->isActive()) {
          manageIncompleteTransaction(log_writer, remove_peer, current_term);
        }
        std::shared_ptr<proto::RaftLogEntry> new_entry(new proto::RaftLogEntry);
        new_entry->set_remove_peer(remove_peer.ipPort());
        leaderAppendLogEntryLocked(log_writer, new_entry, current_term);
        peer_list_.erase(remove_peer);
      }
    }
  }

  // num_peers > 1 condition is needed to prevent the leader from thinking it
  // itself is disconnected when the last peer leaves (announced or sudden).
  // TODO(aqurai): What if there is one peer and leader disconnects?
  size_t num_peers = numPeers();
  if (num_peers > 1 && num_not_responding > num_peers / 2) {
    VLOG(1) << PeerId::self()
            << ": Disconnected from network. Shutting down follower trackers. ";
    std::lock_guard<std::mutex> state_lock(state_mutex_);
    state_ = State::LOST_CONNECTION;
    follower_trackers_run_ = false;
    return;
  }
}

void RaftNode::leaderAddPeer(const PeerId& peer,
                             const LogWriteAccess& log_writer,
                             uint64_t current_term, bool is_rejoin_peer) {
  std::unique_lock<std::mutex> peer_lock(peer_mutex_);
  if (peer != PeerId::self() &&
      peer_list_.count(peer) == 0u) {  // Add new peer.
    if (!is_rejoin_peer) {
      peer_lock.unlock();
      sendInitRequest(peer, log_writer);
      peer_lock.lock();
    }

    peer_list_.insert(peer);
    std::lock_guard<std::mutex> tracker_lock(follower_tracker_mutex_);
    leaderLaunchTracker(peer, current_term);
    VLOG(1) << "Leader has added peer " << peer << " to chunk " << chunk_id_
            << ". Raft group size: " << peer_list_.size() + 1;
  }
}

void RaftNode::leaderRemovePeer(const PeerId& peer) {
  std::lock_guard<std::mutex> peer_lock(peer_mutex_);
  std::lock_guard<std::mutex> tracker_lock(follower_tracker_mutex_);

  peer_list_.erase(peer);
  leaderShutDownTracker(peer);
  VLOG(1) << "Leader has removed peer " << peer << " from chunk " << chunk_id_
          << ". Raft group size: " << peer_list_.size() + 1;
}

void RaftNode::followerAddPeer(const PeerId& peer) {
  std::lock_guard<std::mutex> peer_lock(peer_mutex_);
  if (peer != PeerId::self()) {
    peer_list_.insert(peer);
  }
}

void RaftNode::followerRemovePeer(const PeerId& peer) {
  std::lock_guard<std::mutex> peer_lock(peer_mutex_);
  peer_list_.erase(peer);
}

uint64_t RaftNode::attemptRejoin() {
  PeerId request_peer;
  {
    std::lock_guard<std::mutex> peer_lock(peer_mutex_);
<<<<<<< HEAD
    unsigned int seed;
=======
    static unsigned int seed = 0;
>>>>>>> 32553312
    size_t i = rand_r(&seed) % peer_list_.size();
    std::set<PeerId>::iterator it = peer_list_.begin();
    std::advance(it, i);
    request_peer = *it;
  }
  VLOG(1) << PeerId::self() << ": Sending re-join request to " << request_peer;
  Message request, response;
  proto::ConnectResponse connect_response;
  connect_response.set_index(0);

  proto::RaftConnectRequest connect_request;
  fillMetadata(&connect_request);
  connect_request.set_connect_request_type(proto::ConnectRequestType::RE_JOIN);
  request.impose<RaftNode::kConnectRequest>(connect_request);

  uint64_t response_index =
      sendRejoinRequest(request_peer, &request, &connect_response);

  if (response_index > 0) {
    return response_index;
  } else if (connect_response.has_leader_id()) {
    request_peer = PeerId(connect_response.leader_id());
    connect_response.Clear();
    response_index =
        sendRejoinRequest(request_peer, &request, &connect_response);
    if (response_index > 0) {
      return connect_response.index();
    }
  }
  return 0;
}

void RaftNode::conductElection() {
  size_t num_votes = 0, num_failed = 0, num_ineligible = 0, num_peers;
  std::unique_lock<std::mutex> state_lock(state_mutex_);
  state_ = State::CANDIDATE;
  const uint64_t old_term = current_term_;
  current_term_ = std::max(current_term_ + 1, last_vote_request_term_ + 1);
  const uint64_t term = current_term_;
  const PeerId old_leader = leader_id_;
  leader_id_ = PeerId();
  LogReadAccess log_reader(data_);
  const uint64_t last_log_index = log_reader->lastLogIndex();
  const uint64_t last_log_term = log_reader->lastLogTerm();
  const uint64_t current_commit_index = log_reader->commitIndex();

  log_reader.unlockAndDisable();
  state_lock.unlock();

  VLOG(1) << "Peer " << PeerId::self() << " is an election candidate for term "
          << term << " for the chunk " << chunk_id_;

  std::vector<std::future<VoteResponse>> responses;

  {
    std::lock_guard<std::mutex> peer_lock(peer_mutex_);
<<<<<<< HEAD
    num_peers = peer_list_.size() - 1;  // Not counting old leader.
=======
    if (peer_list_.size() == 0) {
      num_peers = 0;
    } else {
      num_peers = peer_list_.size() - 1;  // Not counting old leader.
    }

>>>>>>> 32553312
    for (const PeerId& peer : peer_list_) {
      if (peer != old_leader) {
        std::future<VoteResponse> vote_response = std::async(
            std::launch::async, &RaftNode::sendRequestVote, this, peer, term,
            last_log_index, last_log_term, current_commit_index);
        responses.push_back(std::move(vote_response));
      }
    }
  }

  for (std::future<VoteResponse>& response : responses) {
    VoteResponse vote_response = response.get();
    if (vote_response == VoteResponse::VOTE_GRANTED) {
      ++num_votes;
    } else if (vote_response == VoteResponse::VOTE_GRANTED) {
      ++num_ineligible;
    } else if (vote_response == VoteResponse::FAILED_REQUEST) {
      ++num_failed;
    }
  }

  state_lock.lock();
  if (num_failed > num_peers / 2) {
    state_ = State::LOST_CONNECTION;
    current_term_ = old_term;
    leader_id_ = old_leader;
    return;
<<<<<<< HEAD
  } else if (state_ == State::CANDIDATE &&
             num_votes + 1 >
                 (num_peers + 1 - num_failed - num_ineligible) / 2) {
    // This peer wins the election.
=======
  } else if (num_peers == 0 ||
             (state_ == State::CANDIDATE &&
              num_votes + 1 >
                  (num_peers + 1 - num_failed - num_ineligible) / 2)) {
    // This peer wins the election, or there are no other peers.
>>>>>>> 32553312
    state_ = State::LEADER;
    leader_id_ = PeerId::self();
    // Renew election timeout every session.
    election_timeout_ms_ = setElectionTimeout();

    // Append a blank entry to log to mark leader change.
    std::shared_ptr<proto::RaftLogEntry> default_entry(new proto::RaftLogEntry);
    LogWriteAccess log_writer(data_);
    leaderAppendLogEntryLocked(log_writer, default_entry, current_term_);
    VLOG(1) << "*** Peer " << PeerId::self()
            << " Elected as the leader of chunk " << chunk_id_ << " for term "
            << current_term_ << " with " << num_votes + 1 << " votes. ***";
    if (elected_as_leader_callback_) {
      std::thread(elected_as_leader_callback_).detach();
    }
  } else if (state_ == State::CANDIDATE) {
    // This peer doesn't win the election.
    LOG(WARNING) << PeerId::self() << " not elected as leader for chunk"
                 << chunk_id_ << " for term " << current_term_
                 << ". number of votes = " << num_votes + 1 << " from "
                 << num_peers + 1 - num_failed - num_ineligible
                 << " active candidates";
    state_ = State::FOLLOWER;
    leader_id_ = PeerId();
    // Set a longer election timeout if the candidate loses election to prevent
    // from holding elections and getting rejected repeatedly in consecutive
    // terms (due to less updated log) and blocking other peers from holding
    // election.
    election_timeout_ms_ = 4 * setElectionTimeout();
  } else {
    LOG(WARNING) << PeerId::self()
                 << ": Another election triggered before"
                    " this finished, or another leader elected.";
  }
  updateHeartbeatTime();
}

void RaftNode::initChunkData(const proto::InitRequest& init_request) {
  LogWriteAccess log_writer(data_);
  std::lock_guard<std::mutex> peer_lock(peer_mutex_);
  peer_list_.clear();
  log_writer->clear();
  for (int i = 0; i < init_request.peer_address_size(); ++i) {
    peer_list_.insert(PeerId(init_request.peer_address(i)));
  }
  for (int i = 0; i < init_request.serialized_items_size(); ++i) {
    std::shared_ptr<proto::RaftLogEntry> entry(new proto::RaftLogEntry);
    entry->ParseFromString(init_request.serialized_items(i));
    log_writer->appendLogEntry(entry);
    followerCommitNewEntries(log_writer, log_writer->lastLogIndex(),
                             State::INITIALIZING);
  }
  VLOG(3) << PeerId::self() << ": Initialized data and ready to join chunk "
          << chunk_id_.printString();
}

void RaftNode::followerTrackerThread(const PeerId& peer, uint64_t term,
                                     FollowerTracker* const this_tracker) {
  uint64_t follower_next_index =
      data_->logCommitIndex() + 1;  // This is at least 1.
  uint64_t follower_commit_index = 0;
  proto::AppendEntriesRequest append_entries;
  proto::AppendEntriesResponse append_response;

  // This lock is only used for waiting on a condition variable
  // (new_entries_signal_), which is notified when there is a new log entry.
  std::mutex wait_mutex;
  std::unique_lock<std::mutex> wait_lock(wait_mutex);

  while (follower_trackers_run_ && this_tracker->tracker_run) {
    bool append_success = false;
    while (!append_success && follower_trackers_run_ &&
           this_tracker->tracker_run) {
      if (this_tracker->status == PeerStatus::OFFLINE) {
        VLOG_EVERY_N(1, 10)
            << "Peer is offline. Not calling sendAppendEntries.";
        usleep(kJoinResponseTimeoutMs);
        continue;
      }
      bool sending_entries = false;
      append_entries.Clear();
      append_response.Clear();
      append_entries.set_term(term);
      uint64_t last_log_index;
      {
        LogReadAccess log_reader(data_);
        append_entries.set_commit_index(log_reader->commitIndex());
        last_log_index = log_reader->lastLogIndex();
        append_entries.set_last_log_index(log_reader->lastLogIndex());
        append_entries.set_last_log_term(log_reader->lastLogTerm());
        if (follower_next_index <= log_reader->lastLogIndex()) {
          sending_entries = true;
          // There is at least one new entry to be sent.
          ConstLogIterator it =
              log_reader->getConstLogIteratorByIndex(follower_next_index);

          // if this is the case, the control shouldn't have reached here,
          CHECK(it != log_reader->cend());
          CHECK(it != log_reader->cbegin());

          proto::RaftLogEntry* log_entry = log_reader->copyWithoutRevision(it);
          if ((*it)->has_revision_id()) {
            log_entry->set_allocated_insert_revision(CHECK_NOTNULL(
                data_->getByIdImpl(common::Id((*it)->revision_id()),
                                   LogicalTime((*it)->logical_time()))
                    .get())->underlying_revision_.get());
          } else if ((*it)->has_insert_revision()) {
            log_entry->set_allocated_insert_revision(
                (*it)->mutable_insert_revision());
          }
          append_entries.set_allocated_log_entry(log_entry);
          append_entries.set_previous_log_index((*(it - 1))->index());
          append_entries.set_previous_log_term((*(it - 1))->term());
        }
      }

      if (!sendAppendEntries(peer, &append_entries, &append_response)) {
        if (this_tracker->status == PeerStatus::AVAILABLE) {
          this_tracker->status = PeerStatus::OFFLINE;
          VLOG(1) << PeerId::self() << ": Failed sendAppendEntries to " << peer;
        } else {
          this_tracker->status = PeerStatus::OFFLINE;
          // this_tracker->tracker_run = false;
          VLOG(1) << PeerId::self() << ": " << peer << " appears offline.";
        }
        append_entries.mutable_log_entry()->release_insert_revision();
        continue;
      }
      this_tracker->status = PeerStatus::AVAILABLE;
      // The call to release is necessary to prevent prevent the allocated
      // memory being deleted during append_entries.Clear().
      append_entries.mutable_log_entry()->release_insert_revision();

      follower_commit_index = append_response.commit_index();
      if (append_response.response() == proto::AppendResponseStatus::SUCCESS ||
           append_response.response() ==
               proto::AppendResponseStatus::ALREADY_PRESENT) {
        if (sending_entries) {
          // The response is from an append entry RPC, not a regular heartbeat.
          this_tracker->replication_index.store(follower_next_index);
          ++follower_next_index;
          entry_replicated_signal_.notify_all();
          append_success = (follower_next_index > last_log_index);
        }
      } else if (append_response.response() ==
                 proto::AppendResponseStatus::REJECTED) {
        // TODO(aqurai): Handle this.
      } else {
        // Append on follower failed due to a conflict. Send an older entry
        // and try again.
        CHECK_GT(follower_next_index, 1);
        follower_next_index = std::min(follower_next_index - 1,
                                       append_response.last_log_index() + 1);
        if (follower_commit_index >= follower_next_index &&
            (append_response.response() !=
             proto::AppendResponseStatus::REJECTED)) {
          // This should not happen.
          LOG(FATAL) << PeerId::self()
                     << ": Conflicting entry already committed on peer " << peer
                     << ". Peer commit index " << follower_commit_index
                     << ". Peer last log index, term "
                     << append_response.last_log_index() << ", "
                     << append_response.last_log_term() << ". "
                     << "Leader previous log index, term "
                     << append_entries.previous_log_index() << ", "
                     << append_entries.previous_log_term() << ". ";
        }
      }
    }  //  while (!append_successs && follower_trackers_run_)

    if (follower_trackers_run_ && this_tracker->tracker_run) {
      new_entries_signal_.wait_for(
          wait_lock, std::chrono::milliseconds(kHeartbeatSendPeriodMs));
    }
  }  // while (follower_trackers_run_)
}

int RaftNode::setElectionTimeout() {
  std::random_device rd;
  std::mt19937 gen(rd());
  std::uniform_int_distribution<> dist(kHeartbeatTimeoutMs,
                                       3 * kHeartbeatTimeoutMs);
  return dist(gen);
}

proto::AppendResponseStatus RaftNode::followerAppendNewEntries(
    const LogWriteAccess& log_writer, proto::AppendEntriesRequest* request) {
  if (!request->has_log_entry()) {
    // No need to proceed further as message contains no new entries
    if (request->last_log_index() == log_writer->lastLogIndex() &&
        request->last_log_term() == log_writer->lastLogTerm()) {
      return proto::AppendResponseStatus::SUCCESS;
    } else {
      return proto::AppendResponseStatus::FAILED;
    }
  } else if (request->previous_log_index() == log_writer->lastLogIndex() &&
             request->previous_log_term() == log_writer->lastLogTerm()) {
    // All is well, append the new entry, but don't commit it yet.
    std::shared_ptr<proto::RaftLogEntry> new_log_entry(
        request->release_log_entry());
    CHECK_EQ(new_log_entry->index(), log_writer->lastLogIndex() + 1);
    log_writer->appendLogEntry(new_log_entry);
    return proto::AppendResponseStatus::SUCCESS;
  } else if (request->previous_log_index() < log_writer->lastLogIndex()) {
    // Leader sends an older entry due to a conflict
    LogIterator it =
        log_writer->getLogIteratorByIndex(request->previous_log_index());
    if (it != log_writer->end() &&
        request->previous_log_term() == (*it)->term()) {
      // The received entry matched one of the older entries in the log.
      CHECK(it != log_writer->end());
      CHECK((it + 1) != log_writer->end());
      // Erase and replace only of the entry is different from the one already
      // stored.
      if ((*(it + 1))->term() == request->log_entry().term()) {
        return proto::AppendResponseStatus::ALREADY_PRESENT;
      } else {
        VLOG(1) << "Leader is erasing entries in log of " << PeerId::self()
                << ". from " << (*(it + 1))->index();
        CHECK_LT(log_writer->commitIndex(), (*(it + 1))->index());
        log_writer->resize(std::distance(log_writer->begin(), it + 1));
        std::shared_ptr<proto::RaftLogEntry> new_log_entry(
            request->release_log_entry());
        CHECK_EQ(new_log_entry->index(), log_writer->lastLogIndex() + 1);
        log_writer->appendLogEntry(new_log_entry);
        return proto::AppendResponseStatus::SUCCESS;
      }
    } else {
      return proto::AppendResponseStatus::FAILED;
    }
  } else {
    // term and index don't match with leader's log.
    return proto::AppendResponseStatus::FAILED;
  }
  return proto::AppendResponseStatus::FAILED;
}

void RaftNode::followerCommitNewEntries(const LogWriteAccess& log_writer,
                                        uint64_t request_commit_index,
                                        State state) {
  CHECK_LE(log_writer->commitIndex(), log_writer->lastLogIndex());
  if (log_writer->commitIndex() < request_commit_index &&
      log_writer->commitIndex() < log_writer->lastLogIndex()) {
    LogIterator old_commit =
        log_writer->getLogIteratorByIndex(log_writer->commitIndex());

    uint64_t new_commit_index =
        std::min(log_writer->lastLogIndex(), request_commit_index);
    LogIterator new_commit =
        log_writer->getLogIteratorByIndex(new_commit_index);

    std::for_each(old_commit + 1, new_commit + 1,
                  [&](const std::shared_ptr<proto::RaftLogEntry>& entry) {
      // Initializing peers don't act on add/remove peer entries.
      if (state != State::INITIALIZING && entry->has_add_peer()) {
        followerAddPeer(PeerId(entry->add_peer()));
      }
      if (state != State::INITIALIZING && entry->has_remove_peer()) {
        if (entry->has_sender() && entry->sender() == entry->remove_peer()) {
          CHECK(raft_chunk_lock_.isLockHolder(PeerId(entry->remove_peer())));
        }
        if (raft_chunk_lock_.isLockHolder(PeerId(entry->remove_peer()))) {
          CHECK(raft_chunk_lock_.unlock());
        }
        followerRemovePeer(PeerId(entry->remove_peer()));
      }
      if (!raft_chunk_lock_.isLocked()) {
        // TODO(aqurai): Ensure all revision commits are locked.
        applySingleRevisionCommit(entry);
      }
      if (raft_chunk_lock_.isLocked() && entry->has_insert_revision()) {
<<<<<<< HEAD
        multi_chunk_transaction_manager_->notifyReceivedRevisionIfActive();
=======
        multi_chunk_transaction_manager_->notifyReceivedRevision();
>>>>>>> 32553312
      }
      chunkLockEntryCommit(log_writer, entry);
      multiChunkTransactionInfoCommit(entry);
    });
    log_writer->setCommitIndex(new_commit_index);
    entry_committed_signal_.notify_all();
    // TODO(aqurai): remove log later. Or increase the verbosity arg.
    VLOG_EVERY_N(2, 50) << PeerId::self() << ": Entry "
                        << log_writer->commitIndex() << " committed *****";
  }
}

uint64_t RaftNode::leaderAppendLogEntry(
    const std::shared_ptr<proto::RaftLogEntry>& entry) {
  uint64_t current_term;
  {
    std::lock_guard<std::mutex> state_lock(state_mutex_);
    if (state_ != State::LEADER) {
      LOG(WARNING)
          << "leaderAppendLogEntry failed because this peer is not leader.";
      return 0;
    }
    current_term = current_term_;
  }
  LogWriteAccess log_writer(data_);
  if (log_writer->lastLogIndex() - log_writer->commitIndex() >
      kMaxLogQueueLength) {
    LOG(WARNING) << "leaderAppendLogEntry failed because commit queue is full."
                 << " Last log index " << log_writer->lastLogIndex()
                 << ". Commit index " << log_writer->commitIndex();
    return 0;
  }
  // Check if this entry is already in the log. If so, return its index.
  if (entry->has_sender() &&
      log_writer->getPeerLatestSerialId(PeerId(entry->sender())) >=
          entry->sender_serial_id()) {
    uint64_t index = log_writer->getEntryIndex(PeerId(entry->sender()),
                                               entry->sender_serial_id());
    LOG(WARNING) << "Entry already present at index " << index
                 << ". Sender: " << entry->sender()
                 << ". Entry serial id: " << entry->sender_serial_id()
                 << " in chunk " << chunk_id_ << ". "
                 << getLogEntryTypeString(entry);
    return index;
  }
  return leaderAppendLogEntryLocked(log_writer, entry, current_term);
}

uint64_t RaftNode::leaderAppendLogEntryLocked(
    const LogWriteAccess& log_writer,
    const std::shared_ptr<proto::RaftLogEntry>& new_entry,
    uint64_t current_term) {
  new_entry->set_index(log_writer->lastLogIndex() + 1);
  new_entry->set_term(current_term);
  log_writer->appendLogEntry(new_entry);
  if (leader_entry_appended_callback_) {
    std::thread(leader_entry_appended_callback_, new_entry->index()).detach();
  }
  new_entries_signal_.notify_all();
  VLOG_EVERY_N(1, 10) << "Adding entry to log with index "
                      << new_entry->index();
  return new_entry->index();
}

void RaftNode::leaderCommitReplicatedEntries(uint64_t current_term) {
  LogWriteAccess log_writer(data_);
  uint replication_count = 0;
  {
    std::lock_guard<std::mutex> tracker_lock(follower_tracker_mutex_);
    for (TrackerMap::value_type& tracker : follower_tracker_map_) {
      if (tracker.second->replication_index.load() >
          log_writer->commitIndex()) {
        ++replication_count;
      }
    }
  }
  size_t num_peers = numPeers();
  if (replication_count > num_peers) {
    LOG(FATAL) << "Replication count (" << replication_count
               << ") is higher than peer size (" << num_peers << ") at peer "
               << PeerId::self() << " for entry index "
               << log_writer->commitIndex() + 1;
  }

  ConstLogIterator it =
      log_writer->getConstLogIteratorByIndex(log_writer->commitIndex() + 1);
  if (it == log_writer->cend()) {
    return;
  }
  CHECK_LE(log_writer->commitIndex() + 1, log_writer->lastLogIndex());

  // Commit entries from older leaders only if they are replicated on all peers,
  // because otherwise they can potentially be overwritten by new leaders.
  // (see §5.4.2 of http://ramcloud.stanford.edu/raft.pdf)
  // Also, consensus is not possible if there are < 3 peers. Then, commit only
  // if the entry is replicated on all peers.
  bool ready_to_commit;
  if (num_peers > 3) {
    ready_to_commit =
        ((*it)->term() < current_term && replication_count == num_peers) ||
        ((*it)->term() == current_term && replication_count > num_peers / 2);
  } else if (num_peers > 0 && num_peers <= 3) {
    ready_to_commit = replication_count == num_peers;
  } else {
    ready_to_commit = true;
  }

  if (ready_to_commit) {
    if ((*it)->has_add_peer()) {
      leaderAddPeer(PeerId((*it)->add_peer()), log_writer, current_term,
                    (*it)->is_rejoin_peer());
    }
    if ((*it)->has_remove_peer()) {
      // Remove request can be sent by a leaving peer or when leader detects a
      // non responding peer.
      if ((*it)->has_sender() && (*it)->sender() == (*it)->remove_peer()) {
        CHECK(raft_chunk_lock_.isLockHolder(PeerId((*it)->remove_peer())));
      }
      if (raft_chunk_lock_.isLockHolder(PeerId((*it)->remove_peer()))) {
        CHECK(raft_chunk_lock_.unlock());
      }
      leaderRemovePeer(PeerId((*it)->remove_peer()));
    }
    if (!raft_chunk_lock_.isLocked()) {
      // TODO(aqurai): Obsolete?
      applySingleRevisionCommit(*it);
    }
    if (raft_chunk_lock_.isLocked() && (*it)->has_insert_revision()) {
<<<<<<< HEAD
      multi_chunk_transaction_manager_->notifyReceivedRevisionIfActive();
=======
      multi_chunk_transaction_manager_->notifyReceivedRevision();
>>>>>>> 32553312
    }
    chunkLockEntryCommit(log_writer, *it);
    multiChunkTransactionInfoCommit(*it);
    log_writer->setCommitIndex(log_writer->commitIndex() + 1);
    entry_committed_signal_.notify_all();
    if (leader_entry_committed_callback_) {
      std::thread(leader_entry_committed_callback_, (*it)->index()).detach();
    }
    VLOG_EVERY_N(2, 10) << PeerId::self() << ": Commit index increased to "
                        << log_writer->commitIndex()
                        << " With replication count " << replication_count
                        << " and term " << (*it)->term();

    // TODO(aqurai): Send notification to quitting peers after zerommq crash
    // issue is resolved.
    // There is a crash if one attempts to send message to a peer after a
    // previous message to the same peer timed out. So if a peer is removed
    // because it was not responding, sending a notification will cause a
    // crash. Otherwise, here I have to make a distinction between announced
    // and unannounced peer removal. Also, There could be other
    // threads/methods (eg: vote request) attempting to send message to the
    // non responsive peer, which causes a problem.
  }
}

uint64_t RaftNode::getLatestFullyReplicatedEntry() {
  uint64_t result = 0 - 1;
  std::lock_guard<std::mutex> tracker_lock(follower_tracker_mutex_);
  for (TrackerMap::value_type& tracker : follower_tracker_map_) {
    if (tracker.second->replication_index.load() < result) {
      result = tracker.second->replication_index.load();
    }
  }
  return result;
}

void RaftNode::applySingleRevisionCommit(
    const std::shared_ptr<proto::RaftLogEntry>& entry) {
  // TODO(aqurai): Ensure all revision commits are locked.
  if (entry->has_insert_revision()) {
    const std::shared_ptr<Revision> insert_revision = Revision::fromProto(
        std::unique_ptr<proto::Revision>(entry->release_insert_revision()));
    insert_revision->getId<common::Id>().serialize(
        entry->mutable_revision_id());
    entry->set_logical_time(insert_revision->getUpdateTime().serialize());
    data_->checkAndPatch(insert_revision);
  }
}

void RaftNode::chunkLockEntryCommit(const LogWriteAccess& log_writer,
    const std::shared_ptr<proto::RaftLogEntry>& entry) {
  if (entry->has_lock_peer()) {
    raft_chunk_lock_.writeLock(PeerId(entry->lock_peer()), entry->index());
  }
  if (entry->has_unlock_peer()) {
    if (!raft_chunk_lock_.isLockHolder(PeerId(entry->unlock_peer()))) {
      // TODO(aqurai): CHECK here?
      return;
    }
    if (entry->unlock_proceed_commits()) {
      if (multi_chunk_transaction_manager_->isActive() &&
          !multi_chunk_transaction_manager_->isAborted()) {
<<<<<<< HEAD
        multi_chunk_transaction_manager_->notifyUnlockAndCommitReceived();
        bulkApplyLockedRevisions(log_writer,
            raft_chunk_lock_.lock_entry_index(), entry->index());
        multi_chunk_transaction_manager_->notifyCommitSuccess();
        multi_chunk_transaction_manager_->clearMultiChunkTransaction();
      } else if (multi_chunk_transaction_manager_->isActive() &&
                 multi_chunk_transaction_manager_->isAborted()) {
        // Aborted for other reasons. Don't apply revision commits.
        multi_chunk_transaction_manager_->clearMultiChunkTransaction();
=======
        multi_chunk_transaction_manager_->notifyProceedCommit(
            MultiChunkTransaction::NotificationMode::SILENT);
        bulkApplyLockedRevisions(log_writer,
            raft_chunk_lock_.lock_entry_index(), entry->index());
        multi_chunk_transaction_manager_->notifyCommitSuccess();
        multi_chunk_transaction_manager_->clear();
      } else if (multi_chunk_transaction_manager_->isActive() &&
                 multi_chunk_transaction_manager_->isAborted()) {
        // Aborted for other reasons. Don't apply revision commits.
        multi_chunk_transaction_manager_->clear();
>>>>>>> 32553312
      } else if (!multi_chunk_transaction_manager_->isActive()) {
        // Single chunk transaction.
        bulkApplyLockedRevisions(
            log_writer, raft_chunk_lock_.lock_entry_index(), entry->index());
      }
    } else {
      if (multi_chunk_transaction_manager_->isActive()) {
        multi_chunk_transaction_manager_->notifyAbort(
            MultiChunkTransaction::NotificationMode::SILENT);
<<<<<<< HEAD
        multi_chunk_transaction_manager_->clearMultiChunkTransaction();
=======
        multi_chunk_transaction_manager_->clear();
>>>>>>> 32553312
      }
    }
    raft_chunk_lock_.unlock();
  }
}

void RaftNode::multiChunkTransactionInfoCommit(
    const std::shared_ptr<proto::RaftLogEntry>& entry) {
  if (entry->has_multi_chunk_transaction_info()) {
    CHECK(raft_chunk_lock_.isLockHolder(PeerId(entry->sender())));
<<<<<<< HEAD
    multi_chunk_transaction_manager_->initMultiChunkTransaction(
        entry->multi_chunk_transaction_info(),
=======
    multi_chunk_transaction_manager_->initNewMultiChunkTransaction(
        entry->release_multi_chunk_transaction_info(),
>>>>>>> 32553312
        entry->multi_chunk_transaction_num_entries());
  }
}

void RaftNode::bulkApplyLockedRevisions(const LogWriteAccess& log_writer,
    uint64_t lock_index, uint64_t unlock_index) {
  LogIterator it_end = log_writer->getLogIteratorByIndex(unlock_index);
  for (LogIterator it = log_writer->getLogIteratorByIndex(lock_index+1);
       it != log_writer->end() && it != it_end; ++it) {
    applySingleRevisionCommit(*it);
  }
}

bool RaftNode::giveUpLeadership() {
  std::unique_lock<std::mutex> lock(state_mutex_);
  if (state_ == State::LEADER) {
    follower_trackers_run_ = false;
    state_ = State::FOLLOWER;
    leader_id_ = PeerId();
    std::lock_guard<std::mutex> follower_tracker_lock(follower_tracker_mutex_);
    leaderShutDownAllTrackes();
    lock.unlock();

    updateHeartbeatTime();
    // Prevent this peer from becoming leader again.
    election_timeout_ms_ = 4 * setElectionTimeout();
    return true;
  } else {
    lock.unlock();
    return false;
  }
}

void RaftNode::initializeMultiChunkTransactionManager() {
  CHECK(chunk_id_.isValid());
  multi_chunk_transaction_manager_.reset(new MultiChunkTransaction(chunk_id_));
}

void RaftNode::manageIncompleteTransaction(const LogWriteAccess& log_writer,
                                           const PeerId& peer,
                                           uint64_t current_term) {
  VLOG(1) << PeerId::self() << "Attempting to continue a multi chunk "
                               "transaction after peer disconnect";
  CHECK(multi_chunk_transaction_manager_->isActive());
  std::shared_ptr<proto::RaftLogEntry> entry(new proto::RaftLogEntry);
  entry->set_unlock_peer(peer.ipPort());
  entry->set_unlock_lock_index(raft_chunk_lock_.lock_entry_index());
  entry->set_sender(PeerId::self().ipPort());

  if (multi_chunk_transaction_manager_->isReadyToCommit()) {
    VLOG(1)
        << PeerId::self()
        << "Proceeding with a multi chunk transaction after peer disconnect";
    multi_chunk_transaction_manager_->notifyProceedCommit(
        MultiChunkTransaction::NotificationMode::NOTIFY);
    entry->set_unlock_proceed_commits(true);
  } else {
    VLOG(1) << PeerId::self()
            << "Aborting a multi chunk transaction after peer disconnect";
    multi_chunk_transaction_manager_->notifyAbort(
        MultiChunkTransaction::NotificationMode::NOTIFY);
    entry->set_unlock_proceed_commits(false);
  }
  leaderAppendLogEntryLocked(log_writer, entry, current_term);
}

bool RaftNode::DistributedRaftChunkLock::writeLock(const PeerId& peer,
                                                   uint64_t index) {
  std::lock_guard<std::mutex> lock(mutex_);
  if (is_locked_) {
    return false;
  }
  CHECK(peer.isValid());
  CHECK_GT(index, 0);
  is_locked_ = true;
  holder_ = peer;
  lock_entry_index_ = index;
  return true;
}

bool RaftNode::DistributedRaftChunkLock::unlock() {
  std::lock_guard<std::mutex> lock(mutex_);
  if (!is_locked_) {
    LOG(ERROR) << "Unlock false";
    return false;
  }
  is_locked_ = false;
  lock_entry_index_ = 0;
  holder_ = PeerId();
  return true;
}

uint64_t RaftNode::DistributedRaftChunkLock::lock_entry_index() const {
  std::lock_guard<std::mutex> lock(mutex_);
  return lock_entry_index_;
}

bool RaftNode::DistributedRaftChunkLock::isLocked() const {
  std::lock_guard<std::mutex> lock(mutex_);
  return is_locked_;
}

const PeerId& RaftNode::DistributedRaftChunkLock::holder() const {
  std::lock_guard<std::mutex> lock(mutex_);
  return holder_;
}

bool RaftNode::DistributedRaftChunkLock::isLockHolder(const PeerId& peer)
    const {
  std::lock_guard<std::mutex> lock(mutex_);
  if (!holder_.isValid() || !peer.isValid()) {
    return false;
  }
  return (holder_ == peer);
}

uint64_t RaftNode::sendChunkLockRequest(uint64_t serial_id) {
  State append_state;
  PeerId leader_id;
  uint64_t append_term;
  uint64_t index = 0;
  {
    std::lock_guard<std::mutex> state_lock(state_mutex_);
    append_state = state_;
    leader_id = leader_id_;
    append_term = current_term_;
  }
  if (append_state == State::LEADER) {
    proto::RaftChunkRequestResponse response;
    processChunkLockRequest(PeerId::self(), serial_id, &response);
    index = response.entry_index();
  } else if (append_state == State::FOLLOWER && leader_id.isValid()) {
    // LOG(WARNING) <<PeerId::self() << "Sending lock req to " << leader_id;
    Message request, response;
    proto::LockRequest lock_request;
    proto::RaftChunkRequestResponse lock_response;
    fillMetadata(&lock_request);
    lock_request.set_serial_id(serial_id);
    request.impose<kChunkLockRequest>(lock_request);
    if (!Hub::instance().try_request(leader_id, &request, &response)) {
      VLOG(1) << "Lock request RPC failed.";
      return 0;
    }
    if (response.isType<kRaftChunkRequestResponse>()) {
      response.extract<kRaftChunkRequestResponse>(&lock_response);
      index = lock_response.entry_index();
    }
  }
  if (index > 0 && waitAndCheckCommit(index, append_term, serial_id)) {
    return index;
  }
  return 0;
}

bool RaftNode::sendChunkUnlockRequest(uint64_t serial_id,
                                          uint64_t lock_index,
                                          bool proceed_commits) {
  State append_state;
  PeerId leader_id;
  uint64_t append_term;
  uint64_t index = 0;
  {
    std::lock_guard<std::mutex> state_lock(state_mutex_);
    append_state = state_;
    leader_id = leader_id_;
    append_term = current_term_;
  }
  if (append_state == State::LEADER) {
    proto::RaftChunkRequestResponse response;
    processChunkUnlockRequest(PeerId::self(), serial_id, lock_index,
                              proceed_commits, &response);
    index = response.entry_index();
  } else if (append_state == State::FOLLOWER && leader_id.isValid()) {
    Message request, response;
    proto::UnlockRequest unlock_request;
    fillMetadata(&unlock_request);
    unlock_request.set_lock_entry_index(lock_index);
    unlock_request.set_proceed_commits(proceed_commits);
    unlock_request.set_serial_id(serial_id);
    request.impose<kChunkUnlockRequest>(unlock_request);
    if (!Hub::instance().try_request(leader_id, &request, &response)) {
      VLOG(1) << "Update request might have failed.";
      return false;
    }
    if (response.isType<kRaftChunkRequestResponse>()) {
      proto::RaftChunkRequestResponse unlock_response;
      response.extract<kRaftChunkRequestResponse>(&unlock_response);
      index = unlock_response.entry_index();
    }
  }
  if (index > 0 && waitAndCheckCommit(index, append_term, serial_id)) {
    return true;
  }
  return false;
}

<<<<<<< HEAD
uint64_t RaftNode::sendChunkTransactionInfo(proto::ChunkTransactionInfo* info,
                                            uint64_t serial_id) {
=======
bool RaftNode::sendChunkTransactionInfo(proto::ChunkTransactionInfo* info,
                                        uint64_t serial_id) {
>>>>>>> 32553312
  State append_state;
  PeerId leader_id;
  uint64_t append_term;
  uint64_t index = 0;
  {
    std::lock_guard<std::mutex> state_lock(state_mutex_);
    append_state = state_;
    leader_id = leader_id_;
    append_term = current_term_;
  }
  if (append_state == State::LEADER) {
<<<<<<< HEAD
    index = processChunkTransactionInfo(
        PeerId::self(), serial_id, info->num_entries(),
        info->release_multi_chunk_info()).entry_index();
=======
    proto::RaftChunkRequestResponse response;
    processChunkTransactionInfo(PeerId::self(), serial_id, info->num_entries(),
                                info->release_multi_chunk_info(), &response);
    index = response.entry_index();
>>>>>>> 32553312
  } else if (append_state == State::FOLLOWER && leader_id.isValid()) {
    Message request, response;
    fillMetadata(info);
    info->set_serial_id(serial_id);
    proto::RaftChunkRequestResponse chunk_response;
    request.impose<kChunkTransactionInfo>(*info);
    if (!Hub::instance().try_request(leader_id, &request, &response)) {
      VLOG(1) << "Send Chunk commit info failed.";
<<<<<<< HEAD
      return 0;
=======
      return false;
>>>>>>> 32553312
    }
    if (response.isType<kRaftChunkRequestResponse>()) {
      response.extract<kRaftChunkRequestResponse>(&chunk_response);
      index = chunk_response.entry_index();
    }
  }
  if (index > 0 && waitAndCheckCommit(index, append_term, serial_id)) {
<<<<<<< HEAD
    return index;
  }
  return 0;
=======
    return true;
  }
  return false;
>>>>>>> 32553312
}

bool RaftNode::sendInsertRequest(const Revision::ConstPtr& item,
                                 uint64_t serial_id) {
  State append_state;
  PeerId leader_id;
  uint64_t append_term;
  uint64_t index = 0;
  {
    std::lock_guard<std::mutex> state_lock(state_mutex_);
    append_state = state_;
    leader_id = leader_id_;
    append_term = current_term_;
  }
  if (append_state == State::LEADER) {
    proto::RaftChunkRequestResponse response;
    processInsertRequest(PeerId::self(), serial_id, item->copyToProtoPtr(),
                         &response);
    index = response.entry_index();
  } else if (append_state == State::FOLLOWER && leader_id.isValid()) {
    Message request, response;
    proto::InsertRequest insert_request;
    proto::RaftChunkRequestResponse insert_response;
    fillMetadata(&insert_request);
    insert_request.set_serial_id(serial_id);
    insert_request.set_allocated_revision(item->copyToProtoPtr());
    request.impose<kInsertRequest>(insert_request);
    if (!Hub::instance().try_request(leader_id, &request, &response)) {
      VLOG(1) << "Insert request might have failed.";
      return false;
    }
    if (response.isType<kRaftChunkRequestResponse>()) {
      response.extract<kRaftChunkRequestResponse>(&insert_response);
      index = insert_response.entry_index();
    }
  }
  if (index > 0 && waitAndCheckCommit(index, append_term, serial_id)) {
    return true;
  }
  return false;
}

bool RaftNode::waitAndCheckCommit(uint64_t index, uint64_t append_term,
                                  uint64_t serial_id) {
  while (isRunning()) {
    if (data_->logCommitIndex() >= index) {
      break;
    } else if (data_->lastLogTerm() > append_term) {
      // Term changed before our entry could be appended.
      return false;
    }
    std::mutex wait_mutex;
    std::unique_lock<std::mutex> wait_lock(wait_mutex);
    // Wait time limit to avoid deadlocks.
    entry_committed_signal_.wait_for(
        wait_lock, std::chrono::milliseconds(kHeartbeatSendPeriodMs));
  }
  if (!isRunning()) {
    return false;
  }
  LogReadAccess log_reader(data_);
  ConstLogIterator it = log_reader->getConstLogIteratorByIndex(index);
  if ((*it)->has_sender()) {
    if (PeerId((*it)->sender()) == PeerId::self() &&
        (*it)->sender_serial_id() == serial_id) {
      return true;
    }
  }
  return false;
}

bool RaftNode::sendLeaveRequest(uint64_t serial_id) {
  leave_requested_ = true;
  State append_state;
  uint64_t append_term;
  PeerId leader_id;
  {
    std::lock_guard<std::mutex> state_lock(state_mutex_);
    append_state = state_;
    append_term = current_term_;
    leader_id = leader_id_;
  }
  if (append_state == State::LEADER && numPeers() > 0) {
<<<<<<< HEAD
    if (!checkReadyToHandleChunkRequests()) {
=======
    if (!isCommitIndexInCurrentTerm()) {
>>>>>>> 32553312
      return false;
    }
    waitAndCheckCommit(data_->lastLogIndex(), append_term, 0);
    giveUpLeadership();
    while (numPeers() > 0 && isRunning()) {
      {
        std::lock_guard<std::mutex> state_lock(state_mutex_);
        if (leader_id_.isValid() && leader_id_ != PeerId::self() &&
            state_ == State::FOLLOWER) {
          CHECK_NE(current_term_, append_term);
          append_state = state_;
          leader_id = leader_id_;
          break;
        }
      }
      usleep(kHeartbeatTimeoutMs * kMillisecondsToMicroseconds);
    }
  }
  if (numPeers() == 0) {
    return true;
  }
  {
    std::lock_guard<std::mutex> state_lock(state_mutex_);
    state_ = State::DISCONNECTING;
  }
  Message request, response;
  proto::RaftLeaveRequest leave_request;
  fillMetadata(&leave_request);
  leave_request.set_serial_id(serial_id);
  request.impose<kLeaveRequest>(leave_request);
  updateHeartbeatTime();
  if (!Hub::instance().try_request(leader_id, &request, &response)) {
    return 0;
  }
  if (response.isType<kRaftChunkRequestResponse>()) {
    proto::RaftChunkRequestResponse leave_response;
    response.extract<kRaftChunkRequestResponse>(&leave_response);
    return (leave_response.entry_index() > 0);
  }
  return false;
}

void RaftNode::sendLeaveSuccessNotification(const PeerId& peer) {
  Message request, response;
  proto::ChunkRequestMetadata metadata;
  fillMetadata(&metadata);
  request.impose<kLeaveNotification>(metadata);
  if (!Hub::instance().try_request(peer, &request, &response)) {
    LOG(WARNING) << "Leave success notification for chunk " << chunk_id_
                 << " failed for peer " << peer
                 << ". The peer is probably offline";
  }
}

void RaftNode::processChunkLockRequest(
    const PeerId& sender, uint64_t serial_id,
    proto::RaftChunkRequestResponse* response) {
  VLOG(3) << PeerId::self() << " Received chunk lock request from " << sender
          << " for chunk " << chunk_id_;
  CHECK_NOTNULL(response);
  if (!isCommitIndexInCurrentTerm()) {
    response->set_entry_index(0);
    return;
  }
  uint64_t index = 0;
  std::lock_guard<std::mutex> chunk_lock(chunk_lock_mutex_);
  if (!raft_chunk_lock_.isLocked()) {
    std::shared_ptr<proto::RaftLogEntry> entry(new proto::RaftLogEntry);
    entry->set_lock_peer(sender.ipPort());
    entry->set_sender(sender.ipPort());
    entry->set_sender_serial_id(serial_id);
    index = leaderAppendLogEntry(entry);
  } else if (raft_chunk_lock_.isLockHolder(sender)) {
    index = raft_chunk_lock_.lock_entry_index();
  }
  response->set_entry_index(index);
}

void RaftNode::processChunkUnlockRequest(
    const PeerId& sender, uint64_t serial_id, uint64_t lock_index,
    uint64_t proceed_commits, proto::RaftChunkRequestResponse* response) {
  CHECK_NOTNULL(response);
  if (!isCommitIndexInCurrentTerm()) {
    response->set_entry_index(0);
    return;
  }
  if (!raft_chunk_lock_.isLockHolder(sender)) {
    // TODO(aqurai): Change it to FATAL after enforcing it on sender side.
    LOG(ERROR) << "Received unlock request from a non lock holder " << sender;
    response->set_entry_index(0);
    return;
  }
  std::shared_ptr<proto::RaftLogEntry> entry(new proto::RaftLogEntry);
  entry->set_unlock_peer(sender.ipPort());
  entry->set_unlock_proceed_commits(proceed_commits);
  entry->set_unlock_lock_index(lock_index);
  entry->set_sender(sender.ipPort());
  entry->set_sender_serial_id(serial_id);
  uint64_t index = leaderAppendLogEntry(entry);
  response->set_entry_index(index);
}

<<<<<<< HEAD
proto::RaftChunkRequestResponse RaftNode::processChunkTransactionInfo(
    const PeerId& sender, uint64_t serial_id, uint64_t num_entries,
    proto::MultiChunkTransactionInfo* unowned_multi_chunk_info_ptr) {
  CHECK_NOTNULL(unowned_multi_chunk_info_ptr);
  proto::RaftChunkRequestResponse response;
  if (!checkReadyToHandleChunkRequests()) {
    response.set_entry_index(0);
    return response;
=======
void RaftNode::processChunkTransactionInfo(
    const PeerId& sender, uint64_t serial_id, uint64_t num_entries,
    proto::MultiChunkTransactionInfo* unowned_multi_chunk_info_ptr,
    proto::RaftChunkRequestResponse* response) {
  CHECK_NOTNULL(unowned_multi_chunk_info_ptr);
  CHECK_NOTNULL(response);
  if (!isCommitIndexInCurrentTerm()) {
    response->set_entry_index(0);
    return;
>>>>>>> 32553312
  }
  if (!raft_chunk_lock_.isLockHolder(sender)) {
    LOG(FATAL) << "Chunk commit info received from a non lock holder peer "
               << sender << " for chunk " << chunk_id_ << ". lock holder is "
               << raft_chunk_lock_.holder();
<<<<<<< HEAD
    response.set_entry_index(0);
    return response;
=======
    response->set_entry_index(0);
    return;
>>>>>>> 32553312
  }
  std::shared_ptr<proto::RaftLogEntry> entry(new proto::RaftLogEntry);
  entry->set_allocated_multi_chunk_transaction_info(
      unowned_multi_chunk_info_ptr);
  entry->set_sender(sender.ipPort());
  entry->set_sender_serial_id(serial_id);
  entry->set_multi_chunk_transaction_num_entries(num_entries);
  uint64_t index = leaderAppendLogEntry(entry);
<<<<<<< HEAD
  response.set_entry_index(index);
  return response;
}

proto::RaftChunkRequestResponse RaftNode::processInsertRequest(
    const PeerId& sender, uint64_t serial_id, bool is_retry_attempt,
    proto::Revision* unowned_revision_pointer) {
  proto::RaftChunkRequestResponse response;
  if (!checkReadyToHandleChunkRequests()) {
    response.set_entry_index(0);
    return response;
=======
  response->set_entry_index(index);
}

void RaftNode::processInsertRequest(const PeerId& sender, uint64_t serial_id,
                                    proto::Revision* unowned_revision_pointer,
                                    proto::RaftChunkRequestResponse* response) {
  CHECK_NOTNULL(response);
  if (!isCommitIndexInCurrentTerm()) {
    response->set_entry_index(0);
    return;
>>>>>>> 32553312
  }
  if (!raft_chunk_lock_.isLockHolder(sender)) {
    // TODO(aqurai): Change it to FATAL after enforcing it on sender side.
    LOG(ERROR) << "Insert request from a non lock holder peer " << sender
               << " for chunk " << chunk_id_ << ". lock holder is "
               << raft_chunk_lock_.holder();
    response->set_entry_index(0);
    return;
  }
  std::shared_ptr<proto::RaftLogEntry> entry(new proto::RaftLogEntry);
  entry->set_allocated_insert_revision(unowned_revision_pointer);
  entry->set_sender(sender.ipPort());
  entry->set_sender_serial_id(serial_id);
  uint64_t index = leaderAppendLogEntry(entry);
  response->set_entry_index(index);
}

void RaftNode::processLeaveRequest(const PeerId& sender, uint64_t serial_id,
                                   proto::RaftChunkRequestResponse* response) {
  CHECK_NOTNULL(response);
  if (!isCommitIndexInCurrentTerm()) {
    response->set_entry_index(0);
    return;
  }
  CHECK(raft_chunk_lock_.holder().isValid());
  CHECK(sender.isValid());

  if (!raft_chunk_lock_.isLockHolder(sender)) {
    response->set_entry_index(0);
    return;
  }
  std::shared_ptr<proto::RaftLogEntry> entry(new proto::RaftLogEntry);
  entry->set_remove_peer(sender.ipPort());
  entry->set_sender(sender.ipPort());
  entry->set_sender_serial_id(serial_id);
  uint64_t index = leaderAppendLogEntry(entry);

  response->set_entry_index(index);
  leaderRemovePeer(sender);
}

proto::RaftChunkRequestResponse RaftNode::processLeaveRequest(
    const PeerId& sender, uint64_t serial_id) {
  proto::RaftChunkRequestResponse response;
  if (!checkReadyToHandleChunkRequests()) {
    response.set_entry_index(0);
    return response;
  }
  CHECK(raft_chunk_lock_.holder().isValid());
  CHECK(sender.isValid());

  if (!raft_chunk_lock_.isLockHolder(sender)) {
    response.set_entry_index(0);
    return response;
  }
  std::shared_ptr<proto::RaftLogEntry> entry(new proto::RaftLogEntry);
  entry->set_remove_peer(sender.ipPort());
  entry->set_sender(sender.ipPort());
  entry->set_sender_serial_id(serial_id);
  uint64_t index = leaderAppendLogEntry(entry);

  proto::RaftChunkRequestResponse leave_response;
  response.set_entry_index(index);
  leaderRemovePeer(sender);
  return response;
}

}  // namespace map_api<|MERGE_RESOLUTION|>--- conflicted
+++ resolved
@@ -276,13 +276,8 @@
 
     // It takes this amount of time for the candidate to complete the election
     // if the leader / one of the voters is not responding. Longer timeout will
-<<<<<<< HEAD
-    // prevent a parallel election.
-    election_timeout_ms_ = 2 * FLAGS_request_timeout;
-=======
     // prevent a parallel election. Random value added to be in line with raft.
     election_timeout_ms_ = 2 * FLAGS_request_timeout + setElectionTimeout();
->>>>>>> 32553312
     VLOG(1) << "Peer " << PeerId::self().ipPort() << " is voting for " << sender
             << " in term " << current_term_ << " for chunk " << chunk_id_;
   } else {
@@ -333,13 +328,8 @@
     response->decline();
     return;
   }
-<<<<<<< HEAD
-  proto::RaftChunkRequestResponse leave_response =
-      processLeaveRequest(sender, serial_id);
-=======
   proto::RaftChunkRequestResponse leave_response;
   processLeaveRequest(sender, serial_id, &leave_response);
->>>>>>> 32553312
   response->impose<kRaftChunkRequestResponse>(leave_response);
 }
 
@@ -349,13 +339,8 @@
     response->decline();
     return;
   }
-<<<<<<< HEAD
-  proto::RaftChunkRequestResponse lock_response =
-      processChunkLockRequest(sender, serial_id, false);
-=======
   proto::RaftChunkRequestResponse lock_response;
   processChunkLockRequest(sender, serial_id, &lock_response);
->>>>>>> 32553312
   response->impose<kRaftChunkRequestResponse>(lock_response);
 }
 
@@ -394,15 +379,9 @@
 void RaftNode::handleChunkTransactionInfo(proto::ChunkTransactionInfo* info,
                                           const PeerId& sender,
                                           Message* response) {
-<<<<<<< HEAD
-  proto::RaftChunkRequestResponse info_response = processChunkTransactionInfo(
-      sender, info->serial_id(), info->num_entries(),
-      info->release_multi_chunk_info());
-=======
   proto::RaftChunkRequestResponse info_response;
   processChunkTransactionInfo(sender, info->serial_id(), info->num_entries(),
                               info->release_multi_chunk_info(), &info_response);
->>>>>>> 32553312
   response->impose<kRaftChunkRequestResponse>(info_response);
 }
 
@@ -573,12 +552,9 @@
               wait_lock, std::chrono::milliseconds(kHeartbeatSendPeriodMs));
         }
       }
-<<<<<<< HEAD
       if (lost_leadership_callback_) {
         std::thread(lost_leadership_callback_).detach();
       }
-=======
->>>>>>> 32553312
       VLOG(1) << "Peer " << PeerId::self() << " Lost leadership of chunk "
               << chunk_id_;
       tracker_lock.lock();
@@ -744,11 +720,7 @@
   PeerId request_peer;
   {
     std::lock_guard<std::mutex> peer_lock(peer_mutex_);
-<<<<<<< HEAD
-    unsigned int seed;
-=======
     static unsigned int seed = 0;
->>>>>>> 32553312
     size_t i = rand_r(&seed) % peer_list_.size();
     std::set<PeerId>::iterator it = peer_list_.begin();
     std::advance(it, i);
@@ -805,16 +777,12 @@
 
   {
     std::lock_guard<std::mutex> peer_lock(peer_mutex_);
-<<<<<<< HEAD
-    num_peers = peer_list_.size() - 1;  // Not counting old leader.
-=======
     if (peer_list_.size() == 0) {
       num_peers = 0;
     } else {
       num_peers = peer_list_.size() - 1;  // Not counting old leader.
     }
 
->>>>>>> 32553312
     for (const PeerId& peer : peer_list_) {
       if (peer != old_leader) {
         std::future<VoteResponse> vote_response = std::async(
@@ -842,18 +810,11 @@
     current_term_ = old_term;
     leader_id_ = old_leader;
     return;
-<<<<<<< HEAD
-  } else if (state_ == State::CANDIDATE &&
-             num_votes + 1 >
-                 (num_peers + 1 - num_failed - num_ineligible) / 2) {
-    // This peer wins the election.
-=======
   } else if (num_peers == 0 ||
              (state_ == State::CANDIDATE &&
               num_votes + 1 >
                   (num_peers + 1 - num_failed - num_ineligible) / 2)) {
     // This peer wins the election, or there are no other peers.
->>>>>>> 32553312
     state_ = State::LEADER;
     leader_id_ = PeerId::self();
     // Renew election timeout every session.
@@ -1125,11 +1086,7 @@
         applySingleRevisionCommit(entry);
       }
       if (raft_chunk_lock_.isLocked() && entry->has_insert_revision()) {
-<<<<<<< HEAD
-        multi_chunk_transaction_manager_->notifyReceivedRevisionIfActive();
-=======
         multi_chunk_transaction_manager_->notifyReceivedRevision();
->>>>>>> 32553312
       }
       chunkLockEntryCommit(log_writer, entry);
       multiChunkTransactionInfoCommit(entry);
@@ -1258,11 +1215,7 @@
       applySingleRevisionCommit(*it);
     }
     if (raft_chunk_lock_.isLocked() && (*it)->has_insert_revision()) {
-<<<<<<< HEAD
-      multi_chunk_transaction_manager_->notifyReceivedRevisionIfActive();
-=======
       multi_chunk_transaction_manager_->notifyReceivedRevision();
->>>>>>> 32553312
     }
     chunkLockEntryCommit(log_writer, *it);
     multiChunkTransactionInfoCommit(*it);
@@ -1325,17 +1278,6 @@
     if (entry->unlock_proceed_commits()) {
       if (multi_chunk_transaction_manager_->isActive() &&
           !multi_chunk_transaction_manager_->isAborted()) {
-<<<<<<< HEAD
-        multi_chunk_transaction_manager_->notifyUnlockAndCommitReceived();
-        bulkApplyLockedRevisions(log_writer,
-            raft_chunk_lock_.lock_entry_index(), entry->index());
-        multi_chunk_transaction_manager_->notifyCommitSuccess();
-        multi_chunk_transaction_manager_->clearMultiChunkTransaction();
-      } else if (multi_chunk_transaction_manager_->isActive() &&
-                 multi_chunk_transaction_manager_->isAborted()) {
-        // Aborted for other reasons. Don't apply revision commits.
-        multi_chunk_transaction_manager_->clearMultiChunkTransaction();
-=======
         multi_chunk_transaction_manager_->notifyProceedCommit(
             MultiChunkTransaction::NotificationMode::SILENT);
         bulkApplyLockedRevisions(log_writer,
@@ -1346,7 +1288,6 @@
                  multi_chunk_transaction_manager_->isAborted()) {
         // Aborted for other reasons. Don't apply revision commits.
         multi_chunk_transaction_manager_->clear();
->>>>>>> 32553312
       } else if (!multi_chunk_transaction_manager_->isActive()) {
         // Single chunk transaction.
         bulkApplyLockedRevisions(
@@ -1356,11 +1297,7 @@
       if (multi_chunk_transaction_manager_->isActive()) {
         multi_chunk_transaction_manager_->notifyAbort(
             MultiChunkTransaction::NotificationMode::SILENT);
-<<<<<<< HEAD
-        multi_chunk_transaction_manager_->clearMultiChunkTransaction();
-=======
         multi_chunk_transaction_manager_->clear();
->>>>>>> 32553312
       }
     }
     raft_chunk_lock_.unlock();
@@ -1371,13 +1308,8 @@
     const std::shared_ptr<proto::RaftLogEntry>& entry) {
   if (entry->has_multi_chunk_transaction_info()) {
     CHECK(raft_chunk_lock_.isLockHolder(PeerId(entry->sender())));
-<<<<<<< HEAD
-    multi_chunk_transaction_manager_->initMultiChunkTransaction(
-        entry->multi_chunk_transaction_info(),
-=======
     multi_chunk_transaction_manager_->initNewMultiChunkTransaction(
         entry->release_multi_chunk_transaction_info(),
->>>>>>> 32553312
         entry->multi_chunk_transaction_num_entries());
   }
 }
@@ -1574,13 +1506,8 @@
   return false;
 }
 
-<<<<<<< HEAD
-uint64_t RaftNode::sendChunkTransactionInfo(proto::ChunkTransactionInfo* info,
-                                            uint64_t serial_id) {
-=======
 bool RaftNode::sendChunkTransactionInfo(proto::ChunkTransactionInfo* info,
                                         uint64_t serial_id) {
->>>>>>> 32553312
   State append_state;
   PeerId leader_id;
   uint64_t append_term;
@@ -1592,16 +1519,10 @@
     append_term = current_term_;
   }
   if (append_state == State::LEADER) {
-<<<<<<< HEAD
-    index = processChunkTransactionInfo(
-        PeerId::self(), serial_id, info->num_entries(),
-        info->release_multi_chunk_info()).entry_index();
-=======
     proto::RaftChunkRequestResponse response;
     processChunkTransactionInfo(PeerId::self(), serial_id, info->num_entries(),
                                 info->release_multi_chunk_info(), &response);
     index = response.entry_index();
->>>>>>> 32553312
   } else if (append_state == State::FOLLOWER && leader_id.isValid()) {
     Message request, response;
     fillMetadata(info);
@@ -1610,11 +1531,7 @@
     request.impose<kChunkTransactionInfo>(*info);
     if (!Hub::instance().try_request(leader_id, &request, &response)) {
       VLOG(1) << "Send Chunk commit info failed.";
-<<<<<<< HEAD
-      return 0;
-=======
       return false;
->>>>>>> 32553312
     }
     if (response.isType<kRaftChunkRequestResponse>()) {
       response.extract<kRaftChunkRequestResponse>(&chunk_response);
@@ -1622,15 +1539,9 @@
     }
   }
   if (index > 0 && waitAndCheckCommit(index, append_term, serial_id)) {
-<<<<<<< HEAD
-    return index;
-  }
-  return 0;
-=======
     return true;
   }
   return false;
->>>>>>> 32553312
 }
 
 bool RaftNode::sendInsertRequest(const Revision::ConstPtr& item,
@@ -1714,11 +1625,7 @@
     leader_id = leader_id_;
   }
   if (append_state == State::LEADER && numPeers() > 0) {
-<<<<<<< HEAD
-    if (!checkReadyToHandleChunkRequests()) {
-=======
     if (!isCommitIndexInCurrentTerm()) {
->>>>>>> 32553312
       return false;
     }
     waitAndCheckCommit(data_->lastLogIndex(), append_term, 0);
@@ -1821,16 +1728,6 @@
   response->set_entry_index(index);
 }
 
-<<<<<<< HEAD
-proto::RaftChunkRequestResponse RaftNode::processChunkTransactionInfo(
-    const PeerId& sender, uint64_t serial_id, uint64_t num_entries,
-    proto::MultiChunkTransactionInfo* unowned_multi_chunk_info_ptr) {
-  CHECK_NOTNULL(unowned_multi_chunk_info_ptr);
-  proto::RaftChunkRequestResponse response;
-  if (!checkReadyToHandleChunkRequests()) {
-    response.set_entry_index(0);
-    return response;
-=======
 void RaftNode::processChunkTransactionInfo(
     const PeerId& sender, uint64_t serial_id, uint64_t num_entries,
     proto::MultiChunkTransactionInfo* unowned_multi_chunk_info_ptr,
@@ -1840,19 +1737,13 @@
   if (!isCommitIndexInCurrentTerm()) {
     response->set_entry_index(0);
     return;
->>>>>>> 32553312
   }
   if (!raft_chunk_lock_.isLockHolder(sender)) {
     LOG(FATAL) << "Chunk commit info received from a non lock holder peer "
                << sender << " for chunk " << chunk_id_ << ". lock holder is "
                << raft_chunk_lock_.holder();
-<<<<<<< HEAD
-    response.set_entry_index(0);
-    return response;
-=======
     response->set_entry_index(0);
     return;
->>>>>>> 32553312
   }
   std::shared_ptr<proto::RaftLogEntry> entry(new proto::RaftLogEntry);
   entry->set_allocated_multi_chunk_transaction_info(
@@ -1861,19 +1752,6 @@
   entry->set_sender_serial_id(serial_id);
   entry->set_multi_chunk_transaction_num_entries(num_entries);
   uint64_t index = leaderAppendLogEntry(entry);
-<<<<<<< HEAD
-  response.set_entry_index(index);
-  return response;
-}
-
-proto::RaftChunkRequestResponse RaftNode::processInsertRequest(
-    const PeerId& sender, uint64_t serial_id, bool is_retry_attempt,
-    proto::Revision* unowned_revision_pointer) {
-  proto::RaftChunkRequestResponse response;
-  if (!checkReadyToHandleChunkRequests()) {
-    response.set_entry_index(0);
-    return response;
-=======
   response->set_entry_index(index);
 }
 
@@ -1884,7 +1762,6 @@
   if (!isCommitIndexInCurrentTerm()) {
     response->set_entry_index(0);
     return;
->>>>>>> 32553312
   }
   if (!raft_chunk_lock_.isLockHolder(sender)) {
     // TODO(aqurai): Change it to FATAL after enforcing it on sender side.
@@ -1926,30 +1803,4 @@
   leaderRemovePeer(sender);
 }
 
-proto::RaftChunkRequestResponse RaftNode::processLeaveRequest(
-    const PeerId& sender, uint64_t serial_id) {
-  proto::RaftChunkRequestResponse response;
-  if (!checkReadyToHandleChunkRequests()) {
-    response.set_entry_index(0);
-    return response;
-  }
-  CHECK(raft_chunk_lock_.holder().isValid());
-  CHECK(sender.isValid());
-
-  if (!raft_chunk_lock_.isLockHolder(sender)) {
-    response.set_entry_index(0);
-    return response;
-  }
-  std::shared_ptr<proto::RaftLogEntry> entry(new proto::RaftLogEntry);
-  entry->set_remove_peer(sender.ipPort());
-  entry->set_sender(sender.ipPort());
-  entry->set_sender_serial_id(serial_id);
-  uint64_t index = leaderAppendLogEntry(entry);
-
-  proto::RaftChunkRequestResponse leave_response;
-  response.set_entry_index(index);
-  leaderRemovePeer(sender);
-  return response;
-}
-
 }  // namespace map_api