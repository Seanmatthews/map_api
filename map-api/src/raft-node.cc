#include "map-api/raft-node.h"

#include <algorithm>
#include <future>
#include <random>

#include <multiagent-mapping-common/conversions.h>

#include "./chunk.pb.h"
#include "./raft.pb.h"
#include "map-api/hub.h"
#include "map-api/logical-time.h"
#include "map-api/message.h"
#include "map-api/revision.h"
#include "multiagent-mapping-common/reader-writer-lock.h"

namespace map_api {

// TODO(aqurai): decide good values for these
constexpr int kHeartbeatTimeoutMs = 150;
constexpr int kHeartbeatSendPeriodMs = 50;
constexpr int kJoinResponseTimeoutMs = 1000;
// Maximum number of yet-to-be-committed entries allowed in the log.
constexpr int kMaxLogQueueLength = 50;

// TODO(aqurai): Defined new message strings for raft chunk. Some will have to 
// removed once the raft chunk implementation is complete.
const char RaftNode::kAppendEntries[] = "raft_node_append_entries";
const char RaftNode::kAppendEntriesResponse[] = "raft_node_append_response";
const char RaftNode::kInsertRequest[] = "raft_node_insert_request";
const char RaftNode::kInsertResponse[] = "raft_node_insert_response";
const char RaftNode::kVoteRequest[] = "raft_node_vote_request";
const char RaftNode::kVoteResponse[] = "raft_node_vote_response";
const char RaftNode::kJoinQuitRequest[] = "raft_node_join_quit_request";
const char RaftNode::kJoinQuitResponse[] = "raft_node_join_quit_response";
const char RaftNode::kConnectRequest[] = "raft_node_connect_request";
const char RaftNode::kConnectResponse[] = "raft_node_connect_response";
const char RaftNode::kInitRequest[] = "raft_node_init_response";
const char RaftNode::kQueryState[] = "raft_node_query_state";
const char RaftNode::kQueryStateResponse[] = "raft_node_query_state_response";
const char RaftNode::kNotifyJoinQuitSuccess[] = "raft_node_notify_join_success";

MAP_API_PROTO_MESSAGE(RaftNode::kAppendEntries, proto::AppendEntriesRequest);
MAP_API_PROTO_MESSAGE(RaftNode::kAppendEntriesResponse,
                      proto::AppendEntriesResponse);
MAP_API_PROTO_MESSAGE(RaftNode::kInsertRequest, proto::InsertRequest);
MAP_API_PROTO_MESSAGE(RaftNode::kInsertResponse, proto::InsertResponse);
MAP_API_PROTO_MESSAGE(RaftNode::kVoteRequest, proto::VoteRequest);
MAP_API_PROTO_MESSAGE(RaftNode::kVoteResponse, proto::VoteResponse);
MAP_API_PROTO_MESSAGE(RaftNode::kJoinQuitRequest, proto::JoinQuitRequest);
MAP_API_PROTO_MESSAGE(RaftNode::kJoinQuitResponse, proto::JoinQuitResponse);
MAP_API_PROTO_MESSAGE(RaftNode::kNotifyJoinQuitSuccess, proto::NotifyJoinQuitSuccess);
MAP_API_PROTO_MESSAGE(RaftNode::kQueryState, proto::QueryState);
MAP_API_PROTO_MESSAGE(RaftNode::kQueryStateResponse, proto::QueryStateResponse);
MAP_API_PROTO_MESSAGE(RaftNode::kConnectRequest, proto::ChunkRequestMetadata);
MAP_API_PROTO_MESSAGE(RaftNode::kConnectResponse, proto::ConnectResponse);
MAP_API_PROTO_MESSAGE(RaftNode::kInitRequest, proto::InitRequest);

const PeerId kInvalidId = PeerId();

RaftNode::RaftNode()
    : leader_id_(PeerId()),
      state_(State::FOLLOWER),
      current_term_(0),
      last_heartbeat_(std::chrono::system_clock::now()),
      state_thread_running_(false),
      is_exiting_(false),
      num_peers_(0),
      is_join_notified_(false),
      join_log_index_(0),
      last_vote_request_term_(0),
      commit_index_(0),
      committed_result_(0) {
  election_timeout_ms_ = setElectionTimeout();
  VLOG(1) << "Peer " << PeerId::self()
          << ": Election timeout = " << election_timeout_ms_;
  std::shared_ptr<proto::RaftLogEntry> default_entry(
      new proto::RaftLogEntry);
  default_entry->set_index(0);
  default_entry->set_entry(0);
  default_entry->set_term(0);
  log_entries_.push_back(default_entry);
}

void RaftNode::start() {
  if (state_thread_running_) {
    LOG(FATAL) << "Start failed. State manager thread is already running.";
    return;
  }
  if (state_ == State::JOINING && !join_request_peer_.isValid() &&
      peer_list_.empty()) {
    LOG(WARNING) << "No peer information for sending join request. Exiting.";
    return;
  }
  if (!is_exiting_) {
    state_manager_thread_ = std::thread(&RaftNode::stateManagerThread, this);
  }
}

void RaftNode::stop() {
  if (state_thread_running_ && !is_exiting_) {
    is_exiting_ = true;
    giveUpLeadership();
    state_manager_thread_.join();
  }
}

uint64_t RaftNode::term() const {
  std::lock_guard<std::mutex> lock(state_mutex_);
  return current_term_;
}

const PeerId& RaftNode::leader() const {
  std::lock_guard<std::mutex> lock(state_mutex_);
  return leader_id_;
}

RaftNode::State RaftNode::state() const {
  std::lock_guard<std::mutex> lock(state_mutex_);
  return state_;
}

inline void RaftNode::setAppendEntriesResponse(
    proto::AppendResponseStatus status,
    proto::AppendEntriesResponse* response) const {
  response->set_term(current_term_);
  response->set_response(status);
  response->set_last_log_index(log_entries_.back()->index());
  response->set_last_log_term(log_entries_.back()->term());
  response->set_commit_index(commit_index());
}

void RaftNode::handleConnectRequest(const PeerId& sender, Message* response) {
  proto::ConnectResponse connect_response;
  uint64_t current_term;
  uint64_t entry_index = 0;
  {
    std::lock_guard<std::mutex> state_lock(state_mutex_);
    if (state_ != State::LEADER) {
      connect_response.set_index(0);
      if (leader_id_.isValid()) {
        connect_response.set_leader_id(leader_id_.ipPort());
      }
    } else {
      common::ScopedWriteLock log_lock(&log_mutex_);
      std::lock_guard<std::mutex> tracker_lock(follower_tracker_mutex_);
      // TODO(aqurai): If the peer is already present, it could be re-joining.
      // In that case, avoid sending all log entries during connect.
      current_term = current_term_;
      std::shared_ptr<proto::RaftLogEntry> new_entry(new proto::RaftLogEntry);
      new_entry->set_add_peer(sender.ipPort());
      entry_index = leaderAppendLogEntryLocked(new_entry, current_term_);
      connect_response.set_index(entry_index);
    }
  }

  if (entry_index > 0) {
    // Wait till it is committed, or else return 0.
    while (true) {
      std::unique_lock<std::mutex> state_lock(state_mutex_);
      if (commit_index() >= entry_index) {
        connect_response.set_index(entry_index);
        VLOG(1) << "Leader accepted connect request from " << sender;
        break;
      } else if (state_ != State::LEADER || current_term_ != current_term) {
        connect_response.set_index(0);
        break;
      }
      state_lock.unlock();
      usleep(kHeartbeatSendPeriodMs * kMillisecondsToMicroseconds);
    }
  }
  response->impose<kConnectResponse>(connect_response);
}

// If there are no new entries, Leader sends empty message (heartbeat)
// Message contains leader commit index, used to update own commit index
// In Follower state, ONLY this thread writes to log_entries_ (via the function
//  followerAppendNewEntries(..))
void RaftNode::handleAppendRequest(proto::AppendEntriesRequest* append_request,
                                   const PeerId& sender, Message* response) {
  proto::AppendEntriesResponse append_response;
  VLOG(3) << "Received AppendRequest/Heartbeat from " << sender;

  const uint64_t request_term = append_request->term();

  // Lock and read the state.
  std::unique_lock<std::mutex> state_lock(state_mutex_);
  bool sender_changed = (sender != leader_id_ || request_term != current_term_);

  // Lock and read log info
  log_mutex_.acquireReadLock();
  const uint64_t last_log_index = log_entries_.back()->index();
  const uint64_t last_log_term = log_entries_.back()->term();
  bool is_sender_log_newer =
      append_request->last_log_term() > last_log_term ||
      (append_request->last_log_term() == last_log_term &&
       append_request->last_log_index() >= last_log_index);

  // ================================
  // Check if the sender has changed.
  // ================================
  if (sender_changed) {
    if (request_term > current_term_ ||
        (request_term == current_term_ && !leader_id_.isValid()) ||
        (request_term < current_term_ && !leader_id_.isValid() &&
         is_sender_log_newer)) {
      // Update state and leader info if another leader with newer term is found
      // or, if a leader is found when a there isn't a known one. The new leader
      // should either have same/higher term or more updated log.
      current_term_ = request_term;
      leader_id_ = sender;
      if (state_ == State::LEADER || state_ == State::CANDIDATE) {
        state_ = State::FOLLOWER;
        follower_trackers_run_ = false;
      }
    } else if (state_ == State::FOLLOWER && request_term == current_term_ &&
               sender != leader_id_ && current_term_ > 0 &&
               leader_id_.isValid()) {
      // This should not happen.
      LOG(FATAL) << "Peer " << PeerId::self().ipPort()
                 << " has found 2 leaders in the same term (" << current_term_
                 << "). They are " << leader_id_.ipPort() << " (current) and "
                 << sender.ipPort() << " (new) ";
    } else {
      setAppendEntriesResponse(proto::AppendResponseStatus::REJECTED,
                               &append_response);
      log_mutex_.releaseReadLock();
      response->impose<kAppendEntriesResponse>(append_response);
      return;
    }
  }
  updateHeartbeatTime();

  // ==============================
  // Append/commit new log entries.
  // ==============================
  CHECK(log_mutex_.upgradeToWriteLock());

  // Check if there are new entries.
  proto::AppendResponseStatus response_status =
      followerAppendNewEntries(append_request);

  // Check if new entries are committed.
  if (response_status == proto::AppendResponseStatus::SUCCESS) {
    followerCommitNewEntries(append_request, state_);
  }

  // ==========================================
  // Check if Joining peer can become follower.
  // ==========================================
  if (state_ == State::JOINING && is_join_notified_ &&
      log_entries_.back()->index() >= join_log_index_) {
    VLOG(1) << PeerId::self() << " has joined the raft network.";
    state_ = State::FOLLOWER;
    is_join_notified_ = false;
    join_log_index_ = 0;
  }

  setAppendEntriesResponse(response_status, &append_response);
  log_mutex_.releaseWriteLock();
  state_lock.unlock();
  response->impose<kAppendEntriesResponse>(append_response);
}

void RaftNode::handleInsertRequest(const proto::InsertRequest& request,
                                   const PeerId& sender, Message* response) {
  std::shared_ptr<proto::RaftLogEntry> entry(new proto::RaftLogEntry);
  entry->set_serialized_revision(request.serialized_revision());
  uint64_t index = leaderSafelyAppendLogEntry(entry);
  proto::InsertResponse insert_response;
  insert_response.set_index(index);
  response->impose<kInsertResponse>(insert_response);
}


void RaftNode::handleRequestVote(const proto::VoteRequest& vote_request,
                                 const PeerId& sender, Message* response) {
  updateHeartbeatTime();
  proto::VoteResponse vote_response;
  std::lock_guard<std::mutex> state_lock(state_mutex_);
  log_mutex_.acquireReadLock();
  vote_response.set_previous_log_index(log_entries_.back()->index());
  vote_response.set_previous_log_term(log_entries_.back()->term());

  bool is_candidate_log_newer =
      vote_request.last_log_term() > log_entries_.back()->term() ||
      (vote_request.last_log_term() == log_entries_.back()->term() &&
       vote_request.last_log_index() >= log_entries_.back()->index());
  log_mutex_.releaseReadLock();
  last_vote_request_term_ =
    std::max(static_cast<uint64_t>(last_vote_request_term_), vote_request.term());
  if (state_ == State::JOINING) {
    join_request_peer_ = sender;
    vote_response.set_vote(proto::VoteResponseType::VOTER_NOT_ELIGIBLE);
  } else if (vote_request.term() > current_term_ && is_candidate_log_newer) {
    vote_response.set_vote(proto::VoteResponseType::GRANTED);
    current_term_ = vote_request.term();
    leader_id_ = PeerId();
    if (state_ == State::LEADER) {
      follower_trackers_run_ = false;
    }
    state_ = State::FOLLOWER;
    VLOG(1) << "Peer " << PeerId::self().ipPort() << " is voting for " << sender
            << " in term " << current_term_;
  } else {
    VLOG(1) << "Peer " << PeerId::self().ipPort() << " is declining vote for "
            << sender << " in term " << vote_request.term() << ". Reason: "
            << (vote_request.term() > current_term_ ? ""
                                                    : "Term is equal or less. ")
            << (is_candidate_log_newer ? "" : "Log is older. ");
    vote_response.set_vote(proto::VoteResponseType::DECLINED);
  }

  response->impose<kVoteResponse>(vote_response);
  election_timeout_ms_ = setElectionTimeout();
}

void RaftNode::handleJoinQuitRequest(
    const proto::JoinQuitRequest& join_quit_request, const PeerId& sender,
    Message* response) {
  proto::JoinQuitResponse join_quit_response;
  std::unique_lock<std::mutex> state_lock(state_mutex_);
  if (state_ != State::LEADER) {
    join_quit_response.set_response(false);
    if (leader_id_.isValid()) {
      join_quit_response.set_leader_id(leader_id_.ipPort());
    }
  } else {
    common::ScopedWriteLock log_lock(&log_mutex_);
    std::lock_guard<std::mutex> tracker_lock(follower_tracker_mutex_);
    std::shared_ptr<proto::RaftLogEntry> new_entry(new proto::RaftLogEntry);
    if (join_quit_request.type() == proto::PeerRequestType::ADD_PEER) {
      if (follower_tracker_map_.count(sender) == 1) {
        // Re-joining after disconnect.
        TrackerMap::iterator it = follower_tracker_map_.find(sender);
        it->second->status = PeerStatus::JOINING;
      }
      new_entry->set_add_peer(sender.ipPort());
    } else if (join_quit_request.type() == proto::PeerRequestType::REMOVE_PEER) {
      new_entry->set_remove_peer(sender.ipPort());
    }
    uint64_t entry_index = leaderAppendLogEntryLocked(new_entry, current_term_);
    if (entry_index > 0) {
      join_quit_response.set_response(true);
      if (join_quit_request.type() == proto::PeerRequestType::ADD_PEER) {
        join_quit_response.set_index(entry_index);
      }
    } else {
      join_quit_response.set_response(false);
    }
    //if (join_quit_request.type() == proto::PeerRequestType::ADD_PEER) {
      // leaderLaunchTracker(sender, current_term_);
    //}
  }

  response->impose<kJoinQuitResponse>(join_quit_response);
}

void RaftNode::handleNotifyJoinQuitSuccess(
    const proto::NotifyJoinQuitSuccess& request, Message* response) {
  std::lock_guard<std::mutex> state_lock(state_mutex_);
  if (state_ == State::JOINING) {
    VLOG(1) << "Join success notification received.";
    is_join_notified_ = true;
  }
  updateHeartbeatTime();
  response->ack();
}

void RaftNode::handleQueryState(const proto::QueryState& request,
                                Message* response) {
  proto::QueryStateResponse state_response;
  std::lock_guard<std::mutex> state_lock(state_mutex_);
  state_response.set_leader_id_(leader_id_.ipPort());

  common::ScopedReadLock log_lock(&log_mutex_);
  state_response.set_last_log_index(log_entries_.back()->index());
  state_response.set_last_log_term(log_entries_.back()->term());

  std::lock_guard<std::mutex> commit_lock(commit_mutex_);
  state_response.set_commit_index(commit_index_);
  state_response.set_commit_result(committed_result_);
  response->impose<kQueryStateResponse>(state_response);
}

bool RaftNode::sendAppendEntries(
    const PeerId& peer, proto::AppendEntriesRequest* append_entries,
    proto::AppendEntriesResponse* append_response) {
  Message request, response;
  fillMetadata(append_entries);
  request.impose<kAppendEntries>(*append_entries);
  if (Hub::instance().try_request(peer, &request, &response)) {
    if (response.isType<kAppendEntriesResponse>()) {
      response.extract<kAppendEntriesResponse>(append_response);
      return true;
    } else {
      return false;
    }
  } else {
    VLOG(1) << "AppendEntries RPC failed for peer " << peer.ipPort();
    return false;
  }
}

uint64_t RaftNode::sendInsertRequest(const std::shared_ptr<Revision>& item) {
  if (state() == State::LEADER) {
    std::shared_ptr<proto::RaftLogEntry> entry(new proto::RaftLogEntry);
    // TODO(aqurai): Store as Revision proto instead of serialized string?
    entry->set_serialized_revision(item->serializeUnderlying());
    leaderSafelyAppendLogEntry(entry);
  } else if (state() == State::FOLLOWER) {
    Message request, response;
    proto::InsertRequest insert_request;
    proto::InsertResponse insert_response;
    fillMetadata(&insert_request);
    insert_request.set_serialized_revision(item->serializeUnderlying());
    request.impose<kInsertRequest>(insert_request);
    if (!Hub::instance().try_request(leader(), &request, &response)) {
      VLOG(1) << "Insert request failed.";
      return 0;
    }
    response.extract<kInsertResponse>(&insert_response);
    return insert_response.index();
  }
  // Failure. Can't add new revision right now because the leader is currently
  // unknown or there is an election underway.
  return 0;
}

RaftNode::VoteResponse RaftNode::sendRequestVote(const PeerId& peer,
                                                 uint64_t term,
                                                 uint64_t last_log_index,
                                                 uint64_t last_log_term) const {
  Message request, response;
  proto::VoteRequest vote_request;
  vote_request.set_term(term);
  vote_request.set_commit_index(commit_index());
  vote_request.set_last_log_index(last_log_index);
  vote_request.set_last_log_term(last_log_term);
  fillMetadata(&vote_request);
  request.impose<kVoteRequest>(vote_request);
  if (Hub::instance().try_request(peer, &request, &response)) {
    proto::VoteResponse vote_response;
    response.extract<kVoteResponse>(&vote_response);
    switch (vote_response.vote()) {
      case proto::VoteResponseType::GRANTED:
        return VoteResponse::VOTE_GRANTED;
      case proto::VoteResponseType::VOTER_NOT_ELIGIBLE:
        return VoteResponse::VOTER_NOT_ELIGIBLE;
      case proto::VoteResponseType::DECLINED:
        return VoteResponse::VOTE_DECLINED;
      default:
        return VoteResponse::VOTE_DECLINED;
    }
  } else {
    return VoteResponse::FAILED_REQUEST;
  }
}

proto::JoinQuitResponse RaftNode::sendJoinQuitRequest(
    const PeerId& peer, proto::PeerRequestType type) const {
  Message request, response;
  proto::JoinQuitRequest join_quit_request;
  join_quit_request.set_type(type);
  fillMetadata(&join_quit_request);
  request.impose<kJoinQuitRequest>(join_quit_request);
  proto::JoinQuitResponse join_response;
  updateHeartbeatTime();
  if (Hub::instance().try_request(peer, &request, &response)) {
    response.extract<kJoinQuitResponse>(&join_response);
    return join_response;
  }
  join_response.set_response(false);
  return join_response;
}

void RaftNode::sendNotifyJoinQuitSuccess(const PeerId& peer) const {
  Message request, response;
  proto::NotifyJoinQuitSuccess notification;
  fillMetadata(&notification);
  request.impose<kNotifyJoinQuitSuccess>(notification);
  Hub::instance().try_request(peer, &request, &response);
}

// Peer lock acquired by the calling function, leaderAddPeer().
// Read lock for log acquired by leaderCommitReplicatedEntries().
bool RaftNode::sendInitRequest(const PeerId& peer) {
  Message request, response;
  proto::InitRequest init_request;
  fillMetadata(&init_request);
  for (const PeerId& chunk_peer : peer_list_) {
    init_request.add_peer_address(chunk_peer.ipPort());
  }
  init_request.add_peer_address(PeerId::self().ipPort());

  for (const std::shared_ptr<proto::RaftLogEntry>& log_entry : log_entries_) {
    // TODO(aqurai): Use proto::NewPeerInit, use set_allocated() and release().
    init_request.add_serialized_items(log_entry->SerializeAsString());
  }
  request.impose<kInitRequest>(init_request);
  Hub::instance().try_request(peer, &request, &response);
  return response.isOk();
}

void RaftNode::stateManagerThread() {
  bool election_timeout = false;
  State state;
  uint64_t current_term;
  state_thread_running_ = true;

  while (!is_exiting_) {
    // Conduct election if timeout has occurred.
    if (election_timeout) {
      election_timeout = false;
      conductElection();
    }

    // Read state information.
    {
      std::lock_guard<std::mutex> state_lock(state_mutex_);
      state = state_;
      current_term = current_term_;
    }

    if (state == State::JOINING) {
      if (getTimeSinceHeartbeatMs() > kJoinResponseTimeoutMs) {
        VLOG(1) << "Joining peer: " << PeerId::self()
                << " : Heartbeat timed out. Sending Join request. ";
        joinRaft();
      }
      usleep(kJoinResponseTimeoutMs * kMillisecondsToMicroseconds);
    } else if (state == State::FOLLOWER) {
      if (getTimeSinceHeartbeatMs() > election_timeout_ms_) {
        VLOG(1) << "Follower: " << PeerId::self() << " : Heartbeat timed out. ";
        election_timeout = true;
      } else {
        usleep(election_timeout_ms_ * kMillisecondsToMicroseconds);
      }
    } else if (state == State::LEADER) {
      // Launch follower_handler threads if state is LEADER.
      follower_trackers_run_ = true;
      std::unique_lock<std::mutex> peer_lock(peer_mutex_);
      std::unique_lock<std::mutex> tracker_lock(follower_tracker_mutex_);
      for (const PeerId& peer : peer_list_) {
        leaderLaunchTracker(peer, current_term);
      }
      tracker_lock.unlock();
      peer_lock.unlock();

      while (follower_trackers_run_) {
        leaderCommitReplicatedEntries(current_term);
        leaderMonitorFollowerStatus(current_term);
        if (follower_trackers_run_) {
          usleep(kHeartbeatSendPeriodMs * kMillisecondsToMicroseconds);
        }
      }
      VLOG(1) << "Peer " << PeerId::self() << " Lost leadership. ";
      tracker_lock.lock();
      leaderShutDownAllTrackes();
      VLOG(1) << "Peer " << PeerId::self() << ": Follower trackers closed. ";
    }
  }  // while(!is_exiting_)
  VLOG(1) << PeerId::self() << ": Closing the State manager thread";
  state_thread_running_ = false;
}

// Expects follower_tracker_mutex_ locked.
void RaftNode::leaderShutDownTracker(const PeerId& peer) {
  TrackerMap::iterator found = follower_tracker_map_.find(peer);
  if (found == follower_tracker_map_.end()) {
    return;
  }
  std::shared_ptr<FollowerTracker> tracker(found->second);
  tracker->tracker_run = false;
  tracker->tracker_thread.join();
  follower_tracker_map_.erase(peer);
}

void RaftNode::leaderShutDownAllTrackes() {
  for (TrackerMap::value_type& tracker : follower_tracker_map_) {
    tracker.second->tracker_thread.join();
  }
  follower_tracker_map_.clear();
}

// Expects follower_tracker_mutex_ locked.
void RaftNode::leaderLaunchTracker(const PeerId& peer, uint64_t current_term) {
  std::shared_ptr<FollowerTracker> tracker;
  if (follower_tracker_map_.count(peer) == 1) {
    // Reconnect after disconnect.
    tracker = follower_tracker_map_.find(peer)->second;
    if (tracker->status == PeerStatus::AVAILABLE) {
      // Can happen if a peer is added but the peer doesn't know because it
      // didn't receive acknowledgement yet.
      LOG(WARNING) << "Peer " << peer
                   << " is already present but sent Join request again.";
      return;
    }
    tracker->status = PeerStatus::AVAILABLE;
    tracker->tracker_run = false;
    tracker->tracker_thread.join();
  } else {
    tracker = std::shared_ptr<FollowerTracker>(new FollowerTracker);
    follower_tracker_map_.insert(std::make_pair(peer, tracker));
    tracker->status = PeerStatus::AVAILABLE;
  }
  tracker->tracker_run = true;
  tracker->replication_index = 0;
  tracker->tracker_thread = std::thread(&RaftNode::followerTrackerThread, this,
                                        peer, current_term, tracker.get());
}

void RaftNode::leaderMonitorFollowerStatus(uint64_t current_term) {
  uint num_not_responding = 0;
  log_mutex_.acquireWriteLock();
  std::unique_lock<std::mutex> peer_lock(peer_mutex_);
  std::unique_lock<std::mutex> tracker_lock(follower_tracker_mutex_);
  for (TrackerMap::value_type& tracker : follower_tracker_map_) {
    if (tracker.second->status == PeerStatus::OFFLINE) {
      ++num_not_responding;
    }
    if (tracker.second->status == PeerStatus::OFFLINE ||
        tracker.second->status == PeerStatus::ANNOUNCED_DISCONNECTING) {
      VLOG(1) << tracker.first << " is offline. Shutting down the follower tracker.";
      // TODO(aqurai): NOTE: Segfault here, sometimes! std::__shared_ptr<>::operator->().
      PeerId remove_peer = tracker.first;
      leaderShutDownTracker(remove_peer);
      std::shared_ptr<proto::RaftLogEntry> new_entry(new proto::RaftLogEntry);
      new_entry->set_remove_peer(remove_peer.ipPort());
      leaderAppendLogEntryLocked(new_entry, current_term);
      peer_list_.erase(remove_peer);
      num_peers_ = peer_list_.size();
    }
  }
  tracker_lock.unlock();
  peer_lock.unlock();
  log_mutex_.releaseWriteLock();

  // num_peers_ > 1 condition is needed to prevent the leader from thinking it
  // itself is disconnected when the last peer leaves (announced or sudden).
  // TODO(aqurai): What if there is one peer and leader disconnects?
  if (num_peers_ > 1 && num_not_responding > num_peers_ / 2) {
    VLOG(1) << PeerId::self()
            << ": Disconnected from network. Shutting down follower trackers. ";
    std::lock_guard<std::mutex> state_lock(state_mutex_);
    state_ = State::JOINING;
    follower_trackers_run_ = false;
    return;
  }
}

void RaftNode::leaderAddPeer(const PeerId& peer, uint64_t current_term) {
  std::lock_guard<std::mutex> peer_lock(peer_mutex_);
  std::lock_guard<std::mutex> tracker_lock(follower_tracker_mutex_);

  if (peer != PeerId::self()) {  // Add new peer.
    sendInitRequest(peer);
    peer_list_.insert(peer);
    num_peers_ = peer_list_.size();
    leaderLaunchTracker(peer, current_term);
    VLOG(1) << "Leader has added peer " << peer
            << ". Raft group size: " << num_peers_ + 1;
  }
}

void RaftNode::leaderRemovePeer(const PeerId& peer) {
  std::lock_guard<std::mutex> peer_lock(peer_mutex_);
  std::lock_guard<std::mutex> tracker_lock(follower_tracker_mutex_);

  peer_list_.erase(peer);
  num_peers_ = peer_list_.size();
  leaderShutDownTracker(peer);
  VLOG(1) << "Leader has removed peer " << peer
          << ". Raft group size: " << num_peers_ + 1;
}

void RaftNode::followerAddPeer(const PeerId& peer) {
  std::lock_guard<std::mutex> peer_lock(peer_mutex_);
  if (peer != PeerId::self()) {
    peer_list_.insert(peer);
    num_peers_ = peer_list_.size();
  }
}

void RaftNode::followerRemovePeer(const PeerId& peer) {
  std::lock_guard<std::mutex> peer_lock(peer_mutex_);
  peer_list_.erase(peer);
  num_peers_ = peer_list_.size();
}

void RaftNode::joinRaft() {
  PeerId peer;
  if (join_request_peer_.isValid()) {
    peer = join_request_peer_;
    std::lock_guard<std::mutex> peer_lock(peer_mutex_);
    peer_list_.insert(join_request_peer_);
    num_peers_ = peer_list_.size();
    join_request_peer_ = PeerId();
  } else if (num_peers_ > 0) {
    std::lock_guard<std::mutex> peer_lock(peer_mutex_);
    // TODO(aqurai): Choose a random peer?
    CHECK(!peer_list_.empty());
    std::set<PeerId>::iterator it = peer_list_.begin();
    peer = *it;
    CHECK(peer.isValid());
  } else {
    VLOG(1) << PeerId::self() << ": Unable to join RaftChunk. Exiting.";
    std::lock_guard<std::mutex> state_lock(state_mutex_);
    state_ = State::DISCONNECTING;
    return;
  }
  VLOG(1) << PeerId::self() << ": Sending join request to " << peer;
  proto::JoinQuitResponse join_response =
      sendJoinQuitRequest(peer, proto::PeerRequestType::ADD_PEER);
  if (!join_response.response()) {
    if (join_response.has_leader_id()) {
      peer = PeerId(join_response.leader_id());
      join_response =
          sendJoinQuitRequest(peer, proto::PeerRequestType::ADD_PEER);
    }
  }

  if (join_response.response()) {
    join_log_index_ = join_response.index();
  }
}

void RaftNode::conductElection() {
  uint num_votes = 0;
  uint num_failed = 0;
  uint num_ineligible = 0;
  std::unique_lock<std::mutex> state_lock(state_mutex_);
  state_ = State::CANDIDATE;
  current_term_ = std::max(current_term_ + 1, last_vote_request_term_ + 1);
  uint64_t term = current_term_;
  leader_id_ = PeerId();
  log_mutex_.acquireReadLock();
  const uint64_t last_log_index = log_entries_.back()->index();
  const uint64_t last_log_term = log_entries_.back()->term();
  log_mutex_.releaseReadLock();
  state_lock.unlock();

  VLOG(1) << "Peer " << PeerId::self() << " is an election candidate for term "
          << term;

  std::vector<std::future<VoteResponse>> responses;

  {
    std::lock_guard<std::mutex> peer_lock(peer_mutex_);
    for (const PeerId& peer : peer_list_) {
      std::future<VoteResponse> vote_response =
          std::async(std::launch::async, &RaftNode::sendRequestVote, this, peer,
                     term, last_log_index, last_log_term);
      responses.push_back(std::move(vote_response));
    }
  }

  for (std::future<VoteResponse>& response : responses) {
    VoteResponse vote_response = response.get();
    if (vote_response == VoteResponse::VOTE_GRANTED) {
      ++num_votes;
    } else if (vote_response == VoteResponse::VOTE_GRANTED) {
      ++num_ineligible;
    } else if (vote_response == VoteResponse::FAILED_REQUEST) {
      ++num_failed;
    }
  }

  state_lock.lock();
  if (num_failed > num_peers_ / 2) {
    state_ = State::JOINING;
    return;
  } else if (state_ == State::CANDIDATE &&
             num_votes + 1 >
                 (num_peers_ + 1 - num_failed - num_ineligible) / 2) {
    // This peer wins the election.
    state_ = State::LEADER;
    leader_id_ = PeerId::self();
    // Renew election timeout every session.
    election_timeout_ms_ = setElectionTimeout();
    VLOG(1) << "*** Peer " << PeerId::self()
            << " Elected as the leader for term " << current_term_ << " with "
            << num_votes + 1 << " votes. ***";
  } else if (state_ == State::CANDIDATE) {
    // This peer doesn't win the election.
    state_ = State::FOLLOWER;
    leader_id_ = PeerId();
    // Set a longer election timeout if the candidate loses election to prevent
    // from holding elections and getting rejected repeatedly in consecutive
    // terms (due to less updated log) and blocking other peers from holding
    // election.
    election_timeout_ms_ = 4 * setElectionTimeout();
  }
  updateHeartbeatTime();
}

void RaftNode::followerTrackerThread(const PeerId& peer, uint64_t term,
                                     FollowerTracker* const this_tracker) {
  uint64_t follower_next_index = commit_index() + 1;  // This is at least 1.
  uint64_t follower_commit_index = 0;
  proto::AppendEntriesRequest append_entries;
  proto::AppendEntriesResponse append_response;

  // This lock is only used for waiting on a condition variable
  // (new_entries_signal_), which is notified when there is a new log entry.
  std::mutex wait_mutex;
  std::unique_lock<std::mutex> wait_lock(wait_mutex);

  while (follower_trackers_run_ && this_tracker->tracker_run) {
    bool append_success = false;
    while (!append_success && follower_trackers_run_ &&
           this_tracker->tracker_run) {
      if (this_tracker->status == PeerStatus::OFFLINE) {
        VLOG_EVERY_N(1, 10)
            << "Peer is offline. Not calling sendAppendEntries.";
        usleep(kJoinResponseTimeoutMs);
        continue;
      }
      bool sending_entries = false;
      append_entries.Clear();
      append_response.Clear();
      append_entries.set_term(term);
      log_mutex_.acquireReadLock();
      append_entries.set_commit_index(commit_index());
      uint64_t last_log_index = log_entries_.back()->index();
      append_entries.set_last_log_index(log_entries_.back()->index());
      append_entries.set_last_log_term(log_entries_.back()->term());
      if (follower_next_index <= log_entries_.back()->index()) {
        sending_entries = true;
        // There is at least one new entry to be sent.
        LogIterator it = getLogIteratorByIndex(follower_next_index);

        // if this is the case, the control shouldn't have reached here,
        CHECK(it != log_entries_.end());
        CHECK(it != log_entries_.begin());
        append_entries.set_allocated_log_entry(it->get());
        append_entries.set_previous_log_index((*(it - 1))->index());
        append_entries.set_previous_log_term((*(it - 1))->term());
      }
      log_mutex_.releaseReadLock();

      if (!sendAppendEntries(peer, &append_entries, &append_response)) {
        if (this_tracker->status == PeerStatus::AVAILABLE) {
          this_tracker->status = PeerStatus::OFFLINE;
          VLOG(1) << PeerId::self() << ": Failed sendAppendEntries to " << peer;
        } else {
          this_tracker->status = PeerStatus::OFFLINE;
          // this_tracker->tracker_run = false;
          VLOG(1) << PeerId::self() << ": " << peer << " appears offline.";
        }
        append_entries.release_log_entry();
        continue;
      }
      this_tracker->status = PeerStatus::AVAILABLE;
      // The call to release is necessary to prevent prevent the allocated
      // memory being deleted during append_entries.Clear().
      append_entries.release_log_entry();

      follower_commit_index = append_response.commit_index();
      if (append_response.response() == proto::AppendResponseStatus::SUCCESS ||
           append_response.response() ==
               proto::AppendResponseStatus::ALREADY_PRESENT) {
        if (sending_entries) {
          // The response is from an append entry RPC, not a regular heartbeat.
          this_tracker->replication_index.store(follower_next_index);
          ++follower_next_index;
          append_success = (follower_next_index > last_log_index);
        }
      } else if (append_response.response() ==
                 proto::AppendResponseStatus::REJECTED) {
        // TODO(aqurai): Handle this.
      } else {
        // Append on follower failed due to a conflict. Send an older entry
        // and try again.
        CHECK_GT(follower_next_index, 1);
        follower_next_index = std::min(follower_next_index - 1,
                                       append_response.last_log_index() + 1);
        if (follower_commit_index >= follower_next_index &&
            (append_response.response() !=
             proto::AppendResponseStatus::REJECTED)) {
          // This should not happen.
          LOG(FATAL) << PeerId::self()
                     << ": Conflicting entry already committed on peer " << peer
                     << ". Peer commit index " << follower_commit_index
                     << ". Peer last log index, term "
                     << append_response.last_log_index() << ", "
                     << append_response.last_log_term() << ". "
                     << "Leader previous log index, term "
                     << append_entries.previous_log_index() << ", "
                     << append_entries.previous_log_term() << ". ";
        }
      }
    }  //  while (!append_successs && follower_trackers_run_)

    if (follower_trackers_run_ && this_tracker->tracker_run) {
      new_entries_signal_.wait_for(
          wait_lock, std::chrono::milliseconds(kHeartbeatSendPeriodMs));
    }
  }  // while (follower_trackers_run_)
}

int RaftNode::setElectionTimeout() {
  std::random_device rd;
  std::mt19937 gen(rd());
  std::uniform_int_distribution<> dist(kHeartbeatTimeoutMs,
                                       3 * kHeartbeatTimeoutMs);
  return dist(gen);
}

// Assumes at least read lock is acquired for log_mutex_.
RaftNode::LogIterator RaftNode::getLogIteratorByIndex(uint64_t index) {
  LogIterator it = log_entries_.end();
  if (index < log_entries_.front()->index() ||
      index > log_entries_.back()->index()) {
    return it;
  } else {
    // The log indices are always sequential.
    it = log_entries_.begin() + (index - log_entries_.front()->index());
    CHECK_EQ((*it)->index(), index) << " Log entries size = "
                                    << log_entries_.size();
    return it;
  }
}

proto::AppendResponseStatus RaftNode::followerAppendNewEntries(
    proto::AppendEntriesRequest* request) {
  if (!request->has_log_entry()) {
    // No need to proceed further as message contains no new entries
    if (request->last_log_index() == log_entries_.back()->index() &&
        request->last_log_term() == log_entries_.back()->term()) {
      return proto::AppendResponseStatus::SUCCESS;
    } else {
      return proto::AppendResponseStatus::FAILED;
    }
  } else if (request->previous_log_index() == log_entries_.back()->index() &&
             request->previous_log_term() == log_entries_.back()->term()) {
    // All is well, append the new entry, but don't commit it yet.
    std::shared_ptr<proto::RaftLogEntry> new_log_entry(
        request->release_log_entry());
    CHECK_EQ(new_log_entry->index(), log_entries_.back()->index() + 1);
    log_entries_.push_back(new_log_entry);
    return proto::AppendResponseStatus::SUCCESS;
  } else if (request->previous_log_index() < log_entries_.back()->index()) {
    // Leader sends an older entry due to a conflict
    LogIterator it = getLogIteratorByIndex(request->previous_log_index());
    if (it != log_entries_.end() &&
        request->previous_log_term() == (*it)->term()) {
      // The received entry matched one of the older entries in the log.
      CHECK(it != log_entries_.end());
      CHECK((it + 1) != log_entries_.end());
      // Erase and replace only of the entry is different from the one already
      // stored.
      // TODO(aqurai): Compare revisions here?
      if ((*(it + 1))->entry() == request->log_entry().entry() &&
          (*(it + 1))->term() == request->log_entry().term()) {
        return proto::AppendResponseStatus::ALREADY_PRESENT;
      } else {
        VLOG(1) << "Leader is erasing entries in log of " << PeerId::self()
                << ". from " << (*(it + 1))->index();
        CHECK_LT(commit_index(), (*(it + 1))->index());
        log_entries_.resize(std::distance(log_entries_.begin(), it + 1));
        std::shared_ptr<proto::RaftLogEntry> new_log_entry(
            request->release_log_entry());
        CHECK_EQ(new_log_entry->index(), log_entries_.back()->index() + 1);
        log_entries_.push_back(new_log_entry);
        return proto::AppendResponseStatus::SUCCESS;
      }
    } else {
      return proto::AppendResponseStatus::FAILED;
    }
  } else {
    // term and index don't match with leader's log.
    return proto::AppendResponseStatus::FAILED;
  }
  return proto::AppendResponseStatus::FAILED;
}

void RaftNode::followerCommitNewEntries(
    const proto::AppendEntriesRequest* request, State state) {
  CHECK_LE(commit_index(), log_entries_.back()->index());
  if (commit_index() < request->commit_index() &&
      commit_index() < log_entries_.back()->index()) {
    std::lock_guard<std::mutex> commit_lock(commit_mutex_);
    LogIterator old_commit = getLogIteratorByIndex(commit_index_);
    commit_index_ =
        std::min(log_entries_.back()->index(), request->commit_index());
    uint64_t result_increment = 0;

    LogIterator new_commit = getLogIteratorByIndex(commit_index_);
    std::for_each(old_commit + 1, new_commit + 1,
                  [&](const std::shared_ptr<proto::RaftLogEntry>& e) {
      if (e->has_entry()) {
        result_increment += e->entry();
      }
      // Joining peers don't act on add/remove peer entries.
      // TODO(aqurai): This might chenge with chunk join process.
      if (state == State::FOLLOWER && e->has_add_peer()) {
        followerAddPeer(PeerId(e->add_peer()));
      }
      if (state == State::FOLLOWER && e->has_remove_peer()) {
        followerRemovePeer(PeerId(e->remove_peer()));
      }
    });

    committed_result_ += result_increment;
    // TODO(aqurai): remove log later. Or increase the verbosity arg.
    VLOG_EVERY_N(1, 50) << PeerId::self() << ": Entry " << commit_index_
                        << " committed *****";
  }
}

const uint64_t& RaftNode::commit_index() const {
  std::lock_guard<std::mutex> lock(commit_mutex_);
  return commit_index_;
}

const uint64_t& RaftNode::committed_result() const {
  std::lock_guard<std::mutex> lock(commit_mutex_);
  return committed_result_;
}

uint64_t RaftNode::leaderAppendLogEntry(
    const std::shared_ptr<proto::RaftLogEntry>& entry) {
  uint64_t current_term;
  {
    std::lock_guard<std::mutex> state_lock(state_mutex_);
    if (state_ != State::LEADER) {
      return 0;
    }
    current_term = current_term_;
  }
  common::ScopedWriteLock log_lock(&log_mutex_);
  if (log_entries_.back()->index() - commit_index() > kMaxLogQueueLength) {
    return 0;
  }
  PeerId invalid_id;
  return leaderAppendLogEntryLocked(entry, current_term);
}

uint64_t RaftNode::leaderSafelyAppendLogEntry(
    const std::shared_ptr<proto::RaftLogEntry>& entry) {
  uint64_t current_term = term();
  uint64_t index = leaderAppendLogEntry(entry);
  if (index == 0) {
    return 0;
  }

  // TODO(aqurai): Although the state or term is guaranteed to change in case of
  // leader failure thus breaking the loop, still add a time out for safety?
  while (commit_index() < index) {
    std::unique_lock<std::mutex> state_lock(state_mutex_);
    if (state_ != State::LEADER || current_term_ != current_term) {
      return 0;
    }
    state_lock.unlock();
    usleep(kHeartbeatSendPeriodMs * kMillisecondsToMicroseconds);
  }
  return index;
}

uint64_t RaftNode::leaderAppendLogEntryLocked(
    const std::shared_ptr<proto::RaftLogEntry>& new_entry,
    uint64_t current_term) {
  new_entry->set_index(log_entries_.back()->index() + 1);
  new_entry->set_term(current_term);
  log_entries_.push_back(new_entry);
  new_entries_signal_.notify_all();
  VLOG_EVERY_N(1, 10) << "Adding entry to log with index "
                      << new_entry->index();
  return new_entry->index();
}

void RaftNode::leaderCommitReplicatedEntries(uint64_t current_term) {
  common::ScopedReadLock log_lock(&log_mutex_);
  std::lock_guard<std::mutex> commit_lock(commit_mutex_);

  uint replication_count = 0;
  {
    std::lock_guard<std::mutex> tracker_lock(follower_tracker_mutex_);
    for (TrackerMap::value_type& tracker : follower_tracker_map_) {
      if (tracker.second->replication_index.load() > commit_index_) {
        ++replication_count;
      }
    }
  }

  if (replication_count > num_peers_) {
    LOG(FATAL) << "Replication count (" << replication_count
               << ") is higher than peer size (" << num_peers_
               << ") at peer " << PeerId::self() << " for entry index "
               << commit_index_;
  }

  LogIterator it = getLogIteratorByIndex(commit_index_ + 1);
  if (it == log_entries_.end()) {
    return;
  }
  CHECK_LE(commit_index_ + 1, log_entries_.back()->index());

  // Commit entries from older leaders only if they are replicated on all peers,
  // because otherwise they can potentially be overwritten by new leaders.
  // (see §5.4.2 of http://ramcloud.stanford.edu/raft.pdf)
  bool ready_to_commit =
      ((*it)->term() < current_term && replication_count == num_peers_) ||
      ((*it)->term() == current_term && replication_count > num_peers_ / 2) ||
      num_peers_ == 0;

  if (ready_to_commit) {
    ++commit_index_;
    // TODO(aqurai): Remove later
    VLOG_EVERY_N(1, 10) << PeerId::self() << ": Commit index increased to "
                                          << commit_index_
                                          << " With replication count "
                                          << replication_count << " and term "
                                          << (*it)->term();
    if ((*it)->has_entry()) {
      committed_result_ += (*it)->entry();
    }
<<<<<<< HEAD
    if ((*it)->has_add_peer()) {
      leaderAddPeer(PeerId((*it)->add_peer()), current_term);
    }
    if ((*it)->has_remove_peer()) {
      leaderRemovePeer(PeerId((*it)->remove_peer()));
=======
    if ((*it)->has_add_remove_peer()) {
      leaderAddRemovePeer(PeerId((*it)->add_remove_peer().peer_id()),
                          (*it)->add_remove_peer().request_type(),
                          current_term);
      // TODO(aqurai): Send notification to quitting peers after zerommq crash
      // issue is resolved.
      // There is a crash if one attempts to send message to a peer after a
      // previous message to the same peer timed out. So if a peer is removed
      // because it was not responding, sending a notification will cause a
      // crash. Otherwise, here I have to make a distinction between announced
      // and unannounced peer removal. Also, There could be other
      // threads/methods (eg: vote request) attempting to send message to the
      // non responsive peer, which causes a problem.
//      if ((*it)->add_remove_peer().request_type() ==
//          proto::PeerRequestType::ADD_PEER)
//        sendNotifyJoinQuitSuccess(PeerId((*it)->add_remove_peer().peer_id()));

>>>>>>> dd8871af
    }
//    // TODO(aqurai): Send notification to quitting peers after zerommq crash
//    // issue is resolved.
//    if ((*it)->add_remove_peer().request_type() ==
//        proto::PeerRequestType::ADD_PEER) {
//      sendNotifyJoinQuitSuccess(PeerId((*it)->add_remove_peer().peer_id()));
//    }
  }
}

bool RaftNode::giveUpLeadership() {
  std::unique_lock<std::mutex> lock(state_mutex_);
  if (state_ == State::LEADER) {
    follower_trackers_run_ = false;
    state_ = State::FOLLOWER;
    lock.unlock();

    updateHeartbeatTime();
    election_timeout_ms_ = 4 * setElectionTimeout();
    return true;
  } else {
    lock.unlock();
    return false;
  }
}

}  // namespace map_api<|MERGE_RESOLUTION|>--- conflicted
+++ resolved
@@ -1117,19 +1117,14 @@
     if ((*it)->has_entry()) {
       committed_result_ += (*it)->entry();
     }
-<<<<<<< HEAD
     if ((*it)->has_add_peer()) {
       leaderAddPeer(PeerId((*it)->add_peer()), current_term);
     }
     if ((*it)->has_remove_peer()) {
       leaderRemovePeer(PeerId((*it)->remove_peer()));
-=======
-    if ((*it)->has_add_remove_peer()) {
-      leaderAddRemovePeer(PeerId((*it)->add_remove_peer().peer_id()),
-                          (*it)->add_remove_peer().request_type(),
-                          current_term);
-      // TODO(aqurai): Send notification to quitting peers after zerommq crash
-      // issue is resolved.
+    }
+//    // TODO(aqurai): Send notification to quitting peers after zerommq crash
+//    // issue is resolved.
       // There is a crash if one attempts to send message to a peer after a
       // previous message to the same peer timed out. So if a peer is removed
       // because it was not responding, sending a notification will cause a
@@ -1137,14 +1132,6 @@
       // and unannounced peer removal. Also, There could be other
       // threads/methods (eg: vote request) attempting to send message to the
       // non responsive peer, which causes a problem.
-//      if ((*it)->add_remove_peer().request_type() ==
-//          proto::PeerRequestType::ADD_PEER)
-//        sendNotifyJoinQuitSuccess(PeerId((*it)->add_remove_peer().peer_id()));
-
->>>>>>> dd8871af
-    }
-//    // TODO(aqurai): Send notification to quitting peers after zerommq crash
-//    // issue is resolved.
 //    if ((*it)->add_remove_peer().request_type() ==
 //        proto::PeerRequestType::ADD_PEER) {
 //      sendNotifyJoinQuitSuccess(PeerId((*it)->add_remove_peer().peer_id()));
