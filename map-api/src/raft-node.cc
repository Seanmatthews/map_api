--- conflicted
+++ resolved
@@ -416,7 +416,7 @@
 
 bool RaftNode::leaderAddRemovePeer(const PeerId& peer, 
                       proto::PeerRequestType request_type) {
-  return appendLogEntry(0, peer, request_type);
+  return leaderAppendLogEntry(0, peer, request_type);
 }
 
 void RaftNode::peerAddRemovePeer(const proto::AddRemovePeer& add_remove_peer) {
@@ -677,23 +677,13 @@
   return committed_result_;
 }
 
-<<<<<<< HEAD
-void RaftNode::set_committed_result(uint64_t index, uint64_t result) {
-  std::lock_guard<std::mutex> lock(commit_mutex_);
-  commit_index_ = index;
-  committed_result_ = result;
-}
-
-uint64_t RaftNode::appendLogEntry(uint32_t entry) {
-  PeerId invalid = PeerId();
-  return appendLogEntry(entry, invalid);
-}
-
-uint64_t RaftNode::appendLogEntry(uint32_t entry, const PeerId& peer_id, 
+uint64_t RaftNode::leaderAppendLogEntry(uint32_t entry) {
+  PeerId invalid_id = PeerId();
+  return leaderAppendLogEntry(entry, invalid_id);
+}
+
+uint64_t RaftNode::leaderAppendLogEntry(uint32_t entry, const PeerId& peer_id, 
                                   proto::PeerRequestType request_type) {
-=======
-uint64_t RaftNode::leaderAppendLogEntry(uint32_t entry) {
->>>>>>> 443bee71
   uint64_t current_term;
   {
     std::lock_guard<std::mutex> state_lock(state_mutex_);
