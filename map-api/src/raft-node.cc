#include "map-api/raft-node.h"

#include <algorithm>
#include <future>
#include <random>

#include <multiagent-mapping-common/conversions.h>

#include "./raft.pb.h"
#include "map-api/hub.h"
#include "map-api/logical-time.h"
#include "map-api/message.h"
#include "map-api/reader-writer-lock.h"

namespace map_api {

// TODO(aqurai): decide good values for these
constexpr int kHeartbeatTimeoutMs = 150;
constexpr int kHeartbeatSendPeriodMs = 50;
constexpr int kJoinResponseTimeoutMs = 1000;
constexpr int kMaxLogQueueLength = 20;

const char RaftNode::kAppendEntries[] = "raft_node_append_entries";
const char RaftNode::kAppendEntriesResponse[] = "raft_node_append_response";
const char RaftNode::kVoteRequest[] = "raft_node_vote_request";
const char RaftNode::kVoteResponse[] = "raft_node_vote_response";
<<<<<<< HEAD
const char RaftNode::kAddRemovePeer[] = "raft_node_add_remove_peer";
=======
>>>>>>> 19ce398b
const char RaftNode::kJoinQuitRequest[] = "raft_node_join_quit_request";
const char RaftNode::kJoinQuitResponse[] = "raft_node_join_quit_response";
const char RaftNode::kNotifyJoinQuitSuccess[] = "raft_node_notify_join_success";

MAP_API_PROTO_MESSAGE(RaftNode::kAppendEntries, proto::AppendEntriesRequest);
MAP_API_PROTO_MESSAGE(RaftNode::kAppendEntriesResponse,
                      proto::AppendEntriesResponse);
MAP_API_PROTO_MESSAGE(RaftNode::kVoteRequest, proto::VoteRequest);
MAP_API_PROTO_MESSAGE(RaftNode::kVoteResponse, proto::VoteResponse);
MAP_API_PROTO_MESSAGE(RaftNode::kJoinQuitRequest, proto::JoinQuitRequest);
MAP_API_PROTO_MESSAGE(RaftNode::kJoinQuitResponse, proto::JoinQuitResponse);

const PeerId kInvalidId = PeerId();

RaftNode::RaftNode()
    : leader_id_(PeerId()),
      state_(State::FOLLOWER),
      current_term_(0),
      last_heartbeat_(std::chrono::system_clock::now()),
      state_thread_running_(false),
      is_exiting_(false),
      num_peers_(0),
<<<<<<< HEAD
      joined_before_(false),
=======
      is_join_notified_(false),
      join_log_index_(0),
>>>>>>> 19ce398b
      last_vote_request_term_(0),
      commit_index_(0),
      committed_result_(0) {
  election_timeout_ms_ = setElectionTimeout();
  VLOG(1) << "Peer " << PeerId::self()
          << ": Election timeout = " << election_timeout_ms_;
  std::shared_ptr<proto::RaftRevision> default_revision(
      new proto::RaftRevision);
  default_revision->set_index(0);
  default_revision->set_entry(0);
  default_revision->set_term(0);
  log_entries_.push_back(default_revision);
}

RaftNode& RaftNode::instance() {
  static RaftNode instance;
  return instance;
}

void RaftNode::kill() {
  VLOG(1) << PeerId::self() << ": Closing raft instance.";
  follower_trackers_run_ = false;
  is_exiting_ = true;
<<<<<<< HEAD
  if (state_manager_thread_.joinable()) {
    state_manager_thread_.join();
  }
=======
  state_manager_thread_.join();
>>>>>>> 19ce398b
  VLOG(1) << PeerId::self() << ": Raft instance closed.";
}

void RaftNode::registerHandlers() {
  Hub::instance().registerHandler(kAppendEntries, staticHandleAppendRequest);
  Hub::instance().registerHandler(kVoteRequest, staticHandleRequestVote);
  Hub::instance().registerHandler(kJoinQuitRequest, staticHandleJoinQuitRequest);
  Hub::instance().registerHandler(kNotifyJoinQuitSuccess,
                                  staticHandleNotifyJoinQuitSuccess);
}

void RaftNode::start() {
  if (state_thread_running_) {
<<<<<<< HEAD
    LOG(WARNING) << "Start failed. State manager thread is already running.";
    return;
  }
  if (state_ == State::JOINING && !joined_before_ &&
      !initial_join_request_peer_.isValid()) {
=======
    LOG(FATAL) << "Start failed. State manager thread is already running.";
    return;
  }
  if (state_ == State::JOINING && !join_request_peer_.isValid() &&
      peer_list_.empty()) {
    LOG(WARNING) << "No peer information for sending join request. Exiting.";
>>>>>>> 19ce398b
    return;
  }
  state_manager_thread_ = std::thread(&RaftNode::stateManagerThread, this);
}

uint64_t RaftNode::term() const {
  std::lock_guard<std::mutex> lock(state_mutex_);
  return current_term_;
}

const PeerId& RaftNode::leader() const {
  std::lock_guard<std::mutex> lock(state_mutex_);
  return leader_id_;
}

RaftNode::State RaftNode::state() const {
  std::lock_guard<std::mutex> lock(state_mutex_);
  return state_;
}

void RaftNode::staticHandleAppendRequest(const Message& request,
                                     Message* response) {
  instance().handleAppendRequest(request, response);
}

void RaftNode::staticHandleRequestVote(const Message& request,
                                       Message* response) {
  instance().handleRequestVote(request, response);
}

<<<<<<< HEAD

void RaftNode::staticHandleJoinQuitRequest(const Message& request,
                                         Message* response) {
=======
void RaftNode::staticHandleJoinQuitRequest(const Message& request,
                                           Message* response) {
>>>>>>> 19ce398b
  instance().handleJoinQuitRequest(request, response);
}

void RaftNode::staticHandleNotifyJoinQuitSuccess(const Message& request,
                                                 Message* response) {
  instance().handleNotifyJoinQuitSuccess(request, response);
}

inline void RaftNode::setAppendEntriesResponse(
    proto::AppendResponseStatus status,
    proto::AppendEntriesResponse* response) {
  response->set_term(current_term_);
  response->set_response(status);
  response->set_last_log_index(log_entries_.back()->index());
  response->set_last_log_term(log_entries_.back()->term());
  response->set_commit_index(commit_index());
}

// If there are no new entries, Leader sends empty message (heartbeat)
// Message contains leader commit index, used to update own commit index
// In Follower state, ONLY this thread writes to log_entries_ (via the function
//  followerAppendNewEntries(..))
void RaftNode::handleAppendRequest(const Message& request, Message* response) {
  proto::AppendEntriesRequest append_request;
  proto::AppendEntriesResponse append_response;
  request.extract<kAppendEntries>(&append_request);
  VLOG(3) << "Received AppendRequest/Heartbeat from " << request.sender();

  const PeerId request_sender = PeerId(request.sender());
  const uint64_t request_term = append_request.term();

  // Lock and read the state.
  std::unique_lock<std::mutex> state_lock(state_mutex_);
  bool sender_changed =
      (request_sender != leader_id_ || request_term != current_term_ ||
       state_ == State::JOINING);

  // Lock and read log info
  log_mutex_.acquireReadLock();
  const uint64_t last_log_index = log_entries_.back()->index();
  const uint64_t last_log_term = log_entries_.back()->term();
  bool is_sender_log_newer = append_request.last_log_term() > last_log_term ||
                             (append_request.last_log_term() == last_log_term &&
                              append_request.last_log_index() >= last_log_index);

  // ================================
  // Check if the sender has changed.
  // ================================
  if (sender_changed) {
    if (request_term > current_term_ ||
        (request_term == current_term_ && !leader_id_.isValid()) ||
        (request_term < current_term_ && !leader_id_.isValid() &&
         is_sender_log_newer)) {
      // Update state and leader info if another leader with newer term is found
      // or, if a leader is found when a there isn't a known one. The new leader
      // should either have same/higher term or more updated log.
      current_term_ = request_term;
      leader_id_ = request_sender;
      if (state_ == State::LEADER || state_ == State::CANDIDATE) {
        state_ = State::FOLLOWER;
        follower_trackers_run_ = false;
      }
<<<<<<< HEAD

      // Update the last heartbeat info.
      updateHeartbeatTime();
=======
>>>>>>> 19ce398b
    } else if (state_ == State::FOLLOWER && request_term == current_term_ &&
               request_sender != leader_id_ && current_term_ > 0 &&
               leader_id_.isValid()) {
      // This should not happen.
      LOG(FATAL) << "Peer " << PeerId::self().ipPort()
                 << " has found 2 leaders in the same term (" << current_term_
                 << "). They are " << leader_id_.ipPort() << " (current) and "
                 << request_sender.ipPort() << " (new) ";
    } else {
      setAppendEntriesResponse(proto::AppendResponseStatus::REJECTED,
                               &append_response);
      log_mutex_.releaseReadLock();
      response->impose<kAppendEntriesResponse>(append_response);
      return;
    }
<<<<<<< HEAD
  } else {
    // Leader didn't change. Simply update last heartbeat time.
    updateHeartbeatTime();
=======
>>>>>>> 19ce398b
  }
  updateHeartbeatTime();

  // ==============================
  // Append/commit new log entries.
  // ==============================
  CHECK(log_mutex_.upgradeToWriteLock());

  // Check if there are new entries.
  proto::AppendResponseStatus response_status =
      followerAppendNewEntries(append_request);

  // Check if new entries are committed.
  if (response_status == proto::AppendResponseStatus::SUCCESS) {
    followerCommitNewEntries(append_request, state_);
  }

  // ==========================================
  // Check if Joining peer can become follower.
  // ==========================================
  if (state_ == State::JOINING && is_join_notified_ &&
      log_entries_.back()->index() >= join_log_index_) {
    VLOG(1) << PeerId::self() << " has joined the raft network.";
    state_ = State::FOLLOWER;
    is_join_notified_ = false;
    join_log_index_ = 0;
  }

  setAppendEntriesResponse(response_status, &append_response);
  log_mutex_.releaseWriteLock();
  state_lock.unlock();
  response->impose<kAppendEntriesResponse>(append_response);
}

void RaftNode::handleRequestVote(const Message& request, Message* response) {
  updateHeartbeatTime();
  proto::VoteRequest vote_request;
  proto::VoteResponse vote_response;
  request.extract<kVoteRequest>(&vote_request);
  std::lock_guard<std::mutex> state_lock(state_mutex_);
  log_mutex_.acquireReadLock();
  vote_response.set_previous_log_index(log_entries_.back()->index());
  vote_response.set_previous_log_term(log_entries_.back()->term());

  bool is_candidate_log_newer =
      vote_request.last_log_term() > log_entries_.back()->term() ||
      (vote_request.last_log_term() == log_entries_.back()->term() &&
       vote_request.last_log_index() >= log_entries_.back()->index());
  log_mutex_.releaseReadLock();
  last_vote_request_term_ =
    std::max(static_cast<uint64_t>(last_vote_request_term_), vote_request.term());
  if (state_ == State::JOINING) {
    join_request_peer_ = request.sender();
    vote_response.set_vote(proto::VoteResponseType::VOTER_NOT_ELIGIBLE);
  } else if (vote_request.term() > current_term_ && is_candidate_log_newer) {
    vote_response.set_vote(proto::VoteResponseType::GRANTED);
    current_term_ = vote_request.term();
    leader_id_ = PeerId();
    if (state_ == State::LEADER) {
      follower_trackers_run_ = false;
    }
    state_ = State::FOLLOWER;
    VLOG(1) << "Peer " << PeerId::self().ipPort() << " is voting for "
            << request.sender() << " in term " << current_term_;
  } else {
    VLOG(1) << "Peer " << PeerId::self().ipPort() << " is declining vote for "
            << request.sender() << " in term " << vote_request.term()
            << ". Reason: " << (vote_request.term() > current_term_
                                    ? ""
                                    : "Term is equal or less. ")
            << (is_candidate_log_newer ? "" : "Log is older. ");
    vote_response.set_vote(proto::VoteResponseType::DECLINED);
  }

  response->impose<kVoteResponse>(vote_response);
  election_timeout_ms_ = setElectionTimeout();
}

void RaftNode::handleJoinQuitRequest(const Message& request, Message* response) {
  proto::JoinQuitRequest join_quit_request;
  proto::JoinQuitResponse join_quit_response;
  request.extract<kJoinQuitRequest>(&join_quit_request);
  std::unique_lock<std::mutex> state_lock(state_mutex_);
  if (state_ != State::LEADER) {
    join_quit_response.set_response(false);
    if (leader_id_.isValid()) {
      join_quit_response.set_leader_id(leader_id_.ipPort());
    }
  } else {
    ScopedWriteLock log_lock(&log_mutex_);
    std::lock_guard<std::mutex> tracker_lock(follower_tracker_mutex_);
    if (follower_tracker_map_.count(request.sender()) == 1) {
      // Re-joining after disconnect.
      TrackerMap::iterator it = follower_tracker_map_.find(request.sender());
      it->second->status = PeerStatus::JOINING;
    }
<<<<<<< HEAD
    if (leaderAddEntryToLog(0, current_term_, request.sender(),
                            join_quit_request.type()) > 0) {
      join_quit_response.set_response(true);
      if (join_quit_request.type() == proto::PeerRequestType::ADD_PEER) {
=======
    uint64_t entry_index = leaderAddEntryToLog(
        0, current_term_, request.sender(), join_quit_request.type());
    if (entry_index > 0) {
      join_quit_response.set_response(true);
      if (join_quit_request.type() == proto::PeerRequestType::ADD_PEER) {
        join_quit_response.set_index(entry_index);
>>>>>>> 19ce398b
        std::lock_guard<std::mutex> peer_lock(peer_mutex_);
        for (const PeerId& peer : peer_list_) {
          join_quit_response.add_peer_id(peer.ipPort());
        }
      }
    } else {
      join_quit_response.set_response(false);
    }
  }
  response->impose<kJoinQuitResponse>(join_quit_response);
}

void RaftNode::handleNotifyJoinQuitSuccess(const Message& request,
                                           Message* response) {
  std::lock_guard<std::mutex> state_lock(state_mutex_);
  if (state_ == State::JOINING) {
<<<<<<< HEAD
    state_ = State::FOLLOWER;
    joined_before_ = true;
  }
  response->ack();
  VLOG(1) << " Peer " << PeerId::self() << " has joined the raft network.";
=======
    is_join_notified_ = true;
  }
  updateHeartbeatTime();
  response->ack();
>>>>>>> 19ce398b
}

bool RaftNode::sendAppendEntries(
    const PeerId& peer, const proto::AppendEntriesRequest& append_entries,
    proto::AppendEntriesResponse* append_response) {
  Message request, response;
  request.impose<kAppendEntries>(append_entries);
  if (Hub::instance().try_request(peer, &request, &response)) {
    response.extract<kAppendEntriesResponse>(append_response);
    return true;
  } else {
    VLOG(1) << "AppendEntries RPC failed for peer " << peer.ipPort();
    return false;
  }
}

RaftNode::VoteResponse RaftNode::sendRequestVote(const PeerId& peer, uint64_t term,
                              uint64_t last_log_index, uint64_t last_log_term) {
  Message request, response;
  proto::VoteRequest vote_request;
  vote_request.set_term(term);
  vote_request.set_commit_index(commit_index());
  vote_request.set_last_log_index(last_log_index);
  vote_request.set_last_log_term(last_log_term);
  request.impose<kVoteRequest>(vote_request);
  if (Hub::instance().try_request(peer, &request, &response)) {
    proto::VoteResponse vote_response;
    response.extract<kVoteResponse>(&vote_response);
    if (vote_response.vote() == proto::VoteResponseType::GRANTED)
      return VoteResponse::VOTE_GRANTED;
    else if (vote_response.vote() ==
             proto::VoteResponseType::VOTER_NOT_ELIGIBLE)
      return VoteResponse::VOTER_NOT_ELIGIBLE;
    else
      return VoteResponse::VOTE_DECLINED;
  } else {
    return VoteResponse::FAILED_REQUEST;
  }
}

proto::JoinQuitResponse RaftNode::sendJoinQuitRequest(
    const PeerId& peer, proto::PeerRequestType type) {
  Message request, response;
  proto::JoinQuitRequest join_quit_request;
  join_quit_request.set_type(type);
  request.impose<kJoinQuitRequest>(join_quit_request);
  proto::JoinQuitResponse join_response;
<<<<<<< HEAD
=======
  updateHeartbeatTime();
>>>>>>> 19ce398b
  if (Hub::instance().try_request(peer, &request, &response)) {
    response.extract<kJoinQuitResponse>(&join_response);
    return join_response;
  }
  join_response.set_response(false);
  return join_response;
}

<<<<<<< HEAD
void RaftNode::sendNotificationJoinQuitSuccess(const PeerId& peer) {
=======
void RaftNode::sendNotifyJoinQuitSuccess(const PeerId& peer) {
>>>>>>> 19ce398b
  Message request, response;
  request.impose<kNotifyJoinQuitSuccess>();
  Hub::instance().try_request(peer, &request, &response);
}

void RaftNode::stateManagerThread() {
  bool election_timeout = false;
  State state;
  uint64_t current_term;
  state_thread_running_ = true;

  while (!is_exiting_) {
    // Conduct election if timeout has occurred.
    if (election_timeout) {
      election_timeout = false;
      conductElection();
    }

    // Read state information.
    {
      std::lock_guard<std::mutex> state_lock(state_mutex_);
      state = state_;
      current_term = current_term_;
    }

    if (state == State::JOINING) {
<<<<<<< HEAD
      joinRaft();
      usleep(kJoinResponseTimeoutMs * kMillisecondsToMicroseconds);
    } else if (state == State::FOLLOWER) {
      // Check for heartbeat timeout if in follower state.
      {
        std::lock_guard<std::mutex> lock(last_heartbeat_mutex_);
        last_hb_time = last_heartbeat_;
=======
      if (getTimeSinceHeartbeatMs() > kJoinResponseTimeoutMs) {
        VLOG(1) << "Joining peer: " << PeerId::self()
                << " : Heartbeat timed out. Sending Join request again.";
        joinRaft();
      } else {
        usleep(kJoinResponseTimeoutMs * kMillisecondsToMicroseconds);
>>>>>>> 19ce398b
      }
    } else if (state == State::FOLLOWER) {
      if (getTimeSinceHeartbeatMs() > election_timeout_ms_) {
        VLOG(1) << "Follower: " << PeerId::self() << " : Heartbeat timed out. ";
        election_timeout = true;
      } else {
        usleep(election_timeout_ms_ * kMillisecondsToMicroseconds);
      }
    } else if (state == State::LEADER) {
      // Launch follower_handler threads if state is LEADER.
      follower_trackers_run_ = true;
      std::unique_lock<std::mutex> peer_lock(peer_mutex_);
      std::unique_lock<std::mutex> tracker_lock(follower_tracker_mutex_);
      for (const PeerId& peer : peer_list_) {
        leaderLaunchTracker(peer, current_term);
      }
      tracker_lock.unlock();
      peer_lock.unlock();

      while (follower_trackers_run_) {
        leaderCommitReplicatedEntries(current_term);
        leaderMonitorFollowerStatus(current_term);
        if (follower_trackers_run_) {
          usleep(kHeartbeatSendPeriodMs * kMillisecondsToMicroseconds);
        }
      }
      VLOG(1) << "Peer " << PeerId::self() << " Lost leadership. ";
      tracker_lock.lock();
      leaderShutDownAllTrackes();
      VLOG(1) << "Peer " << PeerId::self() << ": Follower trackers closed. ";
    }
  }  // while(!is_exiting_)
  state_thread_running_ = false;
}

// Expects follower_tracker_mutex_ locked.
void RaftNode::leaderShutDownTracker(const PeerId& peer) {
  TrackerMap::iterator found = follower_tracker_map_.find(peer);
  if (found == follower_tracker_map_.end()) {
    return;
  }
  std::shared_ptr<FollowerTracker> tracker(found->second);
  tracker->tracker_run = false;
  tracker->tracker_thread.join();
  follower_tracker_map_.erase(peer);
}

void RaftNode::leaderShutDownAllTrackes() {
  for (TrackerMap::value_type& tracker : follower_tracker_map_) {
    tracker.second->tracker_thread.join();
  }
  follower_tracker_map_.clear();
}

// Expects follower_tracker_mutex_ locked.
void RaftNode::leaderLaunchTracker(const PeerId& peer, uint64_t current_term) {
  std::shared_ptr<FollowerTracker> tracker;
  if (follower_tracker_map_.count(peer) == 1) {
    // Reconnect after disconnect.
    tracker = follower_tracker_map_.find(peer)->second;
    if (tracker->status == PeerStatus::AVAILABLE) {
      // Can happen if a peer is added but the peer doesn't know because it
      // didn't receive acknowledgement yet.
      LOG(WARNING) << "Peer " << peer
                   << " is already present but sent Join request again.";
      return;
    }
    tracker->status = PeerStatus::AVAILABLE;
    tracker->tracker_run = false;
    tracker->tracker_thread.join();
  } else {
    tracker = std::shared_ptr<FollowerTracker>(new FollowerTracker);
    follower_tracker_map_.insert(std::make_pair(peer, tracker));
    tracker->status = PeerStatus::AVAILABLE;
  }
  tracker->tracker_run = true;
  tracker->replication_index = 0;
  tracker->tracker_thread = std::thread(&RaftNode::followerTrackerThread, this,
                                        peer, current_term, tracker);
}

void RaftNode::leaderMonitorFollowerStatus(uint64_t current_term) {
  uint num_not_responding = 0;
  log_mutex_.acquireWriteLock();
  std::unique_lock<std::mutex> peer_lock(peer_mutex_);
  std::unique_lock<std::mutex> tracker_lock(follower_tracker_mutex_);
  for (TrackerMap::value_type& tracker : follower_tracker_map_) {
    if (tracker.second->status == PeerStatus::OFFLINE) {
      ++num_not_responding;
    }
    if (tracker.second->status == PeerStatus::OFFLINE ||
        tracker.second->status == PeerStatus::ANNOUNCED_DISCONNECTING) {
      VLOG(1) << tracker.first << " is offline. Shutting down the follower tracker.";
      // TODO(aqurai): NOTE: Segfault here, sometimes! std::__shared_ptr<>::operator->().
      PeerId remove_peer = tracker.first;
      leaderShutDownTracker(remove_peer);
      leaderAddEntryToLog(0, current_term, remove_peer,
                          proto::PeerRequestType::REMOVE_PEER);
      peer_list_.erase(remove_peer);
      num_peers_ = peer_list_.size();
    }
  }
  tracker_lock.unlock();
  peer_lock.unlock();
  log_mutex_.releaseWriteLock();

<<<<<<< HEAD
  // num_peers_ > 1 condition is needed to prevent the leader from thinking it 
=======
  // num_peers_ > 1 condition is needed to prevent the leader from thinking it
>>>>>>> 19ce398b
  // itself is disconnected when the last peer leaves (announced or sudden).
  // TODO(aqurai): What if there is one peer and leader disconnects?
  if (num_peers_ > 1 && num_not_responding > num_peers_ / 2) {
    VLOG(1) << PeerId::self()
            << ": Disconnected from network. Shutting down follower trackers. ";
    std::lock_guard<std::mutex> state_lock(state_mutex_);
    state_ = State::JOINING;
    follower_trackers_run_ = false;
    return;
  }
}

void RaftNode::leaderAddRemovePeer(const PeerId& peer,
                                   proto::PeerRequestType request,
                                   uint64_t current_term) {
  std::lock_guard<std::mutex> peer_lock(peer_mutex_);
  std::lock_guard<std::mutex> tracker_lock(follower_tracker_mutex_);
  if (request == proto::PeerRequestType::REMOVE_PEER) {
    peer_list_.erase(peer);
    num_peers_ = peer_list_.size();
    leaderShutDownTracker(peer);
    VLOG(1) << "Leader has removed peer " << peer;
  } else if (peer != PeerId::self()) {  // Add new peer.
    peer_list_.insert(peer);
    num_peers_ = peer_list_.size();
    leaderLaunchTracker(peer, current_term);
    VLOG(1) << "Leader has added peer " << peer;
  }
}

void RaftNode::followerAddRemovePeer(const proto::AddRemovePeer& add_remove_peer) {
  std::lock_guard<std::mutex> peer_lock(peer_mutex_);
  if (add_remove_peer.request_type() == proto::PeerRequestType::ADD_PEER) {
    const PeerId& peer = PeerId(add_remove_peer.peer_id());
    if (peer != PeerId::self()) {
      peer_list_.insert(peer);
<<<<<<< HEAD
      num_peers_ = peer_list_.size();
    }
  } else {
    peer_list_.erase(PeerId(add_remove_peer.peer_id()));
    num_peers_ = peer_list_.size();
  }
=======
    }
  } else {
    peer_list_.erase(PeerId(add_remove_peer.peer_id()));
  }
  num_peers_ = peer_list_.size();
>>>>>>> 19ce398b
}

void RaftNode::joinRaft() {
  PeerId peer;
<<<<<<< HEAD
  if (initial_join_request_peer_.isValid()) {
    peer = initial_join_request_peer_;
    initial_join_request_peer_ = PeerId();
=======
  if (join_request_peer_.isValid()) {
    peer = join_request_peer_;
    join_request_peer_ = PeerId();
>>>>>>> 19ce398b
  } else if (num_peers_ > 0) {
    // TODO(aqurai): lock peers here?
    // TODO(aqurai): Choose a random peer?
    std::set<PeerId>::iterator it = peer_list_.begin();
    peer = *it;
    CHECK(peer.isValid());
  } else {
    VLOG(1) << PeerId::self() << ": Unable to join raft. Exiting.";
    std::lock_guard<std::mutex> state_lock(state_mutex_);
    state_ = State::DISCONNECTING;
    return;
  }
  VLOG(1) << PeerId::self() << ": Sending join request to " << peer;
  proto::JoinQuitResponse join_response =
      sendJoinQuitRequest(peer, proto::PeerRequestType::ADD_PEER);
  if (!join_response.response()) {
    if (join_response.has_leader_id()) {
      peer = PeerId(join_response.leader_id());
      join_response =
          sendJoinQuitRequest(peer, proto::PeerRequestType::ADD_PEER);
    }
  }

  if (join_response.response()) {
<<<<<<< HEAD
    peer_list_.clear();
    peer_list_.insert(peer);
    uint num_peers = join_response.peer_id_size();
    std::lock_guard<std::mutex> peer_lock(peer_mutex_);
    for (uint i = 0; i < num_peers; ++i) {
      peer_list_.insert(PeerId(join_response.peer_id(i)));
=======
    join_log_index_ = join_response.index();
    peer_list_.clear();
    peer_list_.insert(peer);
    uint num_response_peers = join_response.peer_id_size();
    std::lock_guard<std::mutex> peer_lock(peer_mutex_);
    for (uint i = 0; i < num_response_peers; ++i) {
      PeerId insert_peer = PeerId(join_response.peer_id(i));
      if (insert_peer != PeerId::self()) peer_list_.insert(insert_peer);
>>>>>>> 19ce398b
    }
    num_peers_ = peer_list_.size();
  }
}

void RaftNode::conductElection() {
  uint num_votes = 0;
  uint num_failed = 0;
<<<<<<< HEAD
=======
  uint num_ineligible = 0;
>>>>>>> 19ce398b
  std::unique_lock<std::mutex> state_lock(state_mutex_);
  state_ = State::CANDIDATE;
  current_term_ = std::max(current_term_ + 1, last_vote_request_term_ + 1);
  uint64_t term = current_term_;
  leader_id_ = PeerId();
  log_mutex_.acquireReadLock();
  const uint64_t last_log_index = log_entries_.back()->index();
  const uint64_t last_log_term = log_entries_.back()->term();
  log_mutex_.releaseReadLock();
  state_lock.unlock();

  VLOG(1) << "Peer " << PeerId::self() << " is an election candidate for term "
          << term;

  std::vector<std::future<VoteResponse>> responses;

  std::unique_lock<std::mutex> peer_lock(peer_mutex_);
  for (const PeerId& peer : peer_list_) {
    std::future<VoteResponse> vote_response =
        std::async(std::launch::async, &RaftNode::sendRequestVote, this, peer,
                   term, last_log_index, last_log_term);
    responses.push_back(std::move(vote_response));
  }
  peer_lock.unlock();

  for (std::future<VoteResponse>& response : responses) {
    VoteResponse vote_response = response.get();
<<<<<<< HEAD
    if (vote_response == VoteResponse::VOTE_GRANTED) {
      ++num_votes;
    } else if (vote_response == VoteResponse::FAILED_REQUEST) {
      ++num_failed;
    }
=======
    if (vote_response == VoteResponse::VOTE_GRANTED)
      ++num_votes;
    else if (vote_response == VoteResponse::VOTE_GRANTED)
      ++num_ineligible;
    else if (vote_response == VoteResponse::FAILED_REQUEST)
      ++num_failed;
>>>>>>> 19ce398b
  }

  state_lock.lock();
  if (num_failed > num_peers_ / 2) {
    state_ = State::JOINING;
    return;
  } else if (state_ == State::CANDIDATE &&
<<<<<<< HEAD
             num_votes + 1 > (num_peers_ + 1 - num_failed) / 2) {
=======
             num_votes + 1 >
                 (num_peers_ + 1 - num_failed - num_ineligible) / 2) {
>>>>>>> 19ce398b
    // This peer wins the election.
    state_ = State::LEADER;
    leader_id_ = PeerId::self();
    // Renew election timeout every session.
    election_timeout_ms_ = setElectionTimeout();
    VLOG(1) << "*** Peer " << PeerId::self()
            << " Elected as the leader for term " << current_term_ << " with "
            << num_votes + 1 << " votes. ***";
  } else if (state_ == State::CANDIDATE) {
    // This peer doesn't win the election.
    state_ = State::FOLLOWER;
    leader_id_ = PeerId();
    // Set a longer election timeout if the candidate loses election to prevent
    // from holding elections and getting rejected repeatedly in consecutive
    // terms (due to less updated log) and blocking other peers from holding
    // election.
    election_timeout_ms_ = 4 * setElectionTimeout();
  }
  updateHeartbeatTime();
}

void RaftNode::followerTrackerThread(
    const PeerId& peer, uint64_t term,
    const std::shared_ptr<FollowerTracker> this_tracker) {
  uint64_t follower_next_index = commit_index() + 1;  // This is at least 1.
  uint64_t follower_commit_index = 0;
  proto::AppendEntriesRequest append_entries;
  proto::AppendEntriesResponse append_response;

  // This lock is only used for waiting on a condition variable
  // (new_entries_signal_), which is notified when there is a new log entry.
  std::mutex wait_mutex;
  std::unique_lock<std::mutex> wait_lock(wait_mutex);

  while (follower_trackers_run_ && this_tracker->tracker_run) {
    bool append_successs = false;
    while (!append_successs && follower_trackers_run_ &&
           this_tracker->tracker_run) {
<<<<<<< HEAD
      if(this_tracker->status == PeerStatus::OFFLINE) {
        VLOG(1) << "Peer is offline. Not calling sendAppendEntries.";
=======
      if (this_tracker->status == PeerStatus::OFFLINE) {
        VLOG_EVERY_N(1, 10)
            << "Peer is offline. Not calling sendAppendEntries.";
>>>>>>> 19ce398b
        usleep(kJoinResponseTimeoutMs);
        continue;
      }
      bool sending_entries = false;
      append_entries.Clear();
      append_response.Clear();
      append_entries.set_term(term);
      log_mutex_.acquireReadLock();
      append_entries.set_commit_index(commit_index());
      uint64_t last_log_index = log_entries_.back()->index();
      append_entries.set_last_log_index(log_entries_.back()->index());
      append_entries.set_last_log_term(log_entries_.back()->term());
      if (follower_next_index <= log_entries_.back()->index()) {
        sending_entries = true;
        // There is at least one new entry to be sent.
        LogIterator it = getLogIteratorByIndex(follower_next_index);

        // if this is the case, the control shouldn't have reached here,
        CHECK(it != log_entries_.end());
        CHECK(it != log_entries_.begin());
        append_entries.set_allocated_revision(it->get());
        append_entries.set_previous_log_index((*(it - 1))->index());
        append_entries.set_previous_log_term((*(it - 1))->term());
      }
      log_mutex_.releaseReadLock();

      if (!sendAppendEntries(peer, append_entries, &append_response)) {
        if (this_tracker->status == PeerStatus::AVAILABLE) {
          this_tracker->status = PeerStatus::OFFLINE;
          VLOG(1) << PeerId::self() << ": Failed sendAppendEntries to " << peer;
        } else {
          this_tracker->status = PeerStatus::OFFLINE;
          // this_tracker->tracker_run = false;
          VLOG(1) << PeerId::self() << ": " << peer << " appears offline.";
        }
        continue;
      }
      this_tracker->status = PeerStatus::AVAILABLE;
<<<<<<< HEAD
      
      // Need to release revision so as to prevent prevent the allocated memory
      // being deleted during append_entries.Clear().
=======
      // The call ro release is necessary to prevent prevent the allocated
      // memory being deleted during append_entries.Clear().
>>>>>>> 19ce398b
      append_entries.release_revision();

      follower_commit_index = append_response.commit_index();
      if (append_response.response() == proto::AppendResponseStatus::SUCCESS ||
           append_response.response() ==
               proto::AppendResponseStatus::ALREADY_PRESENT) {
        if (sending_entries) {
          // The response is from an append entry RPC, not a regular heartbeat.
          this_tracker->replication_index.store(follower_next_index);
          ++follower_next_index;
          append_successs = (follower_next_index > last_log_index);
        }
<<<<<<< HEAD
      } else if (append_response.response() == 
                     proto::AppendResponseStatus::REJECTED ) {
=======
      } else if (append_response.response() ==
                 proto::AppendResponseStatus::REJECTED) {
>>>>>>> 19ce398b
        // TODO(aqurai): Handle this.
      } else {
        // Append on follower failed due to a conflict. Send an older entry
        // and try again.
        CHECK_GT(follower_next_index, 1);
        follower_next_index = std::min(follower_next_index - 1,
                                       append_response.last_log_index() + 1);
        if (follower_commit_index >= follower_next_index &&
            (append_response.response() !=
             proto::AppendResponseStatus::REJECTED)) {
          // This should not happen.
          LOG(FATAL) << PeerId::self()
                     << ": Conflicting entry already committed on peer " << peer
                     << ". Peer commit index " << follower_commit_index
                     << ". Peer last log index, term "
                     << append_response.last_log_index() << ", "
                     << append_response.last_log_term() << ". "
                     << "Leader previous log index, term "
                     << append_entries.previous_log_index() << ", "
                     << append_entries.previous_log_term() << ". ";
        }
      }
    }  //  while (!append_successs && follower_trackers_run_)

    if (follower_trackers_run_ && this_tracker->tracker_run) {
      new_entries_signal_.wait_for(
          wait_lock, std::chrono::milliseconds(kHeartbeatSendPeriodMs));
    }
  }  // while (follower_trackers_run_)
}

int RaftNode::setElectionTimeout() {
  std::random_device rd;
  std::mt19937 gen(rd());
  std::uniform_int_distribution<> dist(kHeartbeatTimeoutMs,
                                       3 * kHeartbeatTimeoutMs);
  return dist(gen);
}

// Assumes at least read lock is acquired for log_mutex_.
RaftNode::LogIterator RaftNode::getLogIteratorByIndex(uint64_t index) {
  LogIterator it = log_entries_.end();
  if (index < log_entries_.front()->index() ||
      index > log_entries_.back()->index()) {
    return it;
  } else {
    // The log indices are always sequential.
    it = log_entries_.begin() + (index - log_entries_.front()->index());
<<<<<<< HEAD
    CHECK_EQ((*it)->index(),index);
=======
    CHECK_EQ((*it)->index(), index);
>>>>>>> 19ce398b
    return it;
  }
}

proto::AppendResponseStatus RaftNode::followerAppendNewEntries(
    proto::AppendEntriesRequest& request) {
  if (!request.has_revision()) {
    // No need to proceed further as message contains no new entries
    if (request.last_log_index() == log_entries_.back()->index() &&
        request.last_log_term() == log_entries_.back()->term()) {
      return proto::AppendResponseStatus::SUCCESS;
    } else {
      return proto::AppendResponseStatus::FAILED;
    }
  } else if (request.previous_log_index() == log_entries_.back()->index() &&
             request.previous_log_term() == log_entries_.back()->term()) {
    // All is well, append the new entry, but don't commit it yet.
    std::shared_ptr<proto::RaftRevision> new_revision(
        request.release_revision());
    CHECK_EQ(new_revision->index(), log_entries_.back()->index() + 1);
    log_entries_.push_back(new_revision);
    return proto::AppendResponseStatus::SUCCESS;
  } else if (request.previous_log_index() < log_entries_.back()->index()) {
    // Leader sends an older entry due to a conflict
    LogIterator it = getLogIteratorByIndex(request.previous_log_index());
    if (it != log_entries_.end() &&
        request.previous_log_term() == (*it)->term()) {
      // The received entry matched one of the older entries in the log.
      CHECK(it != log_entries_.end());
      CHECK((it + 1) != log_entries_.end());
      // Erase and replace only of the entry is different from the one already
      // stored.
      if ((*(it + 1))->entry() == request.revision().entry() &&
          (*(it + 1))->term() == request.revision().term()) {
        return proto::AppendResponseStatus::ALREADY_PRESENT;
      } else {
        VLOG(1) << "Leader is erasing entries in log of " << PeerId::self()
                << ". from " << (*(it + 1))->index();
        CHECK_LT(commit_index(), (*(it + 1))->index());
        log_entries_.resize(std::distance(log_entries_.begin(), it + 1));
        std::shared_ptr<proto::RaftRevision> new_revision(
            request.release_revision());
        CHECK_EQ(new_revision->index(), log_entries_.back()->index() + 1);
        log_entries_.push_back(new_revision);
        return proto::AppendResponseStatus::SUCCESS;
      }
    } else {
      return proto::AppendResponseStatus::FAILED;
    }
  } else {
    // term and index don't match with leader's log.
    return proto::AppendResponseStatus::FAILED;
  }
  return proto::AppendResponseStatus::FAILED;
}

void RaftNode::followerCommitNewEntries(
    const proto::AppendEntriesRequest& request, State state) {
  CHECK_LE(commit_index(), log_entries_.back()->index());
  if (commit_index() < request.commit_index() &&
      commit_index() < log_entries_.back()->index()) {
    std::lock_guard<std::mutex> commit_lock(commit_mutex_);
    LogIterator old_commit = getLogIteratorByIndex(commit_index_);
    commit_index_ =
        std::min(log_entries_.back()->index(), request.commit_index());
    uint64_t result_increment = 0;

    LogIterator new_commit = getLogIteratorByIndex(commit_index_);
    std::for_each(old_commit + 1, new_commit + 1,
                  [&](const std::shared_ptr<proto::RaftRevision>& e) {
      if (e->has_entry()) {
        result_increment += e->entry();
      }
<<<<<<< HEAD
      if (e->has_add_remove_peer()) {
=======
      if (state == State::FOLLOWER && e->has_add_remove_peer()) {
>>>>>>> 19ce398b
        followerAddRemovePeer(e->add_remove_peer());
      }
    });

    committed_result_ += result_increment;
    // TODO(aqurai): remove log later. Or increase the verbosity arg.
    VLOG_EVERY_N(1, 50) << PeerId::self() << ": Entry " << commit_index_
                        << " committed *****";
  }
}

const uint64_t& RaftNode::commit_index() const {
  std::lock_guard<std::mutex> lock(commit_mutex_);
  return commit_index_;
}

const uint64_t& RaftNode::committed_result() const {
  std::lock_guard<std::mutex> lock(commit_mutex_);
  return committed_result_;
}

uint64_t RaftNode::leaderAppendLogEntry(uint32_t entry) {
  uint64_t current_term;
  {
    std::lock_guard<std::mutex> state_lock(state_mutex_);
    if (state_ != State::LEADER) {
      return 0;
    }
    current_term = current_term_;
  }
  ScopedWriteLock log_lock(&log_mutex_);
  if (log_entries_.back()->index() - commit_index() > kMaxLogQueueLength) {
    return 0;
  }
  PeerId invalid_id;
  return leaderAddEntryToLog(entry, current_term, invalid_id);
}

uint64_t RaftNode::leaderAddEntryToLog(uint32_t entry, uint32_t current_term,
                                       const PeerId& peer_id,
                                       proto::PeerRequestType request_type) {
  std::shared_ptr<proto::RaftRevision> new_revision(new proto::RaftRevision);
  new_revision->set_index(log_entries_.back()->index() + 1);
  new_revision->set_entry(entry);
  new_revision->set_term(current_term);

  if (peer_id.isValid()) {
    proto::AddRemovePeer* add_remove_peer = new proto::AddRemovePeer;
    add_remove_peer->set_peer_id(peer_id.ipPort());
    add_remove_peer->set_request_type(request_type);
    new_revision->set_allocated_add_remove_peer(add_remove_peer);
  }
  log_entries_.push_back(new_revision);
  new_entries_signal_.notify_all();
  VLOG_EVERY_N(1, 10) << "Adding entry to log with index "
                      << new_revision->index();
  return new_revision->index();
}

void RaftNode::leaderCommitReplicatedEntries(uint64_t current_term) {
  ScopedReadLock log_lock(&log_mutex_);
  std::lock_guard<std::mutex> commit_lock(commit_mutex_);

  uint replication_count = 0;
  {
    std::lock_guard<std::mutex> tracker_lock(follower_tracker_mutex_);
    for (TrackerMap::value_type& tracker : follower_tracker_map_) {
      if (tracker.second->replication_index.load() > commit_index_) {
        ++replication_count;
      }
    }
  }

  if (replication_count > num_peers_) {
    LOG(FATAL) << "Replication count (" << replication_count
               << ") is higher than peer size (" << num_peers_
               << ") at peer " << PeerId::self() << " for entry index "
               << commit_index_;
  }

  LogIterator it = getLogIteratorByIndex(commit_index_ + 1);
  if (it == log_entries_.end()) {
    return;
  }
  CHECK_LE(commit_index_ + 1, log_entries_.back()->index());

  // Commit entries from older leaders only if they are replicated on all peers,
  // because otherwise they can potentially be overwritten by new leaders.
  // (see §5.4.2 of http://ramcloud.stanford.edu/raft.pdf)
  bool ready_to_commit =
      ((*it)->term() < current_term && replication_count == num_peers_) ||
      ((*it)->term() == current_term && replication_count > num_peers_ / 2) ||
      num_peers_ == 0;

  if (ready_to_commit) {
    ++commit_index_;
    // TODO(aqurai): Remove later
    VLOG_EVERY_N(1, 10) << PeerId::self() << ": Commit index increased to "
                                          << commit_index_
                                          << " With replication count "
                                          << replication_count << " and term "
                                          << (*it)->term();
    if ((*it)->has_entry()) {
      committed_result_ += (*it)->entry();
    }
    if ((*it)->has_add_remove_peer()) {
      leaderAddRemovePeer(PeerId((*it)->add_remove_peer().peer_id()),
                          (*it)->add_remove_peer().request_type(),
                          current_term);
<<<<<<< HEAD
      sendNotificationJoinQuitSuccess(
          PeerId((*it)->add_remove_peer().peer_id()));
=======
      sendNotifyJoinQuitSuccess(PeerId((*it)->add_remove_peer().peer_id()));
>>>>>>> 19ce398b
    }
  }
}

bool RaftNode::giveUpLeadership() {
  std::unique_lock<std::mutex> lock(state_mutex_);
  if (state_ == State::LEADER) {
    follower_trackers_run_ = false;
    state_ = State::FOLLOWER;
    lock.unlock();

    updateHeartbeatTime();
    election_timeout_ms_ = 4 * setElectionTimeout();
    return true;
  } else {
    lock.unlock();
    return false;
  }
}

}  // namespace map_api<|MERGE_RESOLUTION|>--- conflicted
+++ resolved
@@ -24,10 +24,6 @@
 const char RaftNode::kAppendEntriesResponse[] = "raft_node_append_response";
 const char RaftNode::kVoteRequest[] = "raft_node_vote_request";
 const char RaftNode::kVoteResponse[] = "raft_node_vote_response";
-<<<<<<< HEAD
-const char RaftNode::kAddRemovePeer[] = "raft_node_add_remove_peer";
-=======
->>>>>>> 19ce398b
 const char RaftNode::kJoinQuitRequest[] = "raft_node_join_quit_request";
 const char RaftNode::kJoinQuitResponse[] = "raft_node_join_quit_response";
 const char RaftNode::kNotifyJoinQuitSuccess[] = "raft_node_notify_join_success";
@@ -50,12 +46,8 @@
       state_thread_running_(false),
       is_exiting_(false),
       num_peers_(0),
-<<<<<<< HEAD
-      joined_before_(false),
-=======
       is_join_notified_(false),
       join_log_index_(0),
->>>>>>> 19ce398b
       last_vote_request_term_(0),
       commit_index_(0),
       committed_result_(0) {
@@ -79,13 +71,7 @@
   VLOG(1) << PeerId::self() << ": Closing raft instance.";
   follower_trackers_run_ = false;
   is_exiting_ = true;
-<<<<<<< HEAD
-  if (state_manager_thread_.joinable()) {
-    state_manager_thread_.join();
-  }
-=======
   state_manager_thread_.join();
->>>>>>> 19ce398b
   VLOG(1) << PeerId::self() << ": Raft instance closed.";
 }
 
@@ -99,20 +85,12 @@
 
 void RaftNode::start() {
   if (state_thread_running_) {
-<<<<<<< HEAD
-    LOG(WARNING) << "Start failed. State manager thread is already running.";
-    return;
-  }
-  if (state_ == State::JOINING && !joined_before_ &&
-      !initial_join_request_peer_.isValid()) {
-=======
     LOG(FATAL) << "Start failed. State manager thread is already running.";
     return;
   }
   if (state_ == State::JOINING && !join_request_peer_.isValid() &&
       peer_list_.empty()) {
     LOG(WARNING) << "No peer information for sending join request. Exiting.";
->>>>>>> 19ce398b
     return;
   }
   state_manager_thread_ = std::thread(&RaftNode::stateManagerThread, this);
@@ -143,14 +121,8 @@
   instance().handleRequestVote(request, response);
 }
 
-<<<<<<< HEAD
-
-void RaftNode::staticHandleJoinQuitRequest(const Message& request,
-                                         Message* response) {
-=======
 void RaftNode::staticHandleJoinQuitRequest(const Message& request,
                                            Message* response) {
->>>>>>> 19ce398b
   instance().handleJoinQuitRequest(request, response);
 }
 
@@ -185,8 +157,7 @@
   // Lock and read the state.
   std::unique_lock<std::mutex> state_lock(state_mutex_);
   bool sender_changed =
-      (request_sender != leader_id_ || request_term != current_term_ ||
-       state_ == State::JOINING);
+      (request_sender != leader_id_ || request_term != current_term_);
 
   // Lock and read log info
   log_mutex_.acquireReadLock();
@@ -213,12 +184,6 @@
         state_ = State::FOLLOWER;
         follower_trackers_run_ = false;
       }
-<<<<<<< HEAD
-
-      // Update the last heartbeat info.
-      updateHeartbeatTime();
-=======
->>>>>>> 19ce398b
     } else if (state_ == State::FOLLOWER && request_term == current_term_ &&
                request_sender != leader_id_ && current_term_ > 0 &&
                leader_id_.isValid()) {
@@ -234,12 +199,6 @@
       response->impose<kAppendEntriesResponse>(append_response);
       return;
     }
-<<<<<<< HEAD
-  } else {
-    // Leader didn't change. Simply update last heartbeat time.
-    updateHeartbeatTime();
-=======
->>>>>>> 19ce398b
   }
   updateHeartbeatTime();
 
@@ -336,19 +295,12 @@
       TrackerMap::iterator it = follower_tracker_map_.find(request.sender());
       it->second->status = PeerStatus::JOINING;
     }
-<<<<<<< HEAD
-    if (leaderAddEntryToLog(0, current_term_, request.sender(),
-                            join_quit_request.type()) > 0) {
-      join_quit_response.set_response(true);
-      if (join_quit_request.type() == proto::PeerRequestType::ADD_PEER) {
-=======
     uint64_t entry_index = leaderAddEntryToLog(
         0, current_term_, request.sender(), join_quit_request.type());
     if (entry_index > 0) {
       join_quit_response.set_response(true);
       if (join_quit_request.type() == proto::PeerRequestType::ADD_PEER) {
         join_quit_response.set_index(entry_index);
->>>>>>> 19ce398b
         std::lock_guard<std::mutex> peer_lock(peer_mutex_);
         for (const PeerId& peer : peer_list_) {
           join_quit_response.add_peer_id(peer.ipPort());
@@ -365,18 +317,10 @@
                                            Message* response) {
   std::lock_guard<std::mutex> state_lock(state_mutex_);
   if (state_ == State::JOINING) {
-<<<<<<< HEAD
-    state_ = State::FOLLOWER;
-    joined_before_ = true;
-  }
-  response->ack();
-  VLOG(1) << " Peer " << PeerId::self() << " has joined the raft network.";
-=======
     is_join_notified_ = true;
   }
   updateHeartbeatTime();
   response->ack();
->>>>>>> 19ce398b
 }
 
 bool RaftNode::sendAppendEntries(
@@ -424,10 +368,7 @@
   join_quit_request.set_type(type);
   request.impose<kJoinQuitRequest>(join_quit_request);
   proto::JoinQuitResponse join_response;
-<<<<<<< HEAD
-=======
   updateHeartbeatTime();
->>>>>>> 19ce398b
   if (Hub::instance().try_request(peer, &request, &response)) {
     response.extract<kJoinQuitResponse>(&join_response);
     return join_response;
@@ -436,11 +377,7 @@
   return join_response;
 }
 
-<<<<<<< HEAD
-void RaftNode::sendNotificationJoinQuitSuccess(const PeerId& peer) {
-=======
 void RaftNode::sendNotifyJoinQuitSuccess(const PeerId& peer) {
->>>>>>> 19ce398b
   Message request, response;
   request.impose<kNotifyJoinQuitSuccess>();
   Hub::instance().try_request(peer, &request, &response);
@@ -467,22 +404,12 @@
     }
 
     if (state == State::JOINING) {
-<<<<<<< HEAD
-      joinRaft();
-      usleep(kJoinResponseTimeoutMs * kMillisecondsToMicroseconds);
-    } else if (state == State::FOLLOWER) {
-      // Check for heartbeat timeout if in follower state.
-      {
-        std::lock_guard<std::mutex> lock(last_heartbeat_mutex_);
-        last_hb_time = last_heartbeat_;
-=======
       if (getTimeSinceHeartbeatMs() > kJoinResponseTimeoutMs) {
         VLOG(1) << "Joining peer: " << PeerId::self()
                 << " : Heartbeat timed out. Sending Join request again.";
         joinRaft();
       } else {
         usleep(kJoinResponseTimeoutMs * kMillisecondsToMicroseconds);
->>>>>>> 19ce398b
       }
     } else if (state == State::FOLLOWER) {
       if (getTimeSinceHeartbeatMs() > election_timeout_ms_) {
@@ -589,11 +516,7 @@
   peer_lock.unlock();
   log_mutex_.releaseWriteLock();
 
-<<<<<<< HEAD
-  // num_peers_ > 1 condition is needed to prevent the leader from thinking it 
-=======
   // num_peers_ > 1 condition is needed to prevent the leader from thinking it
->>>>>>> 19ce398b
   // itself is disconnected when the last peer leaves (announced or sudden).
   // TODO(aqurai): What if there is one peer and leader disconnects?
   if (num_peers_ > 1 && num_not_responding > num_peers_ / 2) {
@@ -630,33 +553,18 @@
     const PeerId& peer = PeerId(add_remove_peer.peer_id());
     if (peer != PeerId::self()) {
       peer_list_.insert(peer);
-<<<<<<< HEAD
-      num_peers_ = peer_list_.size();
     }
   } else {
     peer_list_.erase(PeerId(add_remove_peer.peer_id()));
-    num_peers_ = peer_list_.size();
-  }
-=======
-    }
-  } else {
-    peer_list_.erase(PeerId(add_remove_peer.peer_id()));
   }
   num_peers_ = peer_list_.size();
->>>>>>> 19ce398b
 }
 
 void RaftNode::joinRaft() {
   PeerId peer;
-<<<<<<< HEAD
-  if (initial_join_request_peer_.isValid()) {
-    peer = initial_join_request_peer_;
-    initial_join_request_peer_ = PeerId();
-=======
   if (join_request_peer_.isValid()) {
     peer = join_request_peer_;
     join_request_peer_ = PeerId();
->>>>>>> 19ce398b
   } else if (num_peers_ > 0) {
     // TODO(aqurai): lock peers here?
     // TODO(aqurai): Choose a random peer?
@@ -681,14 +589,6 @@
   }
 
   if (join_response.response()) {
-<<<<<<< HEAD
-    peer_list_.clear();
-    peer_list_.insert(peer);
-    uint num_peers = join_response.peer_id_size();
-    std::lock_guard<std::mutex> peer_lock(peer_mutex_);
-    for (uint i = 0; i < num_peers; ++i) {
-      peer_list_.insert(PeerId(join_response.peer_id(i)));
-=======
     join_log_index_ = join_response.index();
     peer_list_.clear();
     peer_list_.insert(peer);
@@ -697,7 +597,6 @@
     for (uint i = 0; i < num_response_peers; ++i) {
       PeerId insert_peer = PeerId(join_response.peer_id(i));
       if (insert_peer != PeerId::self()) peer_list_.insert(insert_peer);
->>>>>>> 19ce398b
     }
     num_peers_ = peer_list_.size();
   }
@@ -706,10 +605,7 @@
 void RaftNode::conductElection() {
   uint num_votes = 0;
   uint num_failed = 0;
-<<<<<<< HEAD
-=======
   uint num_ineligible = 0;
->>>>>>> 19ce398b
   std::unique_lock<std::mutex> state_lock(state_mutex_);
   state_ = State::CANDIDATE;
   current_term_ = std::max(current_term_ + 1, last_vote_request_term_ + 1);
@@ -737,20 +633,12 @@
 
   for (std::future<VoteResponse>& response : responses) {
     VoteResponse vote_response = response.get();
-<<<<<<< HEAD
-    if (vote_response == VoteResponse::VOTE_GRANTED) {
-      ++num_votes;
-    } else if (vote_response == VoteResponse::FAILED_REQUEST) {
-      ++num_failed;
-    }
-=======
     if (vote_response == VoteResponse::VOTE_GRANTED)
       ++num_votes;
     else if (vote_response == VoteResponse::VOTE_GRANTED)
       ++num_ineligible;
     else if (vote_response == VoteResponse::FAILED_REQUEST)
       ++num_failed;
->>>>>>> 19ce398b
   }
 
   state_lock.lock();
@@ -758,12 +646,8 @@
     state_ = State::JOINING;
     return;
   } else if (state_ == State::CANDIDATE &&
-<<<<<<< HEAD
-             num_votes + 1 > (num_peers_ + 1 - num_failed) / 2) {
-=======
              num_votes + 1 >
                  (num_peers_ + 1 - num_failed - num_ineligible) / 2) {
->>>>>>> 19ce398b
     // This peer wins the election.
     state_ = State::LEADER;
     leader_id_ = PeerId::self();
@@ -802,14 +686,9 @@
     bool append_successs = false;
     while (!append_successs && follower_trackers_run_ &&
            this_tracker->tracker_run) {
-<<<<<<< HEAD
-      if(this_tracker->status == PeerStatus::OFFLINE) {
-        VLOG(1) << "Peer is offline. Not calling sendAppendEntries.";
-=======
       if (this_tracker->status == PeerStatus::OFFLINE) {
         VLOG_EVERY_N(1, 10)
             << "Peer is offline. Not calling sendAppendEntries.";
->>>>>>> 19ce398b
         usleep(kJoinResponseTimeoutMs);
         continue;
       }
@@ -848,14 +727,8 @@
         continue;
       }
       this_tracker->status = PeerStatus::AVAILABLE;
-<<<<<<< HEAD
-      
-      // Need to release revision so as to prevent prevent the allocated memory
-      // being deleted during append_entries.Clear().
-=======
       // The call ro release is necessary to prevent prevent the allocated
       // memory being deleted during append_entries.Clear().
->>>>>>> 19ce398b
       append_entries.release_revision();
 
       follower_commit_index = append_response.commit_index();
@@ -868,13 +741,8 @@
           ++follower_next_index;
           append_successs = (follower_next_index > last_log_index);
         }
-<<<<<<< HEAD
-      } else if (append_response.response() == 
-                     proto::AppendResponseStatus::REJECTED ) {
-=======
       } else if (append_response.response() ==
                  proto::AppendResponseStatus::REJECTED) {
->>>>>>> 19ce398b
         // TODO(aqurai): Handle this.
       } else {
         // Append on follower failed due to a conflict. Send an older entry
@@ -923,11 +791,7 @@
   } else {
     // The log indices are always sequential.
     it = log_entries_.begin() + (index - log_entries_.front()->index());
-<<<<<<< HEAD
-    CHECK_EQ((*it)->index(),index);
-=======
     CHECK_EQ((*it)->index(), index);
->>>>>>> 19ce398b
     return it;
   }
 }
@@ -1001,11 +865,7 @@
       if (e->has_entry()) {
         result_increment += e->entry();
       }
-<<<<<<< HEAD
-      if (e->has_add_remove_peer()) {
-=======
       if (state == State::FOLLOWER && e->has_add_remove_peer()) {
->>>>>>> 19ce398b
         followerAddRemovePeer(e->add_remove_peer());
       }
     });
@@ -1115,12 +975,7 @@
       leaderAddRemovePeer(PeerId((*it)->add_remove_peer().peer_id()),
                           (*it)->add_remove_peer().request_type(),
                           current_term);
-<<<<<<< HEAD
-      sendNotificationJoinQuitSuccess(
-          PeerId((*it)->add_remove_peer().peer_id()));
-=======
       sendNotifyJoinQuitSuccess(PeerId((*it)->add_remove_peer().peer_id()));
->>>>>>> 19ce398b
     }
   }
 }
