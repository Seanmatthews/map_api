--- conflicted
+++ resolved
@@ -203,61 +203,31 @@
   request.extract<kVoteRequest>(&request_vote);
   std::lock_guard<std::mutex> state_lock(state_mutex_);
   log_mutex_.acquireReadLock();
-<<<<<<< HEAD
-  const uint64_t last_log_index = log_entries_.back()->index();
-  const uint64_t last_log_term = log_entries_.back()->term();
-  response_vote.set_previous_log_index(last_log_index);
-  response_vote.set_previous_log_term(last_log_term);
-=======
-  response_vote.set_previous_log_index(log_entries_.back().index);
-  response_vote.set_previous_log_term(log_entries_.back().term);
+  response_vote.set_previous_log_index(log_entries_.back()->index());
+  response_vote.set_previous_log_term(log_entries_.back()->term());
   
-  bool is_candidate_log_newer = request_vote.last_log_term() > log_entries_.back().term ||
-                                (request_vote.last_log_term() == log_entries_.back().term &&
-                                 request_vote.last_log_index() >= log_entries_.back().index);
->>>>>>> 1dc64e83
+  bool is_candidate_log_newer = request_vote.last_log_term() > log_entries_.back()->term() ||
+                                (request_vote.last_log_term() == log_entries_.back()->term() &&
+                                 request_vote.last_log_index() >= log_entries_.back()->index());
   log_mutex_.releaseReadLock();
   last_vote_request_term_ =
-      std::max(static_cast<uint64_t>(last_vote_request_term_), request_vote.term());
-<<<<<<< HEAD
-  {
-    std::lock_guard<std::mutex> state_lock(state_mutex_);
-    if (request_vote.term() > current_term_ && is_candidate_log_newer) {
-      response_vote.set_vote(true);
-      current_term_ = request_vote.term();
-      leader_id_ = PeerId();
-      if (state_ == State::LEADER) {
-        follower_trackers_run_ = false;
-        entry_replicated_signal_.notify_all();
-      }
-      state_ = State::FOLLOWER;
-      VLOG(1) << "Peer " << PeerId::self().ipPort() << " is voting for "
-              << request.sender() << " in term " << current_term_;
-    } else {
-      VLOG(1) << "Peer " << PeerId::self().ipPort() << " is declining vote for "
-              << request.sender() << " in term " << request_vote.term()
-              << ". Reason: " << (request_vote.term() > current_term_
-                                      ? ""
-                                      : "Term is equal or less. ")
-              << (is_candidate_log_newer ? "" : "Log is older. ");
-      response_vote.set_vote(false);
-=======
-    
+    std::max(static_cast<uint64_t>(last_vote_request_term_), request_vote.term());
   if (request_vote.term() > current_term_ && is_candidate_log_newer) {
     response_vote.set_vote(true);
     current_term_ = request_vote.term();
     leader_id_ = PeerId();
     if (state_ == State::LEADER) {
       follower_trackers_run_ = false;
->>>>>>> 1dc64e83
     }
     state_ = State::FOLLOWER;
     VLOG(1) << "Peer " << PeerId::self().ipPort() << " is voting for "
             << request.sender() << " in term " << current_term_;
   } else {
     VLOG(1) << "Peer " << PeerId::self().ipPort() << " is declining vote for "
-            << request.sender() << " in term " << request_vote.term() << ". Reason: "
-            << (request_vote.term() > current_term_ ? "" : "Term is equal or less. ")
+            << request.sender() << " in term " << request_vote.term()
+            << ". Reason: " << (request_vote.term() > current_term_
+                                    ? ""
+                                    : "Term is equal or less. ")
             << (is_candidate_log_newer ? "" : "Log is older. ");
     response_vote.set_vote(false);
   }
@@ -456,18 +426,9 @@
 
         // if this is the case, the control shouldn't have reached here,
         CHECK(it != log_entries_.end());
-<<<<<<< HEAD
         append_entries.set_allocated_revision(it->get());
         append_entries.set_previous_log_index((*(it - 1))->index());
         append_entries.set_previous_log_term((*(it - 1))->term());
-      } else {
-        CHECK_GE(log_entries_.size(), 1);
-=======
-        append_entries.set_new_entry(it->entry);
-        append_entries.set_new_entry_term(it->term);
-        append_entries.set_previous_log_index((it - 1)->index);
-        append_entries.set_previous_log_term((it - 1)->term);
->>>>>>> 1dc64e83
       }
       log_mutex_.releaseReadLock();
 
@@ -607,15 +568,9 @@
     });
 
     committed_result_ += result_increment;
-<<<<<<< HEAD
     // TODO(aqurai): remove log later. Or increase the verbosity arg.
-    VLOG_IF(1, commit_index_ % 50 == 0) << PeerId::self() << ": Entry "
-                                        << commit_index_ << " committed *****";
-=======
-    // TODO(aqurai): Remove later
     VLOG_EVERY_N(1, 50) << PeerId::self() << ": Entry " << commit_index_ 
                         << " committed *****";
->>>>>>> 1dc64e83
   }
 }
 
@@ -649,47 +604,21 @@
   log_entries_.push_back(new_revision);
 
   new_entries_signal_.notify_all();
-<<<<<<< HEAD
-  VLOG_IF(1, new_revision->index() % 10 == 0)
-      << "Adding entry to log with index " << new_revision->index();
+  VLOG_EVERY_N(1,10) << "Adding entry to log with index " 
+                      << new_revision->index();
   return new_revision->index();
-=======
-  VLOG_EVERY_N(1,10) << "Adding entry to log with index " << new_entry.index;
-  return new_entry.index;
->>>>>>> 1dc64e83
 }
 
 void RaftNode::leaderCommitReplicatedEntries() {
   const uint64_t current_term = term();
   ScopedReadLock log_lock(&log_mutex_);
   std::lock_guard<std::mutex> commit_lock(commit_mutex_);
-<<<<<<< HEAD
 
   uint replication_count = 0;
   for (ReplicationIterator it = peer_replication_indices_.begin();
        it != peer_replication_indices_.end(); ++it) {
     if (it->second->load() > commit_index_) {
       ++replication_count;
-=======
-  std::vector<LogEntry>::iterator it = getIteratorByIndex(commit_index_ + 1);
-  if (it != log_entries_.end()) {
-    if (it->replicator_peers.size() > peer_list_.size()) {
-      LOG(FATAL) << "Replication count (" << it->replicator_peers.size()
-                 << ") is higher than peer size (" << peer_list_.size()
-                 << ") at peer " << PeerId::self() << " for entry index "
-                 << commit_index_;
-    }
-    if (it->replicator_peers.size() > peer_list_.size() / 2) {
-      // Replicated on more than half of the peers.
-      ++commit_index_;
-      CHECK_LE(commit_index_, log_entries_.back().index);
-      VLOG_EVERY_N(1, 10) << PeerId::self() << ": Commit index increased to " 
-                          << commit_index_ << " With replication count " 
-                          << it->replicator_peers.size()
-                          << " and with term " << it->term;
-      committed_result_ += it->entry;
-      return;
->>>>>>> 1dc64e83
     }
   }
   if (replication_count > peer_list_.size()) {
@@ -716,12 +645,11 @@
   if (ready_to_commit) {
     ++commit_index_;
     // TODO(aqurai): Remove later
-    VLOG_IF(1, commit_index_ % 10 == 0) << PeerId::self()
-                                        << ": Commit index increased to "
-                                        << commit_index_
-                                        << " With replication count "
-                                        << replication_count << " and term "
-                                        << (*it)->term();
+    VLOG_EVERY_N(1, 10) << PeerId::self() << ": Commit index increased to "
+                                          << commit_index_
+                                          << " With replication count "
+                                          << replication_count << " and term "
+                                          << (*it)->term();
     committed_result_ += (*it)->entry();
   }
 }
