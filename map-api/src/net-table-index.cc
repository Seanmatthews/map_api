--- conflicted
+++ resolved
@@ -48,17 +48,7 @@
 void NetTableIndex::renouncePosession(const common::Id& chunk_id) {
   std::string peers_string;
   proto::PeerList peers;
-<<<<<<< HEAD
-
-  for (int i = 0; !retrieveData(chunk_id.hexString(), &peers_string); ++i) {
-    CHECK_LT(i, 1000) << "Retrieval of chunk" << chunk_id
-                      << " from index "
-                         "timed out during renouncePosession!";
-    // corresponds to one second of topology turmoil
-    usleep(1000);
-  }
-
-=======
+
   constexpr size_t max_attempts = 1e4;
   for (size_t num_attempts = 0u;
        !retrieveData(chunk_id.hexString(), &peers_string); ++num_attempts) {
@@ -67,7 +57,7 @@
         << "Failed to retrieve data about chunk " << chunk_id
         << " from the net table index. The data has been lost!";
   }
->>>>>>> de27e753
+
   CHECK(peers.ParseFromString(peers_string));
 
   bool found = false;
@@ -350,22 +340,15 @@
   routed_request.set_serialized_message(request.SerializeAsString());
   to_be_sent.impose<kRoutedChordRequest>(routed_request);
   if (!peers_.try_request(to, &to_be_sent, response)) {
-<<<<<<< HEAD
+    VLOG(3) << "NetTableIndex RPC request to " << to << " failed.";
     return RpcStatus::RPC_FAILED;
   }
   if (response->isType<Message::kInvalid>()) {
     return RpcStatus::RPC_FAILED;
   }
   if (response->isType<Message::kDecline>()) {
+    VLOG(3) << "NetTableIndex RPC request to " << to << " declined.";
     return RpcStatus::DECLINED;
-=======
-    VLOG(3) << "NetTableIndex RPC request to " << to << " failed.";
-    return false;
-  }
-  if (response->isType<Message::kDecline>()) {
-    VLOG(3) << "NetTableIndex RPC request to " << to << " declined.";
-    return false;
->>>>>>> de27e753
   }
   if (response->isType<Message::kInvalid>()) {
     return RpcStatus::RPC_FAILED;
