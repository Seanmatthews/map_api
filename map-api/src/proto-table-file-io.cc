#include <map-api/proto-table-file-io.h>

#include <glog/logging.h>
#include <google/protobuf/io/coded_stream.h>
#include <google/protobuf/io/gzip_stream.h>
#include <google/protobuf/io/zero_copy_stream.h>
#include <google/protobuf/io/zero_copy_stream_impl.h>
#include <map-api/chunk-data-container-base.h>

#include <map-api/chunk-manager.h>
#include <map-api/transaction.h>

namespace map_api {
ProtoTableFileIO::ProtoTableFileIO(const std::string& filename,
                                   map_api::NetTable* table)
    : file_name_(filename), table_(CHECK_NOTNULL(table)) {
  zip_options_.format = kOutFormat;
  zip_options_.buffer_size = kZipBufferSize;
  zip_options_.compression_level = kZipCompressionLevel;

  read_only_mode_ = false;

  file_.open(filename, kDefaultOpenmode);
  if (!file_.is_open()) {
    file_.open(filename, kReadOnlyOpenMode);
    if (file_.is_open()) {
<<<<<<< HEAD
      read_only_mode_ = true;
    } else {
      file_.open(filename, kTruncateOpenMode);
    }
=======
      open_mode_ = kReadOnlyOpenMode;
    } else {
      file_.open(filename, kTruncateOpenMode);
      open_mode_ = kTruncateOpenMode;
    }
  } else {
    open_mode_ = kDefaultOpenmode;
>>>>>>> f8f44e00
  }
  CHECK(file_.is_open()) << "Couldn't open file " << filename;
}

ProtoTableFileIO::~ProtoTableFileIO() {}

void ProtoTableFileIO::truncFile() {
  file_.close();
  file_.open(file_name_, kTruncateOpenMode);
}

bool ProtoTableFileIO::storeTableContents(const map_api::LogicalTime& time) {
  map_api::Transaction transaction(time);
  ConstRevisionMap revisions;
  transaction.dumpActiveChunks(table_, &revisions);
  std::vector<common::Id> ids_to_store;
  ids_to_store.reserve(revisions.size());
  for (const ConstRevisionMap::value_type& value : revisions) {
    ids_to_store.push_back(value.first);
  }
  return storeTableContents(revisions, ids_to_store);
}
bool ProtoTableFileIO::storeTableContents(
    const ConstRevisionMap& revisions,
    const std::vector<common::Id>& ids_to_store) {
  CHECK(file_.is_open());
<<<<<<< HEAD
  CHECK(!read_only_mode_);
=======
  CHECK(open_mode_ & std::ios_base::out);
>>>>>>> f8f44e00

  for (const common::Id& revision_id : ids_to_store) {
    ConstRevisionMap::const_iterator it = revisions.find(revision_id);
    CHECK(it != revisions.end());
    CHECK(it->second != nullptr);

    const Revision& revision = *it->second;

    RevisionStamp current_item_stamp;
    current_item_stamp.first = revision.getId<common::Id>();
    CHECK_EQ(current_item_stamp.first, revision_id);

    current_item_stamp.second = revision.getModificationTime();

    // Format:
    // Store number of messages.
    // For each message store:
    //  -> size
    //  -> bytes from protobuf

    // Look up if we already stored this item, if we have this revision skip.
    bool already_stored = already_stored_items_.count(current_item_stamp) > 0;
    if (!already_stored) {
      // Moving read to the beginning of the file.
      file_.clear();
      file_.seekg(0);
      if (file_.peek() == std::char_traits<char>::eof()) {
        file_.clear();
        file_.seekp(0);
        google::protobuf::io::OstreamOutputStream raw_out(&file_);
        google::protobuf::io::GzipOutputStream gzip_out(&raw_out, zip_options_);
        google::protobuf::io::CodedOutputStream coded_out(&gzip_out);
        coded_out.WriteLittleEndian32(1);
      } else {
        file_.clear();
        file_.seekg(0);

        // Only creating these once we know the file isn't empty.
        google::protobuf::io::IstreamInputStream raw_in(&file_);
        google::protobuf::io::GzipInputStream gzip_in(&raw_in, kInFormat);
        google::protobuf::io::CodedInputStream coded_in(&gzip_in);
        uint32_t message_count;
        coded_in.ReadLittleEndian32(&message_count);

        ++message_count;

        file_.clear();
        file_.seekp(0);
        google::protobuf::io::OstreamOutputStream raw_out(&file_);
        google::protobuf::io::GzipOutputStream gzip_out(&raw_out, zip_options_);
        google::protobuf::io::CodedOutputStream coded_out(&gzip_out);
        coded_out.WriteLittleEndian32(message_count);
      }

      // Go to end of file and write message size and then the message.
      file_.clear();
      file_.seekp(0, std::ios_base::end);

      google::protobuf::io::OstreamOutputStream raw_out(&file_);
      google::protobuf::io::GzipOutputStream gzip_out(&raw_out, zip_options_);
      google::protobuf::io::CodedOutputStream coded_out(&gzip_out);

      coded_out.WriteVarint32(revision.byteSize());
      revision.SerializeToCodedStream(&coded_out);
      already_stored_items_.insert(current_item_stamp);
    }
  }
  return true;
}

bool ProtoTableFileIO::restoreTableContents() {
  Transaction transaction(LogicalTime::sample());
  std::unordered_map<common::Id, ChunkBase*> existing_chunks;
  std::mutex existing_chunks_mutex;
  restoreTableContents(&transaction, &existing_chunks,
                       &existing_chunks_mutex);
  bool ok = transaction.commit();
  LOG_IF(WARNING, !ok) << "Transaction commit failed to load data";
  return ok;
}

bool ProtoTableFileIO::restoreTableContents(
    map_api::Transaction* transaction,
    std::unordered_map<common::Id, ChunkBase*>* existing_chunks,
    std::mutex* existing_chunks_mutex) {
  CHECK_NOTNULL(transaction);
  CHECK_NOTNULL(existing_chunks);
  CHECK_NOTNULL(existing_chunks_mutex);
  CHECK(file_.is_open());

  file_.clear();
  file_.seekg(0, std::ios::end);
  std::istream::pos_type file_size = file_.tellg();

  if (file_size == 0) {
    LOG(ERROR) << "Got file of size: " << file_size;
    return false;
  }

  file_.clear();
  file_.seekg(0, std::ios::beg);
  google::protobuf::io::IstreamInputStream raw_in(&file_);
  google::protobuf::io::GzipInputStream gzip_in(&raw_in, kInFormat);
  google::protobuf::io::CodedInputStream coded_in(&gzip_in);

  int kApproxMessageSizeAfterUncompression = file_size * 10;
  coded_in.SetTotalBytesLimit(kApproxMessageSizeAfterUncompression,
                              kApproxMessageSizeAfterUncompression);

  // Format:
  // Store number of messages.
  // For each message store:
  //  -> size
  //  -> bytes from protobuf

  uint32_t message_count;
  coded_in.ReadLittleEndian32(&message_count);

  if (message_count == 0) {
    LOG(ERROR) << "No messages in file.";
    return false;
  }

  for (size_t i = 0; i < message_count; ++i) {
    uint32_t msg_size;
    if (!coded_in.ReadVarint32(&msg_size)) {
      LOG(ERROR) << "Could not read message size."
                 << " while reading message " << i + 1 << " of "
                 << message_count << ".";
      return false;
    }
    if (msg_size == 0) {
      LOG(ERROR) << "Could not read message: size=0."
                 << " while reading message " << i + 1 << " of "
                 << message_count << ".";
      return false;
    }

    std::string input_string;
    if (!coded_in.ReadString(&input_string, msg_size)) {
      LOG(ERROR) << "Could not read message data"
                 << " while reading message " << i + 1 << " of "
                 << message_count << ".";
      return false;
    }

    std::shared_ptr<Revision> revision =
        Revision::fromProtoString(input_string);

    common::Id chunk_id = revision->getChunkId();
    ChunkBase* chunk = nullptr;
    {
      std::unique_lock<std::mutex> lock(*existing_chunks_mutex);
      std::unordered_map<common::Id, ChunkBase*>::iterator it =
          existing_chunks->find(chunk_id);
      if (it == existing_chunks->end()) {
        chunk = table_->newChunk(chunk_id);
        existing_chunks->insert(std::make_pair(chunk_id, chunk));
      } else {
        chunk = it->second;
      }
      CHECK_NOTNULL(chunk);

      transaction->insert(table_, chunk, revision);
      transaction->disableChunkTracking();
    }
  }
  return true;
}

}  // namespace map_api<|MERGE_RESOLUTION|>--- conflicted
+++ resolved
@@ -18,18 +18,10 @@
   zip_options_.buffer_size = kZipBufferSize;
   zip_options_.compression_level = kZipCompressionLevel;
 
-  read_only_mode_ = false;
-
   file_.open(filename, kDefaultOpenmode);
   if (!file_.is_open()) {
     file_.open(filename, kReadOnlyOpenMode);
     if (file_.is_open()) {
-<<<<<<< HEAD
-      read_only_mode_ = true;
-    } else {
-      file_.open(filename, kTruncateOpenMode);
-    }
-=======
       open_mode_ = kReadOnlyOpenMode;
     } else {
       file_.open(filename, kTruncateOpenMode);
@@ -37,7 +29,6 @@
     }
   } else {
     open_mode_ = kDefaultOpenmode;
->>>>>>> f8f44e00
   }
   CHECK(file_.is_open()) << "Couldn't open file " << filename;
 }
@@ -64,11 +55,7 @@
     const ConstRevisionMap& revisions,
     const std::vector<common::Id>& ids_to_store) {
   CHECK(file_.is_open());
-<<<<<<< HEAD
-  CHECK(!read_only_mode_);
-=======
   CHECK(open_mode_ & std::ios_base::out);
->>>>>>> f8f44e00
 
   for (const common::Id& revision_id : ids_to_store) {
     ConstRevisionMap::const_iterator it = revisions.find(revision_id);
