#include "map-api/internal/delta-view.h"

#include <multiagent-mapping-common/unique-id.h>

#include "map-api/chunk-base.h"
#include "map-api/conflicts.h"
#include "map-api/net-table.h"

DECLARE_bool(map_api_blame_updates);

namespace map_api {
namespace internal {

DeltaView::DeltaView(const NetTable& table) : table_(table) {}

DeltaView::~DeltaView() {}

bool DeltaView::has(const common::Id& id) const {
  return (updates_.count(id) != 0u || insertions_.count(id) != 0u) &&
         removes_.count(id) == 0u;
}

std::shared_ptr<const Revision> DeltaView::get(const common::Id& id) const {
  CHECK_EQ(removes_.count(id), 0u);
  UpdateMap::const_iterator found = updates_.find(id);
  if (found != updates_.end()) {
    return std::const_pointer_cast<const Revision>(found->second);
  } else {
    InsertMap::const_iterator found = insertions_.find(id);
    CHECK(found != insertions_.end());
    return std::const_pointer_cast<const Revision>(found->second);
  }
}

void DeltaView::dump(ConstRevisionMap* result) const {
  CHECK_NOTNULL(result)->clear();
  for (const InsertMap::value_type& item : insertions_) {
    result->emplace(item);
  }
  for (const UpdateMap::value_type& item : updates_) {
    result->emplace(item);
  }
}

void DeltaView::getAvailableIds(std::unordered_set<common::Id>* result) const {
  CHECK_NOTNULL(result)->clear();
  for (const InsertMap::value_type& item : insertions_) {
    result->emplace(item.first);
  }
  for (const UpdateMap::value_type& item : updates_) {
    result->emplace(item.first);
  }
}

<<<<<<< HEAD
void DeltaView::discardKnownUpdates(UpdateTimes* update_times) const {
  LOG(FATAL) << "This function should never be called on a delta view!";
}

bool DeltaView::supresses(const common::Id& id) const {
=======
bool DeltaView::suppresses(const common::Id& id) const {
>>>>>>> 752965ed
  return removes_.count(id) != 0u;
}

void DeltaView::insert(std::shared_ptr<Revision> revision) {
  common::Id id = revision->getId<common::Id>();
  CHECK(id.isValid());
  CHECK_EQ(updates_.count(id), 0u);
  CHECK_EQ(removes_.count(id), 0u);
  // Check emplacement, as insertions are mutually exclusive.
  CHECK(insertions_.emplace(id, revision).second);
}

void DeltaView::update(std::shared_ptr<Revision> revision) {
  common::Id id = revision->getId<common::Id>();
  CHECK(id.isValid());
  InsertMap::iterator corresponding_insertion = insertions_.find(id);
  if (corresponding_insertion != insertions_.end()) {
    // If this updates a revision added also in this transaction, the insertion
    // is replaced with the update, in order to ensure the setting of default
    // fields such as insert time and chunk id.
    corresponding_insertion->second = revision;
  } else {
    CHECK_EQ(removes_.count(id), 0u);
    // Assignment, as later updates supersede earlier ones.
    updates_[id] = revision;
  }
}

void DeltaView::remove(std::shared_ptr<Revision> revision) {
  const common::Id id = revision->getId<common::Id>();
  CHECK(id.isValid());

  UpdateMap::iterator corresponding_update = updates_.find(id);
  if (corresponding_update != updates_.end()) {
    updates_.erase(corresponding_update);
  }

  InsertMap::iterator corresponding_insertion = insertions_.find(id);
  if (corresponding_insertion != insertions_.end()) {
    insertions_.erase(corresponding_insertion);
  } else {
    CHECK(removes_.emplace(id, revision).second);
  }
}

bool DeltaView::getMutableUpdateEntry(
    const common::Id& id, std::shared_ptr<const Revision>** result) {
  CHECK_NOTNULL(result);
  // Is there already a corresponding entry in the update map?
  UpdateMap::iterator existing_entry = updates_.find(id);
  if (existing_entry != updates_.end()) {
    *result = reinterpret_cast<std::shared_ptr<const Revision>*>(
        &existing_entry->second);
    return true;
  }
  // Is there a corresponding entry in the insert map?
  InsertMap::iterator existing_insert_entry = insertions_.find(id);
  if (existing_insert_entry != insertions_.end()) {
    *result = reinterpret_cast<std::shared_ptr<const Revision>*>(
        &existing_insert_entry->second);
    return true;
  }

  return false;
}

bool DeltaView::hasConflictsAfterTryingToMerge(
    const std::unordered_map<common::Id, LogicalTime>& potential_conflicts,
    const ViewBase& original_view, const ViewBase& conflict_view) {
  return traverseConflicts(ConflictTraversalMode::kTryMergeOrBail,
                           potential_conflicts, original_view, conflict_view,
                           nullptr, nullptr);
}

void DeltaView::checkedCommitLocked(
    const LogicalTime& commit_time, ChunkBase* locked_chunk,
    std::unordered_map<common::Id, LogicalTime>* commit_history) {
  CHECK(CHECK_NOTNULL(locked_chunk)->isWriteLocked());
  // Don't clear, this may already contain history from previous commits!
  CHECK_NOTNULL(commit_history);

  insertions_.logCommitEvent(commit_time, commit_history);
  locked_chunk->bulkInsertLocked(insertions_, commit_time);

  if (FLAGS_map_api_blame_updates) {
    std::cout << "Updating " << updates_.size() << " items" << std::endl;
  }

  for (const std::pair<const common::Id, std::shared_ptr<Revision> >& item :
       updates_) {
    locked_chunk->updateLocked(commit_time, item.second);
  }

  for (const std::pair<const common::Id, std::shared_ptr<Revision> >& item :
       removes_) {
    locked_chunk->removeLocked(commit_time, item.second);
  }

  for (RevisionEventMap* map :
       std::vector<RevisionEventMap*>({&insertions_, &updates_, &removes_})) {
    map->logCommitEvent(commit_time, commit_history);
    map->clear();
  }
}

void DeltaView::prepareManualMerge(
    const std::unordered_map<common::Id, LogicalTime>& potential_conflicts,
    const ViewBase& original_view, const ViewBase& conflict_view,
    DeltaView* conflict_free_part, Conflicts* conflicts) {
  CHECK_NOTNULL(conflict_free_part);
  // Don't clear, this is shared across chunk transactions.
  CHECK_NOTNULL(conflicts);
  CHECK(!traverseConflicts(ConflictTraversalMode::kPrepareManualMerge,
                           potential_conflicts, original_view, conflict_view,
                           conflict_free_part, conflicts));
}

size_t DeltaView::numChanges() const {
  return insertions_.size() + updates_.size() + removes_.size();
}

void DeltaView::RevisionEventMap::logCommitEvent(
    const LogicalTime& commit_time,
    std::unordered_map<common::Id, LogicalTime>* commit_history) const {
  CHECK_NOTNULL(commit_history);  // Don't clear!
  for (const value_type& item : *this) {
    (*commit_history)[item.first] = commit_time;
  }
}

bool DeltaView::traverseConflicts(
    const ConflictTraversalMode mode,
    const std::unordered_map<common::Id, LogicalTime>& potential_conflicts,
    const ViewBase& original_view, const ViewBase& conflict_view,
    DeltaView* conflict_free_part, Conflicts* conflicts) {
  if (mode == ConflictTraversalMode::kPrepareManualMerge) {
    CHECK_NOTNULL(conflict_free_part);
    CHECK_NOTNULL(conflicts)->clear();
  }

  for (const InsertMap::value_type& item : insertions_) {
    if (potential_conflicts.count(item.first) != 0u) {
      if (mode == ConflictTraversalMode::kTryMergeOrBail) {
        VLOG(4) << "Tried to insert item " << item.first << " twice!";
        return true;
      } else {
        CHECK(mode == ConflictTraversalMode::kPrepareManualMerge);
        conflicts->push_back({conflict_view.get(item.first), item.second});
      }
    } else {
      if (mode == ConflictTraversalMode::kPrepareManualMerge) {
        conflict_free_part->insertions_.emplace(item);
      }
    }
  }

  for (UpdateMap::value_type& item : updates_) {
    if (potential_conflicts.count(item.first) != 0u) {
      if (mode == ConflictTraversalMode::kTryMergeOrBail) {
        VLOG(4) << "Update conflict!";
        VLOG(4) << "Trying to auto-merge...";
        if (!tryAutoMerge(original_view, conflict_view, &item)) {
          return true;
        }
      } else {
        CHECK(mode == ConflictTraversalMode::kPrepareManualMerge);
        conflicts->push_back({conflict_view.get(item.first), item.second});
      }
    } else {
      if (mode == ConflictTraversalMode::kPrepareManualMerge) {
        conflict_free_part->updates_.emplace(item);
      }
    }
  }

  for (const RemoveMap::value_type& item : removes_) {
    if (potential_conflicts.count(item.first) != 0u) {
      if (mode == ConflictTraversalMode::kTryMergeOrBail) {
        VLOG(4) << "Remove conflict!";
        return true;
      } else {
        CHECK(mode == ConflictTraversalMode::kPrepareManualMerge);
        conflicts->push_back({conflict_view.get(item.first), item.second});
      }
    } else {
      if (mode == ConflictTraversalMode::kPrepareManualMerge) {
        conflict_free_part->removes_.emplace(item);
      }
    }
  }

  return false;
}

bool DeltaView::tryAutoMerge(const ViewBase& original_view,
                             const ViewBase& conflict_view,
                             UpdateMap::value_type* item) const {
  CHECK_NOTNULL(item);
  std::shared_ptr<const Revision> conflicting_revision =
      conflict_view.get(item->first);
  std::shared_ptr<const Revision> original_revision =
      original_view.get(item->first);
  CHECK(conflicting_revision);
  // Original revision must exist, since db_stamp > begin_time_ and the
  // transaction wouldn't know about the item unless it existed before
  // begin_time_.
  CHECK(original_revision);
  return item->second->tryAutoMerge(*conflicting_revision, *original_revision,
                                    table_.getAutoMergePolicies());
}

}  // namespace internal
}  // namespace map_api<|MERGE_RESOLUTION|>--- conflicted
+++ resolved
@@ -52,15 +52,11 @@
   }
 }
 
-<<<<<<< HEAD
 void DeltaView::discardKnownUpdates(UpdateTimes* update_times) const {
   LOG(FATAL) << "This function should never be called on a delta view!";
 }
 
-bool DeltaView::supresses(const common::Id& id) const {
-=======
 bool DeltaView::suppresses(const common::Id& id) const {
->>>>>>> 752965ed
   return removes_.count(id) != 0u;
 }
 
