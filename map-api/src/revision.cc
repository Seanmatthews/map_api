--- conflicted
+++ resolved
@@ -21,13 +21,6 @@
   return new proto::Revision(*underlying_revision_);
 }
 
-<<<<<<< HEAD
-std::shared_ptr<Revision> Revision::fromProto(
-    std::unique_ptr<proto::Revision>&& revision_proto) {
-  std::shared_ptr<Revision> result(new Revision);
-  result->underlying_revision_ = std::move(revision_proto);
-  return std::move(result);
-=======
 void Revision::fromProto(const std::shared_ptr<proto::Revision>& revision_proto,
                          std::shared_ptr<Revision>* result) {
   CHECK_NOTNULL(result);
@@ -44,7 +37,6 @@
   std::shared_ptr<Revision> non_const;
   fromProto(revision_proto, &non_const);
   *result = non_const;
->>>>>>> de27e753
 }
 
 std::shared_ptr<Revision> Revision::fromProtoString(
