#include <map-api/revision.h>

#include <glog/logging.h>
#include <map-api/logical-time.h>
#include <map-api/net-table-manager.h>
#include <map-api/trackee-multimap.h>
#include <multiagent-mapping-common/unique-id.h>

namespace map_api {

std::shared_ptr<Revision> Revision::copyForWrite() const {
  std::unique_ptr<proto::Revision> copy(
      new proto::Revision(*underlying_revision_));
  return fromProto(std::move(copy));
}
<<<<<<< HEAD

proto::Revision* Revision::copyToProtoPtr() const {
  return new proto::Revision(*underlying_revision_);
}
=======
>>>>>>> 396a2209

std::shared_ptr<Revision> Revision::fromProto(
    std::unique_ptr<proto::Revision>&& revision_proto) {
  std::shared_ptr<Revision> result(new Revision);
  result->underlying_revision_ = std::move(revision_proto);
  return std::move(result);
}

std::shared_ptr<Revision> Revision::fromProtoString(
    const std::string& revision_proto_string) {
  std::shared_ptr<Revision> result(new Revision);
  result->underlying_revision_.reset(new proto::Revision);
  CHECK(result->underlying_revision_->ParseFromString(revision_proto_string));
  return std::move(result);
}

void Revision::addField(int index, proto::Type type) {
  CHECK_EQ(underlying_revision_->custom_field_values_size(), index)
      << "Custom fields must be added in-order!";
  underlying_revision_->add_custom_field_values()->set_type(type);
}
void Revision::removeLastField() {
  CHECK_GT(underlying_revision_->custom_field_values_size(), 0);
  underlying_revision_->mutable_custom_field_values()->RemoveLast();
}

bool Revision::hasField(int index) const {
  return index < underlying_revision_->custom_field_values_size();
}

proto::Type Revision::getFieldType(int index) const {
  return underlying_revision_->custom_field_values(index).type();
}

bool Revision::operator==(const Revision& other) const {
  if (!structureMatch(other)) {
    return false;
  }
  if (other.getId<common::Id>() != getId<common::Id>()) {
    return false;
  }
  if (other.getInsertTime() != getInsertTime()) {
    return false;
  }
  if (other.getUpdateTime() != getUpdateTime()) {
    return false;
  }
  if (other.isRemoved() != isRemoved()) {
    return false;
  }
  if (other.getChunkId() != getChunkId()) {
    return false;
  }
  // Check custom fields.
  int num_fields = underlying_revision_->custom_field_values_size();
  for (int i = 0; i < num_fields; ++i) {
    if (!fieldMatch(other, i)) {
      return false;
    }
  }
  return true;
}

bool Revision::structureMatch(const Revision& reference) const {
  int common_field_count =
      reference.underlying_revision_->custom_field_values_size();
  if (underlying_revision_->custom_field_values_size() <
      reference.underlying_revision_->custom_field_values_size()) {
    LOG_FIRST_N(WARNING, 10) << "Revision has less custom fields than "
                                "reference. Proceed with caution.";
    common_field_count = underlying_revision_->custom_field_values_size();
  }
  for (int i = 0; i < common_field_count; ++i) {
    if (underlying_revision_->custom_field_values(i).type() !=
        reference.underlying_revision_->custom_field_values(i).type()) {
      LOG(ERROR) << "Field type mismatch at position " << i;
      return false;
    }
  }
  return true;
}

bool Revision::fieldMatch(const Revision& other, int key) const {
  const proto::TableField& a = underlying_revision_->custom_field_values(key);
  const proto::TableField& b =
      other.underlying_revision_->custom_field_values(key);
  switch (a.type()) {
    case proto::Type::BLOB: { return a.blob_value() == b.blob_value(); }
    case(proto::Type::DOUBLE) : { return a.double_value() == b.double_value(); }
    case(proto::Type::HASH128) : {
      return a.string_value() == b.string_value();
    }
    case(proto::Type::INT32) : { return a.int_value() == b.int_value(); }
    case(proto::Type::UINT32) : {
      return a.unsigned_int_value() == b.unsigned_int_value();
    }
    case(proto::Type::INT64) : { return a.long_value() == b.long_value(); }
    case(proto::Type::UINT64) : {
      return a.unsigned_long_value() == b.unsigned_long_value();
    }
    case(proto::Type::STRING) : { return a.string_value() == b.string_value(); }
  }
  CHECK(false) << "Forgot switch case";
  return false;
}

std::string Revision::dumpToString() const {
  std::ostringstream dump_ss;
  dump_ss << "{" << std::endl;
  dump_ss << "\tid:" << getId<common::Id>() << std::endl;
  dump_ss << "\tinsert_time:" << getInsertTime() << std::endl;
  if (underlying_revision_->has_chunk_id()) {
    dump_ss << "\tchunk_id:" << getChunkId() << std::endl;
  }
  if (underlying_revision_->has_update_time()) {
    dump_ss << "\tupdate_time:" << getUpdateTime() << std::endl;
  }
  if (underlying_revision_->has_removed()) {
    dump_ss << "\tremoved:" << underlying_revision_->removed() << std::endl;
  }
  for (int i = 0; i < underlying_revision_->custom_field_values_size(); ++i) {
    dump_ss << "\t" << i << ": ";
    const proto::TableField& field =
        underlying_revision_->custom_field_values(i);
    if (field.has_blob_value()) dump_ss << field.blob_value();
    if (field.has_double_value()) dump_ss << field.double_value();
    if (field.has_int_value()) dump_ss << field.int_value();
    if (field.has_unsigned_int_value()) dump_ss << field.unsigned_int_value();
    if (field.has_long_value()) dump_ss << field.long_value();
    if (field.has_unsigned_long_value()) dump_ss << field.unsigned_long_value();
    if (field.has_string_value()) dump_ss << field.string_value();
    dump_ss << std::endl;
  }
  dump_ss << "}" << std::endl;
  return dump_ss.str();
}

void Revision::getTrackedChunks(TrackeeMultimap* result) const {
  CHECK_NOTNULL(result)->deserialize(*underlying_revision_);
}

bool Revision::fetchTrackedChunks() const {
  bool success = true;
  TrackeeMultimap trackee_multimap;
  getTrackedChunks(&trackee_multimap);
  LOG_IF(WARNING, trackee_multimap.empty())
      << "Fetch tracked chunks called, but no tracked chunks!";
  for (const TrackeeMultimap::value_type& table_trackees : trackee_multimap) {
    VLOG(3) << "Fetching " << table_trackees.second.size()
            << " tracked chunks from table " << table_trackees.first->name();
    for (const common::Id& chunk_id : table_trackees.second) {
      if (table_trackees.first->getChunk(chunk_id) == nullptr) {
        success = false;
      }
    }
    VLOG(3) << "Done.";
  }
  return success;
}

/**
 * PROTOBUFENUM
 */

MAP_API_TYPE_ENUM(std::string, proto::Type::STRING);
MAP_API_TYPE_ENUM(double, proto::Type::DOUBLE);
MAP_API_TYPE_ENUM(int32_t, proto::Type::INT32);
MAP_API_TYPE_ENUM(uint32_t, proto::Type::UINT32);
MAP_API_TYPE_ENUM(bool, proto::Type::INT32);
MAP_API_TYPE_ENUM(common::Id, proto::Type::HASH128);
MAP_API_TYPE_ENUM(aslam::HashId, proto::Type::HASH128);
MAP_API_TYPE_ENUM(int64_t, proto::Type::INT64);
MAP_API_TYPE_ENUM(uint64_t, proto::Type::UINT64);
MAP_API_TYPE_ENUM(LogicalTime, proto::Type::UINT64);
MAP_API_TYPE_ENUM(Revision, proto::Type::BLOB);
MAP_API_TYPE_ENUM(testBlob, proto::Type::BLOB);
MAP_API_TYPE_ENUM(Revision::Blob, proto::Type::BLOB);

/**
 * SET
 */
MAP_API_REVISION_SET(std::string /*value*/) {
  field->set_string_value(value);
  return true;
}
MAP_API_REVISION_SET(double /*value*/) {
  field->set_double_value(value);
  return true;
}
MAP_API_REVISION_SET(int32_t /*value*/) {
  field->set_int_value(value);
  return true;
}
MAP_API_REVISION_SET(uint32_t /*value*/) {
  field->set_unsigned_int_value(value);
  return true;
}
MAP_API_REVISION_SET(bool /*value*/) {
  field->set_int_value(value ? 1 : 0);
  return true;
}
MAP_API_REVISION_SET(common::Id /*value*/) {
  field->set_string_value(value.hexString());
  return true;
}
MAP_API_REVISION_SET(aslam::HashId /*value*/) {
  field->set_string_value(value.hexString());
  return true;
}
MAP_API_REVISION_SET(int64_t /*value*/) {
  field->set_long_value(value);
  return true;
}
MAP_API_REVISION_SET(uint64_t /*value*/) {
  field->set_unsigned_long_value(value);
  return true;
}
MAP_API_REVISION_SET(LogicalTime /*value*/) {
  field->set_unsigned_long_value(value.serialize());
  return true;
}
MAP_API_REVISION_SET(Revision /*value*/) {
  field->set_blob_value(value.serializeUnderlying());
  return true;
}
MAP_API_REVISION_SET(testBlob /*value*/) {
  field->set_blob_value(value.SerializeAsString());
  return true;
}
MAP_API_REVISION_SET(Revision::Blob /*value*/) {
  field->set_blob_value(value.data(), value.size());
  return true;
}

/**
 * GET
 */
MAP_API_REVISION_GET(std::string /*value*/) {
  *value = field.string_value();
  return true;
}
MAP_API_REVISION_GET(double /*value*/) {
  *value = field.double_value();
  return true;
}
MAP_API_REVISION_GET(int32_t /*value*/) {
  *value = field.int_value();
  return true;
}
MAP_API_REVISION_GET(uint32_t /*value*/) {
  *value = field.unsigned_int_value();
  return true;
}
MAP_API_REVISION_GET(common::Id /*value*/) {
  if (!value->fromHexString(field.string_value())) {
    LOG(FATAL) << "Failed to parse Hash id from string \""
               << field.string_value() << "\"";
  }
  return true;
}
MAP_API_REVISION_GET(bool /*value*/) {
  *value = field.int_value() != 0;
  return true;
}
MAP_API_REVISION_GET(aslam::HashId /*value*/) {
  if (!value->fromHexString(field.string_value())) {
    LOG(FATAL) << "Failed to parse Hash id from string \""
               << field.string_value() << "\"";
  }
  return true;
}
MAP_API_REVISION_GET(int64_t /*value*/) {
  *value = field.long_value();
  return true;
}
MAP_API_REVISION_GET(uint64_t /*value*/) {
  *value = field.unsigned_long_value();
  return true;
}
MAP_API_REVISION_GET(LogicalTime /*value*/) {
  *value = LogicalTime(field.unsigned_long_value());
  return true;
}
MAP_API_REVISION_GET(Revision /*value*/) {
  bool parsed =
      value->underlying_revision_->ParseFromString(field.blob_value());
  if (!parsed) {
    LOG(FATAL) << "Failed to parse revision";
    return false;
  }
  return true;
}
MAP_API_REVISION_GET(testBlob /*value*/) {
  bool parsed = value->ParseFromString(field.blob_value());
  if (!parsed) {
    LOG(FATAL) << "Failed to parse test blob";
    return false;
  }
  return true;
}
MAP_API_REVISION_GET(Revision::Blob /*value*/) {
  value->resize(field.blob_value().length());
  memcpy(value->data(), field.blob_value().c_str(),
         field.blob_value().length());
  return true;
}

}  // namespace map_api<|MERGE_RESOLUTION|>--- conflicted
+++ resolved
@@ -13,13 +13,10 @@
       new proto::Revision(*underlying_revision_));
   return fromProto(std::move(copy));
 }
-<<<<<<< HEAD
 
 proto::Revision* Revision::copyToProtoPtr() const {
   return new proto::Revision(*underlying_revision_);
 }
-=======
->>>>>>> 396a2209
 
 std::shared_ptr<Revision> Revision::fromProto(
     std::unique_ptr<proto::Revision>&& revision_proto) {
