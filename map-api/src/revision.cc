#include <map-api/revision.h>

#include <glog/logging.h>
#include <map-api/logical-time.h>
#include <map-api/net-table-manager.h>
#include <map-api/trackee-multimap.h>
#include <multiagent-mapping-common/backtrace.h>
#include <multiagent-mapping-common/breakpoints.h>
#include <multiagent-mapping-common/unique-id.h>

namespace map_api {

void Revision::copyForWrite(std::shared_ptr<Revision>* result) const {
  CHECK_NOTNULL(result);
  std::shared_ptr<proto::Revision> copy(
      new proto::Revision(*underlying_revision_));
  return fromProto(copy, result);
}

void Revision::fromProto(const std::shared_ptr<proto::Revision>& revision_proto,
                         std::shared_ptr<Revision>* result) {
  CHECK_NOTNULL(result);
  // Because -> keeps dereferencing:
  // http://stackoverflow.com/questions/20583450/the-operator-return-value-of-smart-pointers/20583499#20583499
  std::shared_ptr<Revision>& deref_result = *result;
  deref_result.reset(new Revision);
  (*result)->underlying_revision_ = revision_proto;
}
void Revision::fromProto(const std::shared_ptr<proto::Revision>& revision_proto,
                         std::shared_ptr<const Revision>* result) {
  CHECK_NOTNULL(result);
  std::shared_ptr<Revision> non_const;
  fromProto(revision_proto, &non_const);
  *result = non_const;
}

std::shared_ptr<Revision> Revision::fromProtoString(
    const std::string& revision_proto_string) {
  std::shared_ptr<Revision> result(new Revision);
  result->underlying_revision_.reset(new proto::Revision);
  CHECK(result->underlying_revision_->ParseFromString(revision_proto_string));
  return result;
}

void Revision::addField(int index, proto::Type type) {
  CHECK_EQ(underlying_revision_->custom_field_values_size(), index)
      << "Custom fields must be added in-order!";
  underlying_revision_->add_custom_field_values()->set_type(type);
}
void Revision::removeLastField() {
  CHECK_GT(underlying_revision_->custom_field_values_size(), 0);
  underlying_revision_->mutable_custom_field_values()->RemoveLast();
}

bool Revision::hasField(int index) const {
  return index < underlying_revision_->custom_field_values_size();
}

proto::Type Revision::getFieldType(int index) const {
  return underlying_revision_->custom_field_values(index).type();
}

void Revision::clearCustomFieldValues() {
  for (proto::TableField& custom_field :
       *underlying_revision_->mutable_custom_field_values()) {
    proto::Type type = custom_field.type();
    custom_field.Clear();
    custom_field.set_type(type);
  }
}

bool Revision::operator==(const Revision& other) const {
  if (!structureMatch(other)) {
    return false;
  }
  if (other.getId<common::Id>() != getId<common::Id>()) {
    return false;
  }
  if (other.getInsertTime() != getInsertTime()) {
    return false;
  }
  if (other.getUpdateTime() != getUpdateTime()) {
    return false;
  }
  if (other.isRemoved() != isRemoved()) {
    return false;
  }
  if (other.getChunkId() != getChunkId()) {
    return false;
  }
  if (!areAllCustomFieldsEqual(other)) {
    return false;
  }
  return true;
}

bool Revision::structureMatch(const Revision& reference) const {
  int common_field_count =
      reference.underlying_revision_->custom_field_values_size();
  if (underlying_revision_->custom_field_values_size() <
      reference.underlying_revision_->custom_field_values_size()) {
    LOG_FIRST_N(WARNING, 10) << "Revision has less custom fields than "
                                "reference. Proceed with caution.";
    common_field_count = underlying_revision_->custom_field_values_size();
  }
  for (int i = 0; i < common_field_count; ++i) {
    if (underlying_revision_->custom_field_values(i).type() !=
        reference.underlying_revision_->custom_field_values(i).type()) {
      LOG(ERROR) << "Field type mismatch at position " << i;
      return false;
    }
  }
  return true;
}

bool Revision::fieldMatch(const Revision& other, int key) const {
  const proto::TableField& a = underlying_revision_->custom_field_values(key);
  const proto::TableField& b =
      other.underlying_revision_->custom_field_values(key);
  switch (a.type()) {
    case proto::Type::BLOB: { return a.blob_value() == b.blob_value(); }
    case(proto::Type::DOUBLE) : { return a.double_value() == b.double_value(); }
    case(proto::Type::HASH128) : {
      return a.string_value() == b.string_value();
    }
    case(proto::Type::INT32) : { return a.int_value() == b.int_value(); }
    case(proto::Type::UINT32) : {
      return a.unsigned_int_value() == b.unsigned_int_value();
    }
    case(proto::Type::INT64) : { return a.long_value() == b.long_value(); }
    case(proto::Type::UINT64) : {
      return a.unsigned_long_value() == b.unsigned_long_value();
    }
    case(proto::Type::STRING) : { return a.string_value() == b.string_value(); }
  }
  CHECK(false) << "Forgot switch case";
  return false;
}

bool Revision::areAllCustomFieldsEqual(const Revision& other) const {
  for (int i = 0; i < underlying_revision_->custom_field_values_size(); ++i) {
    if (!fieldMatch(other, i)) {
      VLOG(4) << "Custom field " << i << " diverges!";
      return false;
    }
  }
  return true;
}

std::string Revision::dumpToString() const {
  std::ostringstream dump_ss;
  dump_ss << "{" << std::endl;
  dump_ss << "\tid:" << getId<common::Id>() << std::endl;
  dump_ss << "\tinsert_time:" << getInsertTime() << std::endl;
  if (underlying_revision_->has_chunk_id()) {
    dump_ss << "\tchunk_id:" << getChunkId() << std::endl;
  }
  if (underlying_revision_->has_update_time()) {
    dump_ss << "\tupdate_time:" << getUpdateTime() << std::endl;
  }
  if (underlying_revision_->has_removed()) {
    dump_ss << "\tremoved:" << underlying_revision_->removed() << std::endl;
  }
  for (int i = 0; i < underlying_revision_->custom_field_values_size(); ++i) {
    dump_ss << "\t" << i << ": ";
    const proto::TableField& field =
        underlying_revision_->custom_field_values(i);
    if (field.has_blob_value()) dump_ss << field.blob_value();
    if (field.has_double_value()) dump_ss << field.double_value();
    if (field.has_int_value()) dump_ss << field.int_value();
    if (field.has_unsigned_int_value()) dump_ss << field.unsigned_int_value();
    if (field.has_long_value()) dump_ss << field.long_value();
    if (field.has_unsigned_long_value()) dump_ss << field.unsigned_long_value();
    if (field.has_string_value()) dump_ss << field.string_value();
    dump_ss << std::endl;
  }
  dump_ss << "}" << std::endl;
  return dump_ss.str();
}

void Revision::getTrackedChunks(TrackeeMultimap* result) const {
  CHECK(underlying_revision_);
  CHECK_NOTNULL(result)->deserialize(*underlying_revision_);
}

bool Revision::fetchTrackedChunks() const {
  bool success = true;
  TrackeeMultimap trackee_multimap;
  getTrackedChunks(&trackee_multimap);
  LOG_IF(WARNING, trackee_multimap.empty())
      << "Fetch tracked chunks called, but no tracked chunks!";
  for (const TrackeeMultimap::value_type& table_trackees : trackee_multimap) {
    VLOG(3) << "Fetching " << table_trackees.second.size()
            << " tracked chunks from table " << table_trackees.first->name();
    if (!table_trackees.first->ensureHasChunks(table_trackees.second)) {
      success = false;
    }
    VLOG(3) << "Done.";
  }
  return success;
}

<<<<<<< HEAD
bool Revision::tryAutoMerge(const Revision& conflicting_revision,
                            const Revision& original_revision) {
  const bool conflict_innovates =
      !conflicting_revision.areAllCustomFieldsEqual(original_revision);
  if (conflict_innovates) {
    const bool this_innovates = !areAllCustomFieldsEqual(original_revision);
=======
bool Revision::defaultAutoMergePolicy(const Revision& conflicting_revision,
                                      const Revision& original_revision,
                                      Revision* revision_at_hand) {
  CHECK_NOTNULL(revision_at_hand);
  const bool conflict_innovates =
      !conflicting_revision.areAllCustomFieldsEqual(original_revision);
  if (conflict_innovates) {
    const bool this_innovates =
        !revision_at_hand->areAllCustomFieldsEqual(original_revision);
>>>>>>> defe9273

    // When both versions innovate, we fail the transaction per default, even
    // if the innovations are equal. This makes it more easy to test proper
    // functioning of transactions.
    if (this_innovates) {
      VLOG(3) << "Custom fields innovated by both!";
      return false;
    } else {
<<<<<<< HEAD
      underlying_revision_->mutable_custom_field_values()->CopyFrom(
          conflicting_revision.underlying_revision_->custom_field_values());
=======
      revision_at_hand->underlying_revision_->mutable_custom_field_values()
          ->CopyFrom(conflicting_revision.underlying_revision_
                         ->custom_field_values());
>>>>>>> defe9273
    }
  }

  common::Id id, conflicting_id;
<<<<<<< HEAD
  id.deserialize(underlying_revision_->id());
  conflicting_id.deserialize(conflicting_revision.underlying_revision_->id());
  CHECK_EQ(id, conflicting_id);
  CHECK_EQ(underlying_revision_->insert_time(),
           conflicting_revision.underlying_revision_->insert_time());
  CHECK(!underlying_revision_->removed());
  CHECK(!conflicting_revision.underlying_revision_->removed());
  id.deserialize(underlying_revision_->chunk_id());
=======
  id.deserialize(revision_at_hand->underlying_revision_->id());
  conflicting_id.deserialize(conflicting_revision.underlying_revision_->id());
  CHECK_EQ(id, conflicting_id);
  CHECK_EQ(revision_at_hand->underlying_revision_->insert_time(),
           conflicting_revision.underlying_revision_->insert_time());
  CHECK(!revision_at_hand->underlying_revision_->removed());
  CHECK(!conflicting_revision.underlying_revision_->removed());
  id.deserialize(revision_at_hand->underlying_revision_->chunk_id());
>>>>>>> defe9273
  conflicting_id.deserialize(
      conflicting_revision.underlying_revision_->chunk_id());
  CHECK_EQ(id, conflicting_id);

  TrackeeMultimap tracked_chunks, conflicting_tracked_chunks;
<<<<<<< HEAD
  tracked_chunks.deserialize(*underlying_revision_);
=======
  tracked_chunks.deserialize(*revision_at_hand->underlying_revision_);
>>>>>>> defe9273
  conflicting_tracked_chunks.deserialize(
      *conflicting_revision.underlying_revision_);

  if (tracked_chunks.merge(conflicting_tracked_chunks)) {
<<<<<<< HEAD
    tracked_chunks.serialize(underlying_revision_.get());
=======
    tracked_chunks.serialize(revision_at_hand->underlying_revision_.get());
>>>>>>> defe9273
  }
  return true;
}

<<<<<<< HEAD
=======
// TODO(tcies): This should probably be more involved. Currently it's not
// possible to merge chunk tracking and custom fields from a custom merge
// policy.
bool Revision::tryAutoMerge(
    const Revision& conflicting_revision, const Revision& original_revision,
    const std::vector<AutoMergePolicy>& custom_merge_policies) {
  for (const AutoMergePolicy& policy : custom_merge_policies) {
    if (policy(conflicting_revision, original_revision, this)) {
      return true;
    }
  }
  if (defaultAutoMergePolicy(conflicting_revision, original_revision, this)) {
    return true;
  }
  return false;
}

>>>>>>> defe9273
/**
 * PROTOBUFENUM
 */

MAP_API_TYPE_ENUM(std::string, proto::Type::STRING);
MAP_API_TYPE_ENUM(double, proto::Type::DOUBLE);
MAP_API_TYPE_ENUM(int32_t, proto::Type::INT32);
MAP_API_TYPE_ENUM(uint32_t, proto::Type::UINT32);
MAP_API_TYPE_ENUM(bool, proto::Type::INT32);
MAP_API_TYPE_ENUM(common::Id, proto::Type::HASH128);
MAP_API_TYPE_ENUM(aslam::HashId, proto::Type::HASH128);
MAP_API_TYPE_ENUM(int64_t, proto::Type::INT64);
MAP_API_TYPE_ENUM(uint64_t, proto::Type::UINT64);
MAP_API_TYPE_ENUM(LogicalTime, proto::Type::UINT64);
MAP_API_TYPE_ENUM(Revision, proto::Type::BLOB);
MAP_API_TYPE_ENUM(testBlob, proto::Type::BLOB);
MAP_API_TYPE_ENUM(Revision::Blob, proto::Type::BLOB);

/**
 * SET
 */
MAP_API_REVISION_SET(std::string /*value*/) {
  field->set_string_value(value);
  return true;
}
MAP_API_REVISION_SET(double /*value*/) {
  field->set_double_value(value);
  return true;
}
MAP_API_REVISION_SET(int32_t /*value*/) {
  field->set_int_value(value);
  return true;
}
MAP_API_REVISION_SET(uint32_t /*value*/) {
  field->set_unsigned_int_value(value);
  return true;
}
MAP_API_REVISION_SET(bool /*value*/) {
  field->set_int_value(value ? 1 : 0);
  return true;
}
MAP_API_REVISION_SET(common::Id /*value*/) {
  field->set_string_value(value.hexString());
  return true;
}
MAP_API_REVISION_SET(aslam::HashId /*value*/) {
  field->set_string_value(value.hexString());
  return true;
}
MAP_API_REVISION_SET(int64_t /*value*/) {
  field->set_long_value(value);
  return true;
}
MAP_API_REVISION_SET(uint64_t /*value*/) {
  field->set_unsigned_long_value(value);
  return true;
}
MAP_API_REVISION_SET(LogicalTime /*value*/) {
  field->set_unsigned_long_value(value.serialize());
  return true;
}
MAP_API_REVISION_SET(Revision /*value*/) {
  field->set_blob_value(value.serializeUnderlying());
  return true;
}
MAP_API_REVISION_SET(testBlob /*value*/) {
  field->set_blob_value(value.SerializeAsString());
  return true;
}
MAP_API_REVISION_SET(Revision::Blob /*value*/) {
  field->set_blob_value(value.data(), value.size());
  return true;
}

/**
 * GET
 */
MAP_API_REVISION_GET(std::string /*value*/) {
  *value = field.string_value();
  return true;
}
MAP_API_REVISION_GET(double /*value*/) {
  *value = field.double_value();
  return true;
}
MAP_API_REVISION_GET(int32_t /*value*/) {
  *value = field.int_value();
  return true;
}
MAP_API_REVISION_GET(uint32_t /*value*/) {
  *value = field.unsigned_int_value();
  return true;
}
MAP_API_REVISION_GET(common::Id /*value*/) {
  if (!value->fromHexString(field.string_value())) {
    LOG(FATAL) << "Failed to parse Hash id from string \""
               << field.string_value() << "\"";
  }
  return true;
}
MAP_API_REVISION_GET(bool /*value*/) {
  *value = field.int_value() != 0;
  return true;
}
MAP_API_REVISION_GET(aslam::HashId /*value*/) {
  if (!value->fromHexString(field.string_value())) {
    LOG(FATAL) << "Failed to parse Hash id from string \""
               << field.string_value() << "\"";
  }
  return true;
}
MAP_API_REVISION_GET(int64_t /*value*/) {
  *value = field.long_value();
  return true;
}
MAP_API_REVISION_GET(uint64_t /*value*/) {
  *value = field.unsigned_long_value();
  return true;
}
MAP_API_REVISION_GET(LogicalTime /*value*/) {
  *value = LogicalTime(field.unsigned_long_value());
  return true;
}
MAP_API_REVISION_GET(Revision /*value*/) {
  bool parsed =
      value->underlying_revision_->ParseFromString(field.blob_value());
  if (!parsed) {
    LOG(FATAL) << "Failed to parse revision";
    return false;
  }
  return true;
}
MAP_API_REVISION_GET(testBlob /*value*/) {
  bool parsed = value->ParseFromString(field.blob_value());
  if (!parsed) {
    LOG(FATAL) << "Failed to parse test blob";
    return false;
  }
  return true;
}
MAP_API_REVISION_GET(Revision::Blob /*value*/) {
  value->resize(field.blob_value().length());
  memcpy(value->data(), field.blob_value().c_str(),
         field.blob_value().length());
  return true;
}

}  // namespace map_api<|MERGE_RESOLUTION|>--- conflicted
+++ resolved
@@ -200,14 +200,6 @@
   return success;
 }
 
-<<<<<<< HEAD
-bool Revision::tryAutoMerge(const Revision& conflicting_revision,
-                            const Revision& original_revision) {
-  const bool conflict_innovates =
-      !conflicting_revision.areAllCustomFieldsEqual(original_revision);
-  if (conflict_innovates) {
-    const bool this_innovates = !areAllCustomFieldsEqual(original_revision);
-=======
 bool Revision::defaultAutoMergePolicy(const Revision& conflicting_revision,
                                       const Revision& original_revision,
                                       Revision* revision_at_hand) {
@@ -217,7 +209,6 @@
   if (conflict_innovates) {
     const bool this_innovates =
         !revision_at_hand->areAllCustomFieldsEqual(original_revision);
->>>>>>> defe9273
 
     // When both versions innovate, we fail the transaction per default, even
     // if the innovations are equal. This makes it more easy to test proper
@@ -226,28 +217,13 @@
       VLOG(3) << "Custom fields innovated by both!";
       return false;
     } else {
-<<<<<<< HEAD
-      underlying_revision_->mutable_custom_field_values()->CopyFrom(
-          conflicting_revision.underlying_revision_->custom_field_values());
-=======
       revision_at_hand->underlying_revision_->mutable_custom_field_values()
           ->CopyFrom(conflicting_revision.underlying_revision_
                          ->custom_field_values());
->>>>>>> defe9273
     }
   }
 
   common::Id id, conflicting_id;
-<<<<<<< HEAD
-  id.deserialize(underlying_revision_->id());
-  conflicting_id.deserialize(conflicting_revision.underlying_revision_->id());
-  CHECK_EQ(id, conflicting_id);
-  CHECK_EQ(underlying_revision_->insert_time(),
-           conflicting_revision.underlying_revision_->insert_time());
-  CHECK(!underlying_revision_->removed());
-  CHECK(!conflicting_revision.underlying_revision_->removed());
-  id.deserialize(underlying_revision_->chunk_id());
-=======
   id.deserialize(revision_at_hand->underlying_revision_->id());
   conflicting_id.deserialize(conflicting_revision.underlying_revision_->id());
   CHECK_EQ(id, conflicting_id);
@@ -256,32 +232,21 @@
   CHECK(!revision_at_hand->underlying_revision_->removed());
   CHECK(!conflicting_revision.underlying_revision_->removed());
   id.deserialize(revision_at_hand->underlying_revision_->chunk_id());
->>>>>>> defe9273
   conflicting_id.deserialize(
       conflicting_revision.underlying_revision_->chunk_id());
   CHECK_EQ(id, conflicting_id);
 
   TrackeeMultimap tracked_chunks, conflicting_tracked_chunks;
-<<<<<<< HEAD
-  tracked_chunks.deserialize(*underlying_revision_);
-=======
   tracked_chunks.deserialize(*revision_at_hand->underlying_revision_);
->>>>>>> defe9273
   conflicting_tracked_chunks.deserialize(
       *conflicting_revision.underlying_revision_);
 
   if (tracked_chunks.merge(conflicting_tracked_chunks)) {
-<<<<<<< HEAD
-    tracked_chunks.serialize(underlying_revision_.get());
-=======
     tracked_chunks.serialize(revision_at_hand->underlying_revision_.get());
->>>>>>> defe9273
-  }
-  return true;
-}
-
-<<<<<<< HEAD
-=======
+  }
+  return true;
+}
+
 // TODO(tcies): This should probably be more involved. Currently it's not
 // possible to merge chunk tracking and custom fields from a custom merge
 // policy.
@@ -299,7 +264,6 @@
   return false;
 }
 
->>>>>>> defe9273
 /**
  * PROTOBUFENUM
  */
