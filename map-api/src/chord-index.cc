--- conflicted
+++ resolved
@@ -15,13 +15,8 @@
 DEFINE_uint64(stabilize_interval_ms, 1500,
               "Interval of stabilization in milliseconds");
 DECLARE_int32(simulated_lag_ms);
-<<<<<<< HEAD
 DEFINE_bool(enable_fingers, false, "enable chord fingers");
 DEFINE_bool(enable_replication, false, "enable chord replication");
-=======
-DEFINE_bool(enable_fingers, true, "enable chord fingers");
-DEFINE_bool(enable_replication, true, "enable chord replication");
->>>>>>> c957d640
 
 namespace map_api {
 
@@ -75,15 +70,6 @@
   } else {
     node_locked_ = true;
     node_lock_holder_ = requester;
-<<<<<<< HEAD
-    CHECK(!lock_monitor_thread_running_);
-    if (lock_monitor_thread_.joinable()) {
-      LOG(WARNING) << own_key_ << " unlocked earlier due to timeout.";
-      lock_monitor_thread_.join();
-    }
-    lock_monitor_thread_ = std::thread(&ChordIndex::lockMonitorThread, this);
-=======
->>>>>>> c957d640
 
     VLOG(3) << hash(requester) << " locked " << own_key_;
     return true;
@@ -102,11 +88,6 @@
     node_locked_ = false;
     lock.unlock();
     lock_holder_cv_.notify_all();
-<<<<<<< HEAD
-    CHECK(lock_monitor_thread_.joinable());
-    lock_monitor_thread_.join();
-=======
->>>>>>> c957d640
     VLOG(3) << hash(requester) << " unlocked " << own_key_;
     return true;
   }
@@ -230,11 +211,8 @@
     return false;
   }
   CHECK_LT(index, kNumReplications);
-<<<<<<< HEAD
-=======
   VLOG(2) << PeerId::self() << " Replicating data of " << peer << " at index "
           << index;
->>>>>>> c957d640
   common::ScopedWriteLock replicated_data_lock(&replicated_data_lock_);
   replicated_data_[index].clear();
   replicated_data_[index].swap(*data);
@@ -441,17 +419,10 @@
   if (subject == PeerId::self()) {
     return lock();
   }
-<<<<<<< HEAD
-  while (true) {
-    if (lockRpc(subject) != RpcStatus::SUCCESS) {
-      usleep(10 * kMillisecondsToMicroseconds);
-    } else {
-=======
   uint16_t retry_count = 0;
   while (true) {
     RpcStatus rpc_status = lockRpc(subject);
     if (rpc_status == RpcStatus::SUCCESS) {
->>>>>>> c957d640
       break;
     } else if (rpc_status == RpcStatus::DECLINED) {
       VLOG_EVERY_N(1, 20) << PeerId::self() << ": Waiting to lock " << subject
@@ -512,45 +483,6 @@
   return false;
 }
 
-<<<<<<< HEAD
-bool ChordIndex::unlock(const PeerId& subject) {
-  if (subject == PeerId::self()) {
-    unlock();
-    return true;
-  }
-  return unlockRpc(subject) == RpcStatus::SUCCESS;
-}
-
-bool ChordIndex::lockPeersInOrder(const PeerId& subject_1,
-                                  const PeerId& subject_2) {
-  // Locking must occur in order in order to avoid deadlocks.
-  if (hash(subject_1) < hash(subject_2)) {
-    if (!lock(subject_1)) {
-      return false;
-    }
-    if (!lock(subject_2)) {
-      unlock(subject_1);
-      return false;
-    }
-    return true;
-  } else if (hash(subject_1) > hash(subject_2)) {
-    if (!lock(subject_2)) {
-      return false;
-    }
-    if (!lock(subject_1)) {
-      unlock(subject_2);
-      return false;
-    }
-    return true;
-  } else {
-    CHECK_EQ(subject_1, subject_2) << "Same hash of two different peers";
-    return lock(subject_1);
-  }
-  return false;
-}
-
-=======
->>>>>>> c957d640
 bool ChordIndex::unlockPeers(const PeerId& subject_1, const PeerId& subject_2) {
   bool unlock_result = unlock(subject_1);
   if (subject_1 != subject_2) {
@@ -583,11 +515,8 @@
 
   // TODO(aqurai): Check if this has to be uncommented.
   // CHECK_EQ(kCleanJoin, FLAGS_join_mode) << "Stabilize leave deprecated";
-<<<<<<< HEAD
-=======
   VLOG(1) << PeerId::self() << " - " << own_key_
           << " Attempting to leave chord ring.";
->>>>>>> c957d640
   leaveClean();
   // TODO(tcies) unhack! "Ensures" that pending requests resolve
   usleep(FLAGS_simulated_lag_ms * 100000 + 100000);
@@ -763,37 +692,7 @@
         self->replaceDisconnectedSuccessor();
       } else {
         self->lock();
-<<<<<<< HEAD
-        // Note that we do isIn from-exclusive and to-exclusive
         if (successor_predecessor != PeerId::self() &&
-            isIn(hash(successor_predecessor), own_key, successor_key + 1)) {
-          self->unlock();
-          // Someone joined in between.
-          // TODO(aqurai): Check if this case ever happens after joinBetween
-          // impl.
-          VLOG(2) << self->own_key_ << ": " << hash(successor_predecessor)
-                  << " joined in between me and my successor " << successor_key;
-          bool proceed = false;
-          proceed = self->lock(successor_predecessor);
-          if (proceed) {
-            self->data_lock_.acquireWriteLock();
-            proceed = self->fetchResponsibilitiesRpc(successor_predecessor,
-                                                     &self->data_);
-            self->data_lock_.releaseWriteLock();
-          }
-          if (proceed) {
-            self->registerPeer(successor_predecessor, &self->successor_);
-            proceed = self->notifyRpc(successor_predecessor, PeerId::self(),
-                                      proto::NotifySenderType::PREDECESSOR);
-          }
-          self->unlock(successor_predecessor);
-          if (!proceed) {
-            continue;
-          }
-        } else if (successor_predecessor != PeerId::self() &&
-=======
-        if (successor_predecessor != PeerId::self() &&
->>>>>>> c957d640
                    isIn(own_key, hash(successor_predecessor),
                         successor_key + 1)) {
           self->unlock();
@@ -811,7 +710,6 @@
         } else {
           self->unlock();
         }
-<<<<<<< HEAD
       }
     }
 
@@ -842,38 +740,6 @@
         fix_finger_index = 0;
       }
     }
-=======
-      }
-    }
-
-    // TODO(aqurai): Debugging purpose. Remove later.
-    if (VLOG_IS_ON(2)) {
-      bool print = false;
-      std::stringstream finger_list;
-      for (size_t i = 0; i < kNumFingers; ++i) {
-        common::ScopedReadLock(&self->peer_lock_);
-        if (!self->fingers_[i].peer->isValid()) {
-          if (i < 2) {
-            print = true;
-          }
-          finger_list << " " << i;
-        }
-      }
-      // Don't print if only higher fingers are invalid.
-      if (print) {
-        LOG(WARNING) << " Fingers " << finger_list.str()
-                     << " not initialized on " << PeerId::self();
-      }
-    }
-
-    if (FLAGS_enable_fingers) {
-      self->fixFinger(fix_finger_index);
-      ++fix_finger_index;
-      if (fix_finger_index == kNumFingers) {
-        fix_finger_index = 0;
-      }
-    }
->>>>>>> c957d640
     if (FLAGS_enable_replication) {
       self->fixReplicators();
     }
@@ -1100,12 +966,8 @@
 
 void ChordIndex::attemptDataRecovery(const Key& from) {
   CHECK(FLAGS_enable_replication);
-<<<<<<< HEAD
-  VLOG(1) << PeerId::self() << "Attempting chord data recovery";
-=======
   VLOG(1) << PeerId::self() << " - " << own_key_
           << " Attempting chord data recovery";
->>>>>>> c957d640
   replication_ready_condition_.wait();
   DataMap to_append;
   replicated_data_lock_.acquireReadLock();
@@ -1167,11 +1029,8 @@
     replicators_[i] = PeerId();
   }
   lock_monitor_thread_running_ = false;
-<<<<<<< HEAD
-=======
   CHECK(!lock_monitor_thread_.joinable());
   lock_monitor_thread_ = std::thread(&ChordIndex::lockMonitorThread, this);
->>>>>>> c957d640
 }
 
 void ChordIndex::registerPeer(
@@ -1350,26 +1209,6 @@
 }
 
 void ChordIndex::lockMonitorThread() {
-<<<<<<< HEAD
-  lock_monitor_thread_running_ = true;
-  VLOG(4) << own_key_ << " Starting lock monitor thread";
-  std::unique_lock<std::mutex> node_lock(node_lock_);
-
-  // cv.waitfor is not happy with a const var for some reason.
-  uint64_t timeout_ms = kLockTimeoutMs;
-  while (node_locked_) {
-    if (lock_holder_cv_.wait_for(node_lock,
-                                 std::chrono::milliseconds(timeout_ms)) ==
-        std::cv_status::timeout) {
-      node_lock_holder_ = PeerId();
-      node_locked_ = false;
-      LOG(WARNING) << own_key_ << ": Lock held by " << hash(node_lock_holder_)
-                   << " timed out.";
-      break;
-    }
-  }
-  VLOG(4) << own_key_ << " Stopping lock monitor thread";
-=======
   VLOG(2) << PeerId::self() << " - " << own_key_
           << " Starting lock monitor thread";
   lock_monitor_thread_running_ = true;
@@ -1398,7 +1237,6 @@
 
   VLOG(2) << PeerId::self() << " - " << own_key_
           << " Stopping lock monitor thread";
->>>>>>> c957d640
   lock_monitor_thread_running_ = false;
 }
 
