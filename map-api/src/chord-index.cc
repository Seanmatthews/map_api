#include "map-api/chord-index.h"

#include <future>
#include <type_traits>

#include <gflags/gflags.h>
#include <glog/logging.h>
#include <multiagent-mapping-common/conversions.h>

const std::string kCleanJoin("clean");
const std::string kStabilizeJoin("stabilize");

const std::string kUniformFingers("clean");
const std::string kExponentialFingers("stabilize");

DEFINE_string(join_mode, kCleanJoin,
              ("Can be " + kCleanJoin + " or " + kStabilizeJoin).c_str());
DEFINE_uint64(stabilize_interval_ms, 1500,
              "Interval of stabilization in milliseconds");
DECLARE_int32(simulated_lag_ms);
<<<<<<< HEAD
DEFINE_bool(enable_fingers, false, "enable chord fingers");
DEFINE_bool(enable_replication, false, "enable chord replication");
=======
DEFINE_bool(enable_fingers, true, "enable chord fingers");
DEFINE_bool(enable_replication, true, "enable chord replication");
DEFINE_string(finger_mode, kUniformFingers,
              (kUniformFingers + " for uniformly spaced fingers, " +
               kExponentialFingers +
               " for exponentially spaced fingers").c_str());
>>>>>>> 7a9eeaf2

namespace map_api {

ChordIndex::~ChordIndex() {
  CHECK(!stabilizer_.joinable());
  CHECK(!lock_monitor_thread_.joinable());
}

bool ChordIndex::handleGetClosestPrecedingFinger(
    const Key& key, PeerId* result) {
  CHECK_NOTNULL(result);
  if (!waitUntilInitialized()) {
    // TODO(tcies) re-introduce request_status
    LOG(ERROR) << "Not active any more! Clean solution?";
  }
  *result = closestPrecedingFinger(key);
  return true;
}

bool ChordIndex::handleGetSuccessor(PeerId* result) {
  CHECK_NOTNULL(result);
  if (!waitUntilInitialized()) {
    // TODO(tcies) re-introduce request_status
    LOG(ERROR) << "Not active any more! Clean solution?";
  }
  peer_lock_.acquireReadLock();
  *result = successor_->id;
  peer_lock_.releaseReadLock();
  return true;
}

bool ChordIndex::handleGetPredecessor(PeerId* result) {
  if (!waitUntilInitialized()) {
    // TODO(tcies) re-introduce request_status
    LOG(ERROR) << "Not active any more! Clean solution?";
  }
  peer_lock_.acquireReadLock();
  *result = predecessor_->id;
  peer_lock_.releaseReadLock();
  return true;
}

bool ChordIndex::handleLock(const PeerId& requester) {
  if (!waitUntilInitialized()) {
    // TODO(tcies) re-introduce request_status
    LOG(ERROR) << "Not active any more! Clean solution?";
  }
  std::lock_guard<std::mutex> lock(node_lock_);
  if (node_locked_) {
    return false;
  } else {
    node_locked_ = true;
    node_lock_holder_ = requester;

    VLOG(3) << hash(requester) << " locked " << own_key_;
    return true;
  }
}

bool ChordIndex::handleUnlock(const PeerId& requester) {
  if (!waitUntilInitialized()) {
    // TODO(tcies) re-introduce request_status
    LOG(ERROR) << "Not active any more! Clean solution?";
  }
  std::unique_lock<std::mutex> lock(node_lock_);
  if (!node_locked_ || node_lock_holder_ != requester) {
    return false;
  } else {
    node_locked_ = false;
    lock.unlock();
    lock_holder_cv_.notify_all();
    VLOG(3) << hash(requester) << " unlocked " << own_key_;
    return true;
  }
}

bool ChordIndex::handleNotify(const PeerId& peer_id,
                              proto::NotifySenderType sender_type) {
  if (!waitUntilInitialized()) {
    // TODO(tcies) re-introduce request_status
    LOG(FATAL) << "Should NotifyRpc only locked peers, locked peers shouldn't "\
        "be able to leave!";
  }
  if (FLAGS_join_mode == kCleanJoin) {
    return handleNotifyClean(peer_id, sender_type);
  } else {
    CHECK_EQ(kStabilizeJoin, FLAGS_join_mode);
    return handleNotifyStabilize(peer_id, sender_type);
  }
}

bool ChordIndex::handleReplace(const PeerId& old_peer, const PeerId& new_peer) {
  if (!waitUntilInitialized()) {
    // TODO(tcies) re-introduce request_status
    LOG(FATAL) << "Should Repl.Rpc only locked peers, locked peers shouldn't "\
        "be able to leave!";
  }
  CHECK_EQ(kCleanJoin, FLAGS_join_mode)
      << "Replace available only in clean join";
  peer_lock_.acquireReadLock();
  bool successor = old_peer == successor_->id;
  bool predecessor = old_peer == predecessor_->id;
  if (!successor && !predecessor) {  // could be both
    return false;
  }
  std::lock_guard<std::mutex> lock(node_lock_);
  if (successor) {
    if (!node_locked_ || node_lock_holder_ != old_peer) {
      peer_lock_.releaseReadLock();
      return false;
    }
  }
  if (predecessor) {
    if (!node_locked_ || node_lock_holder_ != old_peer) {
      peer_lock_.releaseReadLock();
      return false;
    }
  }
  peer_lock_.releaseReadLock();  // registerPeer does writeLock
  if (successor) {
    registerPeer(new_peer, &successor_);
  }
  if (predecessor) {
    registerPeer(new_peer, &predecessor_);
  }
  return true;
}

bool ChordIndex::handleAddData(
    const std::string& key, const std::string& value) {
  if (!waitUntilInitialized()) {
    // TODO(tcies) re-introduce request_status
    LOG(FATAL) << "Need to implement request status for departed peers.";
  }
  // TODO(tcies) try-again-later & integrate if not integrated
  return addDataLocally(key, value);
}

bool ChordIndex::handleRetrieveData(
    const std::string& key, std::string* value) {
  CHECK_NOTNULL(value);
  if (!waitUntilInitialized()) {
    // TODO(tcies) re-introduce request_status
    LOG(FATAL) << "Need to implement request status for departed peers.";
  }
  // TODO(tcies) try-again-later & integrate if not integrated
  if (!retrieveDataLocally(key, value)) {
    VLOG(3) << "Data " << key << " requested at " << PeerId::self()
            << " is not available, has hash " << hash(key);
    return false;
  }
  return true;
}

bool ChordIndex::handleFetchResponsibilities(
    const PeerId& requester, DataMap* responsibilities) {
  CHECK_NOTNULL(responsibilities);
  if (!waitUntilInitialized()) {
    // TODO(tcies) re-introduce request_status
    LOG(FATAL) << "Should FRRpc only locked peers, locked peers shouldn't "\
        "be able to leave!";
  }
  // TODO(tcies) try-again-later if not integrated
  data_lock_.acquireReadLock();
  for (const DataMap::value_type& item : data_) {
    if (!isIn(hash(item.first), hash(requester), own_key_)) {
      responsibilities->insert(item);
    }
  }
  data_lock_.releaseReadLock();
  return true;
}

bool ChordIndex::handlePushResponsibilities(const DataMap& responsibilities) {
  if (!waitUntilInitialized()) {
    // TODO(tcies) re-introduce request_status
    LOG(FATAL) << "Should PRRpc only locked peers, locked peers shouldn't "\
        "be able to leave!";
  }
  data_lock_.acquireWriteLock();
  for (const DataMap::value_type& item : responsibilities) {
    data_[item.first] = item.second;  // overwrite intended
  }
  data_lock_.releaseWriteLock();
  return true;
}

bool ChordIndex::handleInitReplicator(int index, const DataMap& data,
                                      const PeerId& peer) {
  CHECK(FLAGS_enable_replication);
  if (!replication_ready_) {
    return false;
  }
  CHECK_LT(index, kNumReplications);
  VLOG(2) << PeerId::self() << " Replicating data of " << peer << " at index "
          << index;
  common::ScopedWriteLock replicated_data_lock(&replicated_data_lock_);
  replicated_data_[index].insert(data.begin(), data.end());
  replicated_peers_[index] = peer;
  return true;
}

bool ChordIndex::handleAppendToReplicator(int index, const std::string& key,
                                          const std::string& value) {
  if (!waitUntilInitialized()) {
    // TODO(tcies) re-introduce request_status
    LOG(FATAL) << "Need to implement request status for departed peers.";
  }
  appendToReplicatorLocally(index, key, value);
  return true;
}

bool ChordIndex::addData(const std::string& key, const std::string& value) {
  Key chord_key = hash(key);
  PeerId successor;
  if (!findSuccessor(chord_key, &successor)) {
    return false;
  }
  bool add_data_result = false;
  if (successor == PeerId::self()) {
    add_data_result = addDataLocally(key, value);
  } else {
    add_data_result = addDataRpc(successor, key, value);
  }
  if (!add_data_result) {
    LOG(ERROR) << PeerId::self() << ": add data request failed to "
               << successor;
    return false;
  }

  // Append to replicators
  if (!FLAGS_enable_replication) {
    return add_data_result;
  }

  for (size_t i = 0; i < kNumReplications; ++i) {
    PeerId replicator_i;
    if (successor == PeerId::self()) {
      common::ScopedReadLock peer_lock(&peer_lock_);
      replicator_i = successor_->id;
    } else {
      if (!getSuccessorRpc(successor, &replicator_i)) {
        LOG(ERROR) << "Failed to get address of replicator " << i;
        return add_data_result;
      }
    }

    // Successor can be self for the first peer.
    if (replicator_i == PeerId::self()) {
      break;
    }
    if (!appendToReplicatorRpc(replicator_i, i, key, value)) {
      LOG(ERROR) << "Failed to append data to replicator " << i << ", "
                 << replicator_i;
      return add_data_result;
    }
    successor = replicator_i;
  }
  return add_data_result;
}

bool ChordIndex::retrieveData(const std::string& key, std::string* value) {
  CHECK_NOTNULL(value);
  Key chord_key = hash(key);
  PeerId successor;
  if (!findSuccessor(chord_key, &successor)) {
    return false;
  }
  if (successor == PeerId::self()) {
    return retrieveDataLocally(key, value);
  } else {
    if (!retrieveDataRpc(successor, key, value)) {
      return false;
    }
    return true;
  }
}

bool ChordIndex::findSuccessor(const Key& key, PeerId* result) {
  CHECK_NOTNULL(result);
  peer_lock_.acquireReadLock();
  if (isIn(key, own_key_, successor_->key)) {
    *result = successor_->id;
    peer_lock_.releaseReadLock();
  } else {
    peer_lock_.releaseReadLock();
    PeerId predecessor;
    if (!findPredecessor(key, &predecessor)) {
      return false;
    }
    if (!getSuccessorRpc(predecessor, result)) {
      return false;
    }
  }
  return true;
}

bool ChordIndex::findPredecessor(const Key& key, PeerId* result) {
  CHECK_NOTNULL(result);
  peer_lock_.acquireReadLock();
  CHECK(!isIn(key, own_key_, successor_->key)) <<
      "FindPredecessor called while it's the calling peer";
  peer_lock_.releaseReadLock();
  PeerId result_successor;
  *result = closestPrecedingFinger(key);

  // Used fingers to jump peers earlier. Search one-by-one from here.
  if (!getSuccessorRpc(*result, &result_successor)) {
    return false;
  }
  while (!isIn(key, hash(*result), hash(result_successor))) {
    *result = result_successor;
    if (!getSuccessorRpc(*result, &result_successor)) {
      return false;
    }
  }
  return true;
}

void ChordIndex::create() {
  init();
  peer_lock_.acquireWriteLock();
  if (!FLAGS_enable_fingers) {
    for (size_t i = 0; i < kNumFingers; ++i) {
      fingers_[i].peer = self_;
    }
  }
  successor_ = self_;
  predecessor_ = self_;
  peer_lock_.releaseWriteLock();
  std::lock_guard<std::mutex> integrate_lock(integrate_mutex_);
  integrated_ = true;

  std::unique_lock<std::mutex> lock(initialized_mutex_);
  initialized_ = true;
  lock.unlock();
  initialized_cv_.notify_all();
  replication_ready_ = true;
  replication_ready_condition_.notify();
  VLOG(3) << "Root(" << PeerId::self() << ") has key " << own_key_;
}

bool ChordIndex::join(const PeerId& other) {
  init();
  if (FLAGS_join_mode == kCleanJoin) {
    if (!cleanJoin(other)) {
      return false;
    }
  } else {
    CHECK_EQ(kStabilizeJoin, FLAGS_join_mode);
    stabilizeJoin(other);
  }
  std::unique_lock<std::mutex> lock(initialized_mutex_);
  initialized_ = true;
  lock.unlock();
  initialized_cv_.notify_all();
  VLOG(3) << "Peer(" << PeerId::self() << ") has key " << own_key_;
  return true;
}

bool ChordIndex::cleanJoin(const PeerId& other) {
  // 1. lock proper predecessor and successor
  PeerId predecessor = other, successor;
  while (true) {
    if (!getClosestPrecedingFingerRpc(predecessor, own_key_, &predecessor)) {
      return false;
    }
    if (!getSuccessorRpc(predecessor, &successor)) {
      return false;
    }
    if (!isIn(own_key_, hash(predecessor), hash(successor))) {
      // case when predecessor.successor managed to join between the above
      // two RPC's
      continue;
    }

    if (!lockPeersInOrder(predecessor, successor)) {
      return false;
    }

    PeerId successor_predecessor, predecessor_successor;
    if (!(getPredecessorRpc(successor, &successor_predecessor) &&
          getSuccessorRpc(predecessor, &predecessor_successor))) {
      unlockPeers(predecessor, successor);
      return false;
    }
    if (predecessor_successor == successor &&
        successor_predecessor == predecessor) {
      break;
    }
    unlockPeers(predecessor, successor);
  }

  VLOG(2) << own_key_ << ": Joining between peers " << hash(predecessor) << ", "
          << hash(successor);
  joinBetweenLockedPeers(predecessor, successor);
  VLOG(2) << own_key_ << ": Joined.";
  replication_ready_ = true;
  replication_ready_condition_.notify();
  return true;
}

void ChordIndex::stabilizeJoin(const PeerId& other) {
  LOG(FATAL) << "stabilizeJoin not implemented";
}

bool ChordIndex::sendInitReplicatorRpc(const PeerId& to, int index) {
  data_lock_.acquireReadLock();
  DataMap data = data_;
  data_lock_.releaseReadLock();
  return initReplicatorRpc(to, index, data);
}


bool ChordIndex::lock() {
  while (true) {
    node_lock_.lock();
    if (!node_locked_) {
      node_locked_ = true;
      node_lock_holder_ = PeerId::self();
      VLOG(3) << PeerId::self() << " - " << own_key_ << " locked to self";
      node_lock_.unlock();
      break;
    } else {
      node_lock_.unlock();
      usleep(1000);
    }
  }
  return true;
}

bool ChordIndex::lock(const PeerId& subject) {
  if (subject == PeerId::self()) {
    return lock();
  }
  uint16_t retry_count = 0;
  while (true) {
    RpcStatus rpc_status = lockRpc(subject);
    if (rpc_status == RpcStatus::SUCCESS) {
      break;
    } else if (rpc_status == RpcStatus::DECLINED) {
      VLOG_EVERY_N(1, 20) << PeerId::self() << ": Waiting to lock " << subject
                          << "  " << retry_count;
      usleep(10 * kMillisecondsToMicroseconds);
    } else {  // RPC failed.
      return false;
    }
    ++retry_count;
    if (retry_count > 100) {
      return false;
    }
  }
  return true;
}

void ChordIndex::unlock() {
  std::lock_guard<std::mutex> lock(node_lock_);
  CHECK(node_locked_);
  CHECK(node_lock_holder_ == PeerId::self());
  node_locked_ = false;
  VLOG(3) << PeerId::self() << " - " << own_key_ << " unlocked self";
}

bool ChordIndex::unlock(const PeerId& subject) {
  if (subject == PeerId::self()) {
    unlock();
    return true;
  }
  return unlockRpc(subject) == RpcStatus::SUCCESS;
}

bool ChordIndex::lockPeersInOrder(const PeerId& subject_1,
                                  const PeerId& subject_2) {
  // Locking must occur in order in order to avoid deadlocks.
  if (hash(subject_1) < hash(subject_2)) {
    if (!lock(subject_1)) {
      return false;
    }
    if (!lock(subject_2)) {
      unlock(subject_1);
      return false;
    }
    return true;
  } else if (hash(subject_1) > hash(subject_2)) {
    if (!lock(subject_2)) {
      return false;
    }
    if (!lock(subject_1)) {
      unlock(subject_2);
      return false;
    }
    return true;
  } else {
    CHECK_EQ(subject_1, subject_2) << "Same hash of two different peers";
    return lock(subject_1);
  }
  return false;
}

bool ChordIndex::unlockPeers(const PeerId& subject_1, const PeerId& subject_2) {
  bool unlock_result = unlock(subject_1);
  if (subject_1 != subject_2) {
    unlock_result = (unlock(subject_2) && unlock_result);
  }
  return unlock_result;
}

bool ChordIndex::lockPeersInArgOrder(const PeerId& subject_1,
                                     const PeerId& subject_2,
                                     const PeerId& subject_3) {
  if (!lock(subject_1)) {
    return false;
  }
  if (!lock(subject_2)) {
    unlock(subject_1);
    return false;
  }
  if (!lock(subject_3)) {
    unlock(subject_1);
    unlock(subject_2);
    return false;
  }
  return true;
}

void ChordIndex::leave() {
  terminate_ = true;
  stabilizer_.join();

  // TODO(aqurai): Check if this has to be uncommented.
  // CHECK_EQ(kCleanJoin, FLAGS_join_mode) << "Stabilize leave deprecated";
  VLOG(1) << PeerId::self() << " - " << own_key_
          << " Attempting to leave chord ring.";
  leaveClean();
  // TODO(tcies) unhack! "Ensures" that pending requests resolve
  usleep(FLAGS_simulated_lag_ms * 100000 + 100000);
  initialized_ = false;
  initialized_cv_.notify_all();
  integrated_ = false;

  while (node_locked_) {
    usleep(100);
  }
  std::unique_lock<std::mutex> lock(node_lock_);
  if (lock_monitor_thread_.joinable()) {
    lock_monitor_thread_.join();
  }
}

void ChordIndex::leaveClean() {
  PeerId predecessor, successor;
  // 1. acquire locks
  while (true) {
    peer_lock_.acquireReadLock();
    predecessor = predecessor_->id;
    successor = successor_->id;
    peer_lock_.releaseReadLock();
    // in-order locking
    bool lock_result = false;
    if (hash(successor) <= hash(predecessor)) {
      if (hash(successor) < hash(predecessor)) {
        CHECK_NE(PeerId::self(), successor);
        CHECK_NE(PeerId::self(), predecessor);
        if (own_key_ > hash(successor)) {  // su ... pr, self
          lock_result =
              lockPeersInArgOrder(successor, predecessor, PeerId::self());
        } else {  // self, su ... pr
          lock_result =
              lockPeersInArgOrder(PeerId::self(), successor, predecessor);
        }
      } else {
        CHECK_EQ(successor, predecessor);
        if (own_key_ != hash(successor)) {  // self, su = pr or su = pr, self
          lock_result = lockPeersInOrder(successor, PeerId::self());
        } else {  // su = pr = self
          CHECK_EQ(PeerId::self(), predecessor);
          lock_result = lock();
        }
      }
    } else {  // general case: ... pr, self, su ...
      CHECK_NE(PeerId::self(), successor);
      CHECK_NE(PeerId::self(), predecessor);
      lock_result = lockPeersInArgOrder(predecessor, PeerId::self(), successor);
    }
    if (!lock_result) {
      // TODO(aqurai) upper limit on continue loop and then exit?
      continue;
    }
    // verify validity
    if (predecessor == PeerId::self()) {
      if (successor_->id == PeerId::self() &&
          predecessor_->id == PeerId::self()) {
        break;
      }
    } else {
      bool predecessor_consistent, self_consistent, successor_consistent;
      PeerId predecessor_successor, successor_predecessor;

      if (!getSuccessorRpc(predecessor, &predecessor_successor)) {
        predecessor_consistent = false;
      } else {
        predecessor_consistent = PeerId::self() == predecessor_successor;
      }

      peer_lock_.acquireReadLock();
      self_consistent = predecessor_->id == predecessor &&
          successor_->id == successor;
      peer_lock_.releaseReadLock();

      if (!getPredecessorRpc(successor, &successor_predecessor)) {
        successor_consistent = false;
      } else {
        successor_consistent = PeerId::self() == successor_predecessor;
      }

      if (predecessor_consistent && self_consistent && successor_consistent) {
        break;
      }
    }
    // unlock, repeat
    unlock(predecessor);
    unlock();
    if (successor != predecessor) {
      unlock(successor);
    }
  }
  if (successor != PeerId::self()) {
    // 2. push data
    data_lock_.acquireReadLock();
    pushResponsibilitiesRpc(successor, data_);
    data_lock_.releaseReadLock();
    // 3. reroute & unlock
    // Ignore if replaceRpc fails.
    replaceRpc(successor, PeerId::self(), predecessor);
    if (successor != predecessor) {
      replaceRpc(predecessor, PeerId::self(), successor);
      unlock(predecessor);
    }
    unlock(successor);
    VLOG(1) << PeerId::self() << " - " << own_key_ << " left chord index";
  } else {
    VLOG(1) << "Last peer: " << PeerId::self() << " - " << own_key_
            << " left chord index";
  }
  unlock();
}

void ChordIndex::localUpdateCallback(const std::string& /*key*/,
                                     const std::string& /*old_value*/,
                                     const std::string& /*new_value*/) {}

PeerId ChordIndex::closestPrecedingFinger(const Key& key) {
  common::ScopedReadLock peer_lock(&peer_lock_);
  PeerId result;
  if (isIn(key, own_key_, successor_->key)) {
    result = PeerId::self();
  } else {
    result = successor_->id;
    // TODO(aqurai): Integrate this better with handleGetClosestPrecedingFinger
    // and getPredecessor. If a finger peer is not present anymore, this causes
    // problem.
    //    if (FLAGS_enable_fingers) {
    //      for (size_t i = 0; i < kNumFingers; ++i) {
    //        if (!fingers_[i].peer->isValid() || fingers_[i].is_self) {
    //          continue;
    //        }
    //        if (!isIn(key, own_key_, fingers_[i].peer->key)) {
    //          result = fingers_[i].peer->id;
    //        } else {
    //          break;
    //        }
    //      }
    //    }
  }
  return result;
}

void ChordIndex::stabilizeThread(ChordIndex* self) {
  CHECK_NOTNULL(self);
  if (!self->waitUntilInitialized()) {
    return;
  }
  usleep(5000);

  if (FLAGS_enable_fingers) {
    for (size_t i = 0; i < kNumFingers; ++i) {
      self->fixFinger(i);
      // Give time for other RPCs to proceed.
      usleep(1000);
    }
  }

  int fix_finger_index = 0;
  while (!self->terminate_) {
    // Avoid holding lock during RPC.
    self->peer_lock_.acquireReadLock();

    const PeerId successor_id = self->successor_->id;
    const Key own_key = self->own_key_;
    const Key successor_key = self->successor_->key;
    self->peer_lock_.releaseReadLock();

    PeerId successor_predecessor;
    if (successor_id != PeerId::self()) {
      bool successor_responding =
          self->getPredecessorRpc(successor_id, &successor_predecessor);

      if (!successor_responding) {
        self->replaceDisconnectedSuccessor();
      } else {
        self->lock();
        if (successor_predecessor != PeerId::self() &&
                   isIn(own_key, hash(successor_predecessor),
                        successor_key + 1)) {
          self->unlock();
          // Chord ring bypasses this peer. Can happen when this peer gets
          // disconnected for a while.
          // TODO(aqurai): Verify and test this.
          LOG(FATAL) << self->own_key_ << ": Successor " << successor_key
                     << " has predecessor " << hash(successor_predecessor)
                     << " bypassing this node in the ring. No tests written for"
                        "producing this, hence this  shouldnt happen.";
          self->peer_lock_.releaseReadLock();
          self->lockPeersInOrder(successor_predecessor, successor_id);
          self->joinBetweenLockedPeers(successor_predecessor, successor_id);
          self->peer_lock_.acquireReadLock();
        } else {
          self->unlock();
        }
      }
    }

    // TODO(aqurai): Debugging purpose. Remove later.
    if (VLOG_IS_ON(2)) {
      bool print = false;
      std::stringstream finger_list;
      for (size_t i = 0; i < kNumFingers; ++i) {
        common::ScopedReadLock(&self->peer_lock_);
        if (!self->fingers_[i].peer->isValid()) {
          if (i < 2) {
            print = true;
          }
          finger_list << " " << i;
        }
      }
      // Don't print if only higher fingers are invalid.
      if (print) {
        LOG(WARNING) << " Fingers " << finger_list.str()
                     << " not initialized on " << PeerId::self();
      }
    }

    if (FLAGS_enable_fingers && !self->terminate_) {
      self->fixFinger(fix_finger_index);
      ++fix_finger_index;
      if (fix_finger_index == kNumFingers) {
        fix_finger_index = 0;
      }
    }
    if (FLAGS_enable_replication && !self->terminate_) {
      self->fixReplicators();
    }
    usleep(FLAGS_stabilize_interval_ms * kMillisecondsToMicroseconds);
  }
}

bool ChordIndex::joinBetweenLockedPeers(const PeerId& predecessor,
                                        const PeerId& successor) {
  // Fetch data.
  data_lock_.acquireWriteLock();
  if (!fetchResponsibilitiesRpc(successor, &data_)) {
    unlockPeers(predecessor, successor);
    return false;
  }
  data_lock_.releaseWriteLock();
  // TODO(aqurai): Mark: Fetch replication data here.

  // Set pred/succ.
  registerPeer(predecessor, &predecessor_);
  registerPeer(successor, &successor_);

  // Notify & unlock.
  bool result = true;
  result = notifyRpc(successor, PeerId::self(),
                     proto::NotifySenderType::PREDECESSOR);
  result = notifyRpc(predecessor, PeerId::self(),
                     proto::NotifySenderType::SUCCESSOR) &&
           result;
  if (successor != predecessor) {
    result = unlock(predecessor) && result;
  }
  result = unlock(successor) && result;
  return result;
}

bool ChordIndex::replaceDisconnectedSuccessor() {
  LOG(WARNING) << "replaceDisconnectedSuccessor on " << PeerId::self();
  PeerId candidate;
  PeerId candidate_predecessor;

  peer_lock_.acquireReadLock();
  const PeerId self_successor = successor_->id;
  size_t finger_index = 0;

  // Get the peer corresponding to the lowest finger that is alive.
  for (size_t i = 0; i < kNumFingers; ++i) {
    if (!fingers_[i].peer->isValid() || fingers_[i].is_self) {
      peer_lock_.releaseReadLock();
      return false;
    }
    const PeerId to = fingers_[i].peer->id;
    peer_lock_.releaseReadLock();
    bool response = getPredecessorRpc(to, &candidate_predecessor);
    peer_lock_.acquireReadLock();
    if (response) {
      finger_index = i;
      candidate = fingers_[i].peer->id;
      break;
    }
  }
  peer_lock_.releaseReadLock();

  if (!candidate_predecessor.isValid()) {
    // TODO(aqurai): Handle this. This means none of the getPred Rpcs succeeded.
    LOG(FATAL) << "Case of self disconnect from network not handled.";
    return false;
  }
  if (finger_index == 0) {
    // Existing successor active again. Nothing to do.
    return true;
  }
  if (!lock(candidate)) {
    return false;
  }

  // TODO(aqurai): Can this lead to infinite loop? Exit loop if candidate key is
  // in last-finger-key and own-key?
  size_t i = 0u;
  peer_lock_.acquireReadLock();

  // From the finger-peer, traverse back each predecessor towards self in the
  // circle. The first responding predecessor-peer becomes the new successor.
  // Locks help avoid simultaneous peer join at this point.
  PeerId candidate_predecessor_predecessor;
  while (candidate_predecessor != successor_->id) {
    ++i;
    if (i > 20) {
      LOG(WARNING) << "apparently inf loop in replaceDisconnectedSuccessor on "
                   << PeerId::self();
    }
    peer_lock_.releaseReadLock();
    bool response = getPredecessorRpc(candidate_predecessor,
                                      &candidate_predecessor_predecessor);
    if (!response) {
      break;
    } else {
      unlock(candidate);
      candidate = candidate_predecessor;
      candidate_predecessor = candidate_predecessor_predecessor;
      if (!lock(candidate)) {
        return false;
      }
    }
    peer_lock_.acquireReadLock();
  }

  // Set the successor and notify.
  if (candidate != successor_->id) {
    peer_lock_.releaseReadLock();

    data_lock_.acquireWriteLock();
    if (!fetchResponsibilitiesRpc(candidate, &data_)) {
      // No need to unlock peer, as it appears to be unreachable anyway.
      data_lock_.releaseWriteLock();
      return false;
    }
    data_lock_.releaseWriteLock();
    registerPeer(candidate, &successor_);
    bool result = notifyRpc(candidate, PeerId::self(),
                            proto::NotifySenderType::PREDECESSOR);
    unlock(candidate);
    return result;
  }
  peer_lock_.releaseReadLock();
  return false;
}

void ChordIndex::fixFinger(size_t finger_index) {
  if (finger_index == 0) {
    common::ScopedWriteLock peer_lock(&peer_lock_);
    fingers_[0].peer = successor_;
    return;
  }
  peer_lock_.acquireReadLock();
  const Key finger_key = fingers_[finger_index].base_key;
  peer_lock_.releaseReadLock();

  PeerId finger_peer;
  if (findSuccessor(finger_key, &finger_peer)) {
    setFingerPeer(finger_peer, finger_index);
  }
}

void ChordIndex::fixReplicators() {
  CHECK(FLAGS_enable_replication);
  if (!replication_ready_) {
    return;
  }
  for (size_t i = 0u; i < kNumReplications; ++i) {
    PeerId new_replicator_i, replicator_i_predecessor, old_replicator_i;
    if (i == 0u) {
      peer_lock_.acquireReadLock();
      new_replicator_i = successor_->id;
      peer_lock_.releaseReadLock();
      std::lock_guard<std::mutex> lock(replicator_peer_mutex_);
      old_replicator_i = replicators_[0];
    } else {
      {
        std::lock_guard<std::mutex> lock(replicator_peer_mutex_);
        replicator_i_predecessor = replicators_[i - 1];
        if (!replicator_i_predecessor.isValid() ||
            replicator_i_predecessor == PeerId::self()) {
          break;
        }
        old_replicator_i = replicators_[i];
      }
      if (!getSuccessorRpc(replicator_i_predecessor, &new_replicator_i)) {
        LOG(WARNING) << "Failed fixReplicators because one of them is offline";
        std::lock_guard<std::mutex> lock(replicator_peer_mutex_);
        replicators_[i - 1] = PeerId();
        break;
      }
    }

    if (new_replicator_i == PeerId::self()) {
      std::lock_guard<std::mutex> lock(replicator_peer_mutex_);
      for (size_t j = i; j < kNumReplications; ++j) {
        replicators_[j] = PeerId();
      }
      break;
    } else if (new_replicator_i != old_replicator_i) {
      // Indexing replicators means we are sending all the entries when the
      // replicator peer itself doesn't change but its index changes (e.g. if a
      // peer joins in between, replicator 2 will become replicator 3).
      // TODO(aqurai): Fix this.
      if (sendInitReplicatorRpc(new_replicator_i, i)) {
        std::lock_guard<std::mutex> lock(replicator_peer_mutex_);
        replicators_[i] = new_replicator_i;
      } else {
        std::lock_guard<std::mutex> lock(replicator_peer_mutex_);
        replicators_[i] = PeerId();
        break;
      }
    }
  }
}

void ChordIndex::refreshAllReplicators(const DataMap& data) {
  CHECK(FLAGS_enable_replication);
  for (size_t i = 0; i < kNumReplications; ++i) {
    std::thread(&ChordIndex::refreshReplicator, this, i, data).detach();
  }
}

void ChordIndex::refreshReplicator(size_t replicator_index,
                                   const DataMap& data) {
  CHECK(FLAGS_enable_replication);
  std::unique_lock<std::mutex> replicator_peer_lock(replicator_peer_mutex_);
  const PeerId peer = replicators_[replicator_index];
  if (!peer.isValid()) {
    return;
  }
  replicator_peer_lock.unlock();

  // Invalidate replicator id if rpc fails or request declined.
  if (!initReplicatorRpc(peer, replicator_index, data)) {
    replicator_peer_lock.lock();
    replicators_[replicator_index] = PeerId();
  }
}

void ChordIndex::attemptDataRecovery(const Key& from) {
  CHECK(FLAGS_enable_replication);
  VLOG(1) << PeerId::self() << " - " << own_key_
          << " Attempting chord data recovery";
  replication_ready_condition_.wait();
  DataMap to_append;
  replicated_data_lock_.acquireReadLock();
  for (size_t i = 0; i < kNumReplications; ++i) {
    for (const DataMap::value_type& item : replicated_data_[i]) {
      if (!data_.count(item.first) && isIn(hash(item.first), from, own_key_)) {
        to_append.insert(item);
      }
    }
  }
  replicated_data_lock_.releaseReadLock();
  VLOG(1) << PeerId::self() << "Recovering " << to_append.size() << " items.";

  {
    common::ScopedWriteLock data_lock(&data_lock_);
    data_.insert(to_append.begin(), to_append.end());
  }

  refreshAllReplicators(to_append);
}

void ChordIndex::appendToReplicatorLocally(size_t index, const std::string& key,
                                           const std::string& value) {
  CHECK(FLAGS_enable_replication);
  CHECK_LT(index, kNumReplications);
  common::ScopedWriteLock replicated_data_lock(&replicated_data_lock_);
  replicated_data_[index].emplace(key, value);
}

void ChordIndex::integrateThread(ChordIndex* self) {
  CHECK_NOTNULL(self);
  std::lock_guard<std::mutex> lock(self->integrate_mutex_);
  if (self->integrated_) {
    return;
  }
  // The assumption is made that successor is indeed the peer that contains the
  // required data. In general, this is valid because a peer gets notified
  // from its actual predecessor only once its true successor has registered it
  // as predecessor (for proof see report).
  // There is, however, a corner case in which this is not valid: Another
  // peer that is between this peer and its successor could join at the same
  // time as this peer sends this request. For now, this request should still
  // succeed as data is not being deleted once delegated. TODO(tcies) delete
  // data once delegated?
  self->data_lock_.acquireWriteLock();
  CHECK(self->fetchResponsibilitiesRpc(self->successor_->id, &self->data_));
  self->data_lock_.releaseWriteLock();
  self->integrated_ = true;
}

void ChordIndex::init() {
  //  LOG(INFO) << "Initializing chord for " << PeerId::self();
  own_key_ = hash(PeerId::self());
  self_.reset(new ChordPeer(PeerId::self()));
  //  LOG(INFO) << "Self key is " << self_->key;
  if (FLAGS_finger_mode == kUniformFingers) {
    const Key key_max = (1 << (sizeof(Key) * 8)) - 1;
    const Key segment = (key_max + 1) / (sizeof(Key) * 8);
    for (size_t i = 0; i < kNumFingers; ++i) {
      fingers_[i].base_key = own_key_ + i * segment + 1;  // overflow intended
      fingers_[i].peer.reset(new ChordPeer());
    }
  } else if (FLAGS_finger_mode == kExponentialFingers) {
    for (size_t i = 0; i < kNumFingers; ++i) {
      fingers_[i].base_key = own_key_ + (1 << i);  // overflow intended
      fingers_[i].peer.reset(new ChordPeer());
    }
  }
  terminate_ = false;
  stabilizer_ = std::thread(stabilizeThread, this);
  data_lock_.acquireWriteLock();
  data_.clear();
  data_lock_.releaseWriteLock();
  std::lock_guard<std::mutex> lock(node_lock_);
  node_locked_ = false;
  replication_ready_ = false;
  for (size_t i = 0; i < kNumReplications; ++i) {
    replicators_[i] = PeerId();
  }
  lock_monitor_thread_running_ = false;
  CHECK(!lock_monitor_thread_.joinable());
  lock_monitor_thread_ = std::thread(&ChordIndex::lockMonitorThread, this);
}

void ChordIndex::registerPeer(
    const PeerId& peer, std::shared_ptr<ChordPeer>* target) {
  CHECK_NOTNULL(target);
  peer_lock_.acquireWriteLock();
  PeerMap::iterator found = peers_.find(peer);
  std::shared_ptr<ChordPeer> existing;
  if (found != peers_.end() && (existing = found->second.lock())) {
    *target = existing;
  } else {
    target->reset(new ChordPeer(peer));
    peers_[peer] = std::weak_ptr<ChordPeer>(*target);
  }
  peer_lock_.releaseWriteLock();
}

void ChordIndex::setFingerPeer(const PeerId& peer, size_t finger_index) {
  common::ScopedWriteLock peer_lock(&peer_lock_);
  if (peer == PeerId::self()) {
    fingers_[finger_index].is_self = true;
    // Intentionally not sharing the pointer with self_.
    fingers_[finger_index].peer.reset(new ChordPeer(PeerId::self()));
  } else {
    fingers_[finger_index].is_self = false;
    fingers_[finger_index].peer.reset(new ChordPeer(peer));
  }
}

bool ChordIndex::isIn(
    const Key& key, const Key& from_inclusive, const Key& to_exclusive) {
  if (key == from_inclusive) {
    return true;
  }
  if (to_exclusive == from_inclusive) {
    return true;
  }
  if (from_inclusive <= to_exclusive) {  // case doesn't pass 0
    return (from_inclusive < key && key < to_exclusive);
  } else {  // case passes 0
    return (from_inclusive < key || key < to_exclusive);
  }
}

bool ChordIndex::waitUntilInitialized() {
  std::unique_lock<std::mutex> lock(initialized_mutex_);
  while (!initialized_) {
    if (terminate_) {
      return false;
    }
    initialized_cv_.wait(lock);
  }
  lock.unlock();
  initialized_cv_.notify_all();
  return true;
}

bool ChordIndex::areFingersReady() {
  for (size_t i = 0; i < kNumFingers; ++i) {
    common::ScopedReadLock peer_lock(&peer_lock_);
    if (!fingers_[i].peer->isValid()) {
      return false;
    }
  }
  return true;
}

bool ChordIndex::addDataLocally(
    const std::string& key, const std::string& value) {
  data_lock_.acquireWriteLock();
  const std::string old_value = data_[key];
  data_[key] = value;
  // Releasing lock here so the update callback can do whatever it wants to.
  data_lock_.releaseWriteLock();
  localUpdateCallback(key, old_value, value);
  return true;
}

bool ChordIndex::retrieveDataLocally(
    const std::string& key, std::string* value) {
  CHECK_NOTNULL(value);
  data_lock_.acquireReadLock();
  DataMap::iterator found = data_.find(key);
  if (found == data_.end()) {
    data_lock_.releaseReadLock();
    return false;
  }
  *value = found->second;
  data_lock_.releaseReadLock();
  return true;
}

bool ChordIndex::handleNotifyClean(const PeerId& peer_id,
                                   proto::NotifySenderType sender_type) {
  CHECK(node_locked_);
  CHECK_EQ(peer_id, node_lock_holder_);
  peer_lock_.acquireReadLock();

  std::shared_ptr<ChordPeer> peer(new ChordPeer(peer_id));
  handleNotifyCommon(peer, sender_type);
  CHECK_GT(peer.use_count(), 1);
  peer_lock_.releaseReadLock();
  peer_lock_.acquireWriteLock();
  peers_[peer_id] = std::weak_ptr<ChordPeer>(peer);
  peer_lock_.releaseWriteLock();
  return true;
}

bool ChordIndex::handleNotifyStabilize(const PeerId& peer_id,
                                       proto::NotifySenderType sender_type) {
  peer_lock_.acquireReadLock();
  // if notify came from predecessor, integrate!
  if (isIn(hash(peer_id), predecessor_->key, own_key_)) {
    // at this point we could start receiving data requests
    if (!integrated_) {
      // this has to be done in a separate thread in order to avoid deadlocks
      // of the kind of mutual waiting for response
      std::thread integrate_thread(integrateThread, this);
      integrate_thread.detach();
    }
  }
  if (peers_.find(peer_id) != peers_.end()) {
    // already aware of the node
    peer_lock_.releaseReadLock();
    return true;
  }
  std::shared_ptr<ChordPeer> peer(new ChordPeer(peer_id));
  handleNotifyCommon(peer, sender_type);
  // save peer to peer map only if information has been useful anywhere
  if (peer.use_count() > 1) {
    peer_lock_.releaseReadLock();
    peer_lock_.acquireWriteLock();
    peers_[peer_id] = std::weak_ptr<ChordPeer>(peer);
    peer_lock_.releaseWriteLock();
    // TODO(tcies) how will it be removed?
  } else {
    peer_lock_.releaseReadLock();
  }
  return true;
}

void ChordIndex::handleNotifyCommon(std::shared_ptr<ChordPeer> peer,
                                    proto::NotifySenderType sender_type) {
  if (sender_type == proto::NotifySenderType::PREDECESSOR) {
    if (FLAGS_enable_replication &&
        !isIn(peer->key, predecessor_->key, own_key_)) {
      // This peer is bypassing the existing predecessor, which may have left.
      attemptDataRecovery(peer->key);
    }

    peer_lock_.releaseReadLock();
    peer_lock_.acquireWriteLock();
    predecessor_ = peer;
    peer_lock_.releaseWriteLock();
    peer_lock_.acquireReadLock();
    VLOG(3) << own_key_ << " changed predecessor to " << peer->key
            << " by notification";
  }

  // In the present implementation, notification from successor comes only
  // during join.
  if (sender_type == proto::NotifySenderType::SUCCESSOR) {
    peer_lock_.releaseReadLock();
    peer_lock_.acquireWriteLock();
    successor_ = peer;
    peer_lock_.releaseWriteLock();
    peer_lock_.acquireReadLock();
    VLOG(3) << own_key_ << " changed successor to " << peer->key
            << " by notification";
  }
}

void ChordIndex::lockMonitorThread() {
  VLOG(2) << PeerId::self() << " - " << own_key_
          << " Starting lock monitor thread";
  lock_monitor_thread_running_ = true;

  // cv.waitfor is not happy with a const var for some reason.
  uint64_t timeout_ms = kLockTimeoutMs;

  while (!terminate_) {
    std::unique_lock<std::mutex> node_lock(node_lock_);
    if (node_locked_ && node_lock_holder_ != PeerId::self()) {
      if (lock_holder_cv_.wait_for(node_lock,
                                   std::chrono::milliseconds(timeout_ms)) ==
          std::cv_status::timeout) {
        LOG(WARNING) << own_key_ << ": Lock held by " << hash(node_lock_holder_)
                     << " ( " << node_lock_holder_ << " ) timed out.";
        node_lock_holder_ = PeerId();
        node_locked_ = false;
      }
      node_lock.unlock();
      usleep(100 * kMillisecondsToMicroseconds);
    } else {
      node_lock.unlock();
      usleep(200 * kMillisecondsToMicroseconds);
    }
  }  // while (!terminate_)

  VLOG(2) << PeerId::self() << " - " << own_key_
          << " Stopping lock monitor thread";
  lock_monitor_thread_running_ = false;
}

void ChordIndex::updateLastHeard(const PeerId& peer) {
  std::lock_guard<std::mutex> node_lock(node_lock_);
  if (peer == node_lock_holder_) {
    lock_holder_cv_.notify_all();
  }
}

} /* namespace map_api */<|MERGE_RESOLUTION|>--- conflicted
+++ resolved
@@ -18,17 +18,12 @@
 DEFINE_uint64(stabilize_interval_ms, 1500,
               "Interval of stabilization in milliseconds");
 DECLARE_int32(simulated_lag_ms);
-<<<<<<< HEAD
-DEFINE_bool(enable_fingers, false, "enable chord fingers");
-DEFINE_bool(enable_replication, false, "enable chord replication");
-=======
 DEFINE_bool(enable_fingers, true, "enable chord fingers");
 DEFINE_bool(enable_replication, true, "enable chord replication");
 DEFINE_string(finger_mode, kUniformFingers,
               (kUniformFingers + " for uniformly spaced fingers, " +
                kExponentialFingers +
                " for exponentially spaced fingers").c_str());
->>>>>>> 7a9eeaf2
 
 namespace map_api {
 
