#include "map-api/net-table-manager.h"

#include "map-api/chunk-transaction.h"
#include "map-api/core.h"
#include "map-api/hub.h"
#include "map-api/legacy-chunk.h"
#include "map-api/raft-chunk.h"
#include "map-api/raft-node.h"
#include "map-api/revision.h"
#include "./net-table.pb.h"

namespace map_api {

MAP_API_REVISION_PROTOBUF(proto::TableDescriptor);
MAP_API_REVISION_PROTOBUF(proto::PeerList);

enum MetaTableFields {
  kMetaTableNameField,
  kMetaTableStructureField,
  kMetaTableParticipantsField,
  kMetaTableListenersField
};

constexpr char kMetaTableChunkHexString[] = "000000000000000000000003E1A1AB7E";

const char NetTableManager::kMetaTableName[] = "map_api_metatable";

NetTableManager::NetTableManager()
    : metatable_chunk_(nullptr), metatable_(nullptr) {}

template <>
bool NetTableManager::getTableForRequestWithStringOrDecline<std::string>(
    const std::string& request, Message* response, TableMap::iterator* found) {
  CHECK_NOTNULL(response);
  CHECK_NOTNULL(found);
  if (!findTable(request, found)) {
    response->impose<Message::kDecline>();
    return false;
  }
  return true;
}

template <>
bool NetTableManager::getTableForRequestWithMetadataOrDecline<
    proto::ChunkRequestMetadata>(const proto::ChunkRequestMetadata& request,
                                 Message* response, TableMap::iterator* found) {
  return getTableForRequestWithStringOrDecline(request.table(), response,
                                               found);
}

void NetTableManager::registerHandlers() {
  // LegacyChunk requests.
  Hub::instance().registerHandler(LegacyChunk::kConnectRequest,
                                  handleConnectRequest);
  Hub::instance().registerHandler(LegacyChunk::kInitRequest, handleInitRequest);
  Hub::instance().registerHandler(LegacyChunk::kInsertRequest,
                                  handleInsertRequest);
  Hub::instance().registerHandler(LegacyChunk::kLeaveRequest,
                                  handleLeaveRequest);
  Hub::instance().registerHandler(LegacyChunk::kLockRequest, handleLockRequest);
  Hub::instance().registerHandler(LegacyChunk::kNewPeerRequest,
                                  handleNewPeerRequest);
  Hub::instance().registerHandler(LegacyChunk::kUnlockRequest,
                                  handleUnlockRequest);
  Hub::instance().registerHandler(LegacyChunk::kUpdateRequest,
                                  handleUpdateRequest);

  // RaftChunk requests.
  Hub::instance().registerHandler(RaftNode::kConnectRequest,
                                  handleRaftConnectRequest);
  Hub::instance().registerHandler(RaftNode::kInitRequest,
                                  handleRaftInitRequest);
  Hub::instance().registerHandler(RaftNode::kAppendEntries,
                                  handleRaftAppendRequest);
  Hub::instance().registerHandler(RaftNode::kInsertRequest,
                                  handleRaftInsertRequest);
  Hub::instance().registerHandler(RaftNode::kVoteRequest,
                                  handleRaftRequestVote);
  Hub::instance().registerHandler(RaftNode::kJoinQuitRequest,
                                  handleRaftJoinQuitRequest);
  Hub::instance().registerHandler(RaftNode::kNotifyJoinQuitSuccess,
                                  handleRaftNotifyJoinQuitSuccess);
  Hub::instance().registerHandler(RaftNode::kQueryState, handleRaftQueryState);

  // Net table requests.
  Hub::instance().registerHandler(NetTable::kPushNewChunksRequest,
                                  handlePushNewChunksRequest);
  Hub::instance().registerHandler(NetTable::kAnnounceToListeners,
                                  handleAnnounceToListenersRequest);
  Hub::instance().registerHandler(SpatialIndex::kTriggerRequest,
                                  handleSpatialTriggerNotification);

  // Chord requests.
  Hub::instance().registerHandler(NetTableIndex::kRoutedChordRequest,
                                  handleRoutedNetTableChordRequests);
  // Spatial index requests.
  Hub::instance().registerHandler(SpatialIndex::kRoutedChordRequest,
                                  handleRoutedSpatialChordRequests);
}

NetTableManager& NetTableManager::instance() {
  static NetTableManager instance;
  return instance;
}

void NetTableManager::init(bool create_metatable_chunk) {
  tables_lock_.acquireWriteLock();
  tables_.clear();
  tables_lock_.releaseWriteLock();
  initMetatable(create_metatable_chunk);
}

void NetTableManager::initMetatable(bool create_metatable_chunk) {
  tables_lock_.acquireWriteLock();
  // 1. ALLOCATION
  // the metatable is created in the tables_ structure in order to allow RPC
  // forwarding in the same way as for other tables
  std::pair<TableMap::iterator, bool> inserted =
      tables_.insert(std::make_pair(kMetaTableName,
                                    std::unique_ptr<NetTable>()));
  CHECK(inserted.second);
  inserted.first->second.reset(new NetTable);
  NetTable* metatable = inserted.first->second.get();
  // 2. INITIALIZATION OF STRUCTURE
  std::shared_ptr<TableDescriptor> metatable_descriptor(new TableDescriptor);
  metatable_descriptor->setName(kMetaTableName);
  metatable_descriptor->addField<std::string>(kMetaTableNameField);
  metatable_descriptor->addField<proto::TableDescriptor>(
      kMetaTableStructureField);
  metatable_descriptor->addField<proto::PeerList>(kMetaTableParticipantsField);
  metatable_descriptor->addField<proto::PeerList>(kMetaTableListenersField);
  metatable->init(metatable_descriptor);
  tables_lock_.releaseWriteLock();
  // 3. INITIALIZATION OF INDEX
  // outside of table lock to avoid deadlock
  if (create_metatable_chunk) {
    metatable->createIndex();
  } else {
    std::set<PeerId> hub_peers;
    Hub::instance().getPeers(&hub_peers);
    PeerId ready_peer;
    // choosing a ready entry point avoids issues of parallelism such as that
    // e.g. the other peer is at 2. but not at 3. of this procedure.
    bool success = false;
    while (!success) {
      for (const PeerId& peer : hub_peers) {
        if (Hub::instance().isReady(peer)) {
          ready_peer = peer;
          success = true;
          break;
        }
      }
    }
    metatable->joinIndex(ready_peer);
  }
  // 4. CREATE OR FETCH METATABLE CHUNK
  common::Id metatable_chunk_id;
  CHECK(metatable_chunk_id.fromHexString(kMetaTableChunkHexString));
  if (create_metatable_chunk) {
    metatable_chunk_ = metatable->newChunk(metatable_chunk_id);
  } else {
    // TODO(tcies) spin till successful
    metatable_chunk_ = metatable->getChunk(metatable_chunk_id);
  }
}

NetTable* NetTableManager::addTable(
    std::shared_ptr<TableDescriptor> descriptor) {
  CHECK(descriptor);
  TableDescriptor* descriptor_raw = descriptor.get();  // needed later

  // Create NetTable if not already there.
  tables_lock_.acquireWriteLock();
  TableMap::iterator found = tables_.find(descriptor->name());
  if (found != tables_.end()) {
    LOG(WARNING) << "Table already defined! Checking consistency...";
    std::unique_ptr<NetTable> temp(new NetTable);
    temp->init(descriptor);
    std::shared_ptr<Revision> left = found->second->getTemplate(),
        right = temp->getTemplate();
    CHECK(right->structureMatch(*left));
  } else {
    // Storing as a pointer as NetTable memory position must not shift around
    // in memory.
    std::pair<TableMap::iterator, bool> inserted = tables_.insert(
        std::make_pair(descriptor->name(), std::unique_ptr<NetTable>()));
    CHECK(inserted.second) << tables_.size();
    inserted.first->second.reset(new NetTable);
    CHECK(inserted.first->second->init(descriptor));
  }
  tables_lock_.releaseWriteLock();

  // Ensure validity of table structure. May receive requests after this.
  bool first;
  PeerId entry_point;
  PeerIdList listeners;
  CHECK(syncTableDefinition(*descriptor_raw, &first, &entry_point, &listeners));

  // Join reference chord index.
  NetTable* table = &getTable(descriptor_raw->name());
  if (first) {
    table->createIndex();
  } else {
    table->joinIndex(entry_point);
  }

  // Join spatial chord index if applicable.
  if (descriptor_raw->spatial_extent_size() > 0) {
    CHECK_EQ(descriptor_raw->spatial_subdivision_size() * 2,
             descriptor_raw->spatial_extent_size());
    SpatialIndex::BoundingBox box;
    box.deserialize(descriptor_raw->spatial_extent());
    std::vector<size_t> subdivision(descriptor_raw->spatial_subdivision_size());
    for (int i = 0; i < descriptor_raw->spatial_subdivision_size(); ++i) {
      subdivision[i] = descriptor_raw->spatial_subdivision(i);
    }
    if (first) {
      table->createSpatialIndex(box, subdivision);
    } else {
      table->joinSpatialIndex(box, subdivision, entry_point);
    }
  }

  // Announce to listeners.
  table->announceToListeners(listeners);

  return table;
}

NetTable& NetTableManager::getTable(const std::string& name) {
  CHECK(Core::instance() != nullptr) << "Map API not initialized!";
  common::ScopedReadLock lock(&tables_lock_);
  TableMap::iterator found = tables_.find(name);
  // TODO(tcies) load table schema from metatable if not active
  CHECK(found != tables_.end()) << "Table not found: " << name;
  return *found->second;
}

const NetTable& NetTableManager::getTable(const std::string& name) const {
  CHECK(Core::instance() != nullptr) << "Map API not initialized!";
  tables_lock_.acquireReadLock();
  TableMap::const_iterator found = tables_.find(name);
  // TODO(tcies) load table schema from metatable if not active
  CHECK(found != tables_.end()) << "Table not found: " << name;
  tables_lock_.releaseReadLock();
  return *found->second;
}

bool NetTableManager::hasTable(const std::string& name) const {
  CHECK(Core::instance() != nullptr) << "Map API not initialized!";

  tables_lock_.acquireReadLock();
  bool has_table = tables_.count(name) > 0u;
  tables_lock_.releaseReadLock();
  return has_table;
}

void NetTableManager::tableList(std::vector<std::string>* tables) const {
  CHECK_NOTNULL(tables);
  tables->clear();
  common::ScopedReadLock lock(&tables_lock_);
  for (const std::pair<const std::string, std::unique_ptr<NetTable> >& pair :
       tables_) {
    tables->push_back(pair.first);
  }
}

void NetTableManager::listenToPeersJoiningTable(const std::string& table_name) {
  NetTable* metatable = &getTable(kMetaTableName);
  // TODO(tcies) Define default merging for metatable.
  while (true) {
    ChunkTransaction add_self_to_listeners(metatable_chunk_, metatable);
    std::shared_ptr<const Revision> current =
        add_self_to_listeners.findUnique(kMetaTableNameField, table_name);
    CHECK(current);
    proto::PeerList listeners;
    current->get(kMetaTableListenersField, &listeners);
    listeners.add_peers(Hub::instance().ownAddress());
    std::shared_ptr<Revision> next = current->copyForWrite();
    next->set(kMetaTableListenersField, listeners);
    add_self_to_listeners.update(next);
    if (add_self_to_listeners.commit()) {
      break;
    }
  }
}

void NetTableManager::kill() {
  tables_lock_.acquireReadLock();
  for (const std::pair<const std::string, std::unique_ptr<NetTable> >& table :
       tables_) {
    table.second->kill();
  }
  CHECK(tables_lock_.upgradeToWriteLock());
  tables_.clear();
  tables_lock_.releaseWriteLock();
}

void NetTableManager::killOnceShared() {
  tables_lock_.acquireReadLock();
  for (const std::pair<const std::string, std::unique_ptr<NetTable> >& table :
       tables_) {
    table.second->killOnceShared();
  }
  CHECK(tables_lock_.upgradeToWriteLock());
  tables_.clear();
  tables_lock_.releaseWriteLock();
}

NetTableManager::Iterator::Iterator(const TableMap::iterator& base,
                                    const TableMap& map)
    : base_(base), metatable_(map.find(kMetaTableName)) {
  CHECK(metatable_ != map.end());
  if (base_ == metatable_) {
    ++base_;
  }
}

NetTableManager::Iterator& NetTableManager::Iterator::operator++() {
  ++base_;
  if (base_ == metatable_) {
    ++base_;
  }
  return *this;
}

NetTable* NetTableManager::Iterator::operator*() { return base_->second.get(); }

bool NetTableManager::Iterator::operator!=(const Iterator& other) const {
  return other.base_ != base_;
}

// ========
// HANDLERS
// ========

void NetTableManager::handleConnectRequest(const Message& request,
                                           Message* response) {
  CHECK_NOTNULL(response);
  proto::ChunkRequestMetadata metadata;
  request.extract<LegacyChunk::kConnectRequest>(&metadata);
  const std::string& table = metadata.table();
  common::Id chunk_id(metadata.chunk_id());
  CHECK_NOTNULL(Core::instance());
  common::ScopedReadLock lock(&instance().tables_lock_);
  std::unordered_map<std::string, std::unique_ptr<NetTable> >::iterator
  found = instance().tables_.find(table);
  if (found == instance().tables_.end()) {
    response->impose<Message::kDecline>();
    return;
  }
  found->second->handleConnectRequest(chunk_id, PeerId(request.sender()),
                                      response);
}

void NetTableManager::handleInitRequest(
    const Message& request, Message* response) {
  proto::InitRequest init_request;
  request.extract<LegacyChunk::kInitRequest>(&init_request);
  TableMap::iterator found;
  if (getTableForRequestWithMetadataOrDecline(init_request, response, &found)) {
    found->second->handleInitRequest(init_request, PeerId(request.sender()),
                                     response);
  }
}

void NetTableManager::handleInsertRequest(
    const Message& request, Message* response) {
  proto::PatchRequest patch_request;
  request.extract<LegacyChunk::kInsertRequest>(&patch_request);
  TableMap::iterator found;
  if (getTableForRequestWithMetadataOrDecline(patch_request, response,
                                              &found)) {
    common::Id chunk_id(patch_request.metadata().chunk_id());
    std::shared_ptr<Revision> to_insert =
        Revision::fromProtoString(patch_request.serialized_revision());
    found->second->handleInsertRequest(chunk_id, to_insert, response);
  }
}

void NetTableManager::handleLeaveRequest(
    const Message& request, Message* response) {
  TableMap::iterator found;
  common::Id chunk_id;
  PeerId peer;
  if (getTableForMetadataRequestOrDecline<LegacyChunk::kLeaveRequest>(
          request, response, &found, &chunk_id, &peer)) {
    found->second->handleLeaveRequest(chunk_id, peer, response);
  }
}

void NetTableManager::handleLockRequest(
    const Message& request, Message* response) {
  TableMap::iterator found;
  common::Id chunk_id;
  PeerId peer;
  if (getTableForMetadataRequestOrDecline<LegacyChunk::kLockRequest>(
          request, response, &found, &chunk_id, &peer)) {
    found->second->handleLockRequest(chunk_id, peer, response);
  }
}

void NetTableManager::handleNewPeerRequest(
    const Message& request, Message* response) {
  proto::NewPeerRequest new_peer_request;
  request.extract<LegacyChunk::kNewPeerRequest>(&new_peer_request);
  TableMap::iterator found;
  if (getTableForRequestWithMetadataOrDecline(new_peer_request, response,
                                              &found)) {
    common::Id chunk_id(new_peer_request.metadata().chunk_id());
    PeerId new_peer(new_peer_request.new_peer()), sender(request.sender());
    found->second->handleNewPeerRequest(chunk_id, new_peer, sender, response);
  }
}

void NetTableManager::handleUnlockRequest(
    const Message& request, Message* response) {
  TableMap::iterator found;
  common::Id chunk_id;
  PeerId peer;
  if (getTableForMetadataRequestOrDecline<LegacyChunk::kUnlockRequest>(
          request, response, &found, &chunk_id, &peer)) {
    found->second->handleUnlockRequest(chunk_id, peer, response);
  }
}

void NetTableManager::handleUpdateRequest(
    const Message& request, Message* response) {
  proto::PatchRequest patch_request;
  request.extract<LegacyChunk::kUpdateRequest>(&patch_request);
  TableMap::iterator found;
  if (getTableForRequestWithMetadataOrDecline(patch_request, response,
                                              &found)) {
    common::Id chunk_id(patch_request.metadata().chunk_id());
    std::shared_ptr<Revision> to_insert =
        Revision::fromProtoString(patch_request.serialized_revision());
    PeerId sender(request.sender());
    found->second->handleUpdateRequest(chunk_id, to_insert, sender, response);
  }
}

void NetTableManager::handlePushNewChunksRequest(const Message& request,
                                                 Message* response) {
  CHECK_NOTNULL(response);
  TableMap::iterator found;
  PeerId listener;
  if (getTableForStringRequestOrDecline<NetTable::kPushNewChunksRequest>(
          request, response, &found, &listener)) {
    found->second->handleListenToChunksFromPeer(listener, response);
  }
}

void NetTableManager::handleAnnounceToListenersRequest(const Message& request,
                                                       Message* response) {
  CHECK_NOTNULL(response);
  TableMap::iterator found;
  PeerId announcer;
  if (getTableForStringRequestOrDecline<NetTable::kAnnounceToListeners>(
          request, response, &found, &announcer)) {
    found->second->handleAnnounceToListeners(announcer, response);
  }
}

void NetTableManager::handleSpatialTriggerNotification(const Message& request,
                                                       Message* response) {
  CHECK_NOTNULL(response);
  proto::SpatialIndexTrigger trigger;
  request.extract<SpatialIndex::kTriggerRequest>(&trigger);
  TableMap::iterator found;
  PeerId source;
  if (getTableForRequestWithStringOrDecline(trigger, response, &found)) {
    found->second->handleSpatialIndexTrigger(trigger);
    response->ack();
  }
}

void NetTableManager::handleRoutedNetTableChordRequests(const Message& request,
                                                        Message* response) {
  CHECK_NOTNULL(response);
  proto::RoutedChordRequest routed_request;
  request.extract<NetTableIndex::kRoutedChordRequest>(&routed_request);
  CHECK(routed_request.has_table_name());
  TableMap::iterator table;
  CHECK(findTable(routed_request.table_name(), &table));
  table->second->handleRoutedNetTableChordRequests(request, response);
}

void NetTableManager::handleRoutedSpatialChordRequests(const Message& request,
                                                       Message* response) {
  CHECK_NOTNULL(response);
  proto::RoutedChordRequest routed_request;
  request.extract<SpatialIndex::kRoutedChordRequest>(&routed_request);
  CHECK(routed_request.has_table_name());
  TableMap::iterator table;
  CHECK(findTable(routed_request.table_name(), &table));
  table->second->handleRoutedSpatialChordRequests(request, response);
}

void NetTableManager::handleRaftConnectRequest(const Message& request, Message* response) {
  CHECK_NOTNULL(response);
  proto::ChunkRequestMetadata metadata;
  request.extract<RaftNode::kConnectRequest>(&metadata);
  const std::string& table = metadata.table();
  common::Id chunk_id(metadata.chunk_id());
  // TODO(aqurai): CHECK_NOTNULL(Core::instance()) needed here?
  common::ScopedReadLock lock(&instance().tables_lock_);
  std::unordered_map<std::string, std::unique_ptr<NetTable> >::iterator
  found = instance().tables_.find(table);
  if (found == instance().tables_.end()) {
    response->impose<Message::kDecline>();
    return;
  }
  found->second->handleRaftConnectRequest(chunk_id, request.sender(), response);
}

void NetTableManager::handleRaftInitRequest(const Message& request, Message* response) {
  CHECK_NOTNULL(response);
  proto::InitRequest init_request;
  request.extract<RaftNode::kInitRequest>(&init_request);
  const proto::ChunkRequestMetadata metadata = init_request.metadata();
  const std::string& table = metadata.table();
  common::Id chunk_id(metadata.chunk_id());
  common::ScopedReadLock lock(&instance().tables_lock_);
  std::unordered_map<std::string, std::unique_ptr<NetTable> >::iterator
  found = instance().tables_.find(table);
  if (found == instance().tables_.end()) {
    response->impose<Message::kDecline>();
    return;
  }
  found->second->handleRaftInitRequest(chunk_id, init_request, request.sender(),
                                       response);
}

void NetTableManager::handleRaftAppendRequest(const Message& request, Message* response) {
  CHECK_NOTNULL(response);
  proto::AppendEntriesRequest append_request;
  request.extract<RaftNode::kAppendEntries>(&append_request);
  const proto::ChunkRequestMetadata metadata = append_request.metadata();
  const std::string& table = metadata.table();
  common::Id chunk_id(metadata.chunk_id());
  common::ScopedReadLock lock(&instance().tables_lock_);
  std::unordered_map<std::string, std::unique_ptr<NetTable> >::iterator
  found = instance().tables_.find(table);
  if (found == instance().tables_.end()) {
    response->impose<Message::kDecline>();
    return;
  }
  found->second->handleRaftAppendRequest(chunk_id, &append_request,
                                         request.sender(), response);
}

void NetTableManager::handleRaftInsertRequest(const Message& request, Message* response) {
  CHECK_NOTNULL(response);
  proto::InsertRequest insert_request;
  request.extract<RaftNode::kInsertRequest>(&insert_request);
  const proto::ChunkRequestMetadata metadata = insert_request.metadata();
  const std::string& table = metadata.table();
  common::Id chunk_id(metadata.chunk_id());
  common::ScopedReadLock lock(&instance().tables_lock_);
  std::unordered_map<std::string, std::unique_ptr<NetTable> >::iterator
  found = instance().tables_.find(table);
  if (found == instance().tables_.end()) {
    response->impose<Message::kDecline>();
    return;
  }
  found->second->handleRaftInsertRequest(chunk_id, &insert_request,
                                         request.sender(), response);
}

<<<<<<< HEAD
void NetTableManager::handleRaftUpdateRequest(const Message& request,
                                              Message* response) {
  proto::InsertRequest insert_request;
  request.extract<RaftNode::kUpdateRequest>(&insert_request);
  const proto::ChunkRequestMetadata metadata = insert_request.metadata();
  const std::string& table = metadata.table();
  common::Id chunk_id(metadata.chunk_id());
  common::ScopedReadLock lock(&instance().tables_lock_);
  std::unordered_map<std::string, std::unique_ptr<NetTable> >::iterator found =
      instance().tables_.find(table);
  if (found == instance().tables_.end()) {
    response->impose<Message::kDecline>();
    return;
  }
  found->second->handleRaftUpdateRequest(chunk_id, &insert_request,
                                         request.sender(), response);
}

=======
>>>>>>> 8b09295a
void NetTableManager::handleRaftRequestVote(const Message& request, Message* response) {
  CHECK_NOTNULL(response);
  proto::VoteRequest vote_request;
  request.extract<RaftNode::kVoteRequest>(&vote_request);
  const proto::ChunkRequestMetadata metadata = vote_request.metadata();
  const std::string& table = metadata.table();
  common::Id chunk_id(metadata.chunk_id());
  common::ScopedReadLock lock(&instance().tables_lock_);
  std::unordered_map<std::string, std::unique_ptr<NetTable> >::iterator
  found = instance().tables_.find(table);
  if (found == instance().tables_.end()) {
    response->impose<Message::kDecline>();
    return;
  }
  found->second->handleRaftRequestVote(chunk_id, vote_request, request.sender(),
                                       response);
}

void NetTableManager::handleRaftJoinQuitRequest(const Message& request,
                                                Message* response) {
  CHECK_NOTNULL(response);
  proto::JoinQuitRequest join_quit_request;
  request.extract<RaftNode::kJoinQuitRequest>(&join_quit_request);
  const proto::ChunkRequestMetadata metadata = join_quit_request.metadata();
  const std::string& table = metadata.table();
  common::Id chunk_id(metadata.chunk_id());
  common::ScopedReadLock lock(&instance().tables_lock_);
  std::unordered_map<std::string, std::unique_ptr<NetTable> >::iterator
  found = instance().tables_.find(table);
  if (found == instance().tables_.end()) {
    response->impose<Message::kDecline>();
    return;
  }
  found->second->handleRaftJoinQuitRequest(chunk_id, join_quit_request,
                                           request.sender(), response);
}

void NetTableManager::handleRaftNotifyJoinQuitSuccess(const Message& request,
                                                      Message* response) {
  CHECK_NOTNULL(response);
  proto::NotifyJoinQuitSuccess notification;
  request.extract<RaftNode::kNotifyJoinQuitSuccess>(&notification);
  const proto::ChunkRequestMetadata metadata = notification.metadata();
  const std::string& table = metadata.table();
  common::Id chunk_id(metadata.chunk_id());
  common::ScopedReadLock lock(&instance().tables_lock_);
  std::unordered_map<std::string, std::unique_ptr<NetTable> >::iterator
  found = instance().tables_.find(table);
  if (found == instance().tables_.end()) {
    response->impose<Message::kDecline>();
    return;
  }
  found->second->handleRaftNotifyJoinQuitSuccess(chunk_id, notification,
                                                 response);
}

void NetTableManager::handleRaftQueryState(const Message& request,
                                           Message* response) {
  CHECK_NOTNULL(response);
  proto::QueryState query_state;
  request.extract<RaftNode::kQueryState>(&query_state);
  const proto::ChunkRequestMetadata metadata = query_state.metadata();
  const std::string& table = metadata.table();
  common::Id chunk_id(metadata.chunk_id());
  common::ScopedReadLock lock(&instance().tables_lock_);
  std::unordered_map<std::string, std::unique_ptr<NetTable> >::iterator
  found = instance().tables_.find(table);
  if (found == instance().tables_.end()) {
    response->impose<Message::kDecline>();
    return;
  }
  found->second->handleRaftQueryState(chunk_id, query_state, response);
}

bool NetTableManager::syncTableDefinition(const TableDescriptor& descriptor,
                                          bool* first, PeerId* entry_point,
                                          PeerIdList* listeners) {
  CHECK_NOTNULL(first);
  CHECK_NOTNULL(entry_point);
  CHECK_NOTNULL(listeners);
  CHECK_NOTNULL(metatable_chunk_);
  NetTable& metatable = getTable(kMetaTableName);

  // Assume that we are the first ones to define the table.
  ChunkTransaction try_insert(metatable_chunk_, &metatable);
  std::shared_ptr<Revision> attempt = metatable.getTemplate();
  common::Id metatable_id;
  common::generateId(&metatable_id);
  attempt->setId(metatable_id);
  attempt->set(kMetaTableNameField, descriptor.name());
  proto::PeerList peers;
  peers.add_peers(PeerId::self().ipPort());
  attempt->set(kMetaTableParticipantsField, peers);
  attempt->set(kMetaTableListenersField, proto::PeerList());
  attempt->set(kMetaTableStructureField, descriptor);
  try_insert.insert(attempt);
  try_insert.addConflictCondition(kMetaTableNameField, descriptor.name());

  if (try_insert.commit()) {
    *first = true;
    return true;
  } else {
    *first = false;
  }

  // Case Table definition already in metatable.
  ChunkTransaction try_join(metatable_chunk_, &metatable);
  // 1. Read previous registration in metatable.
  std::shared_ptr<const Revision> previous = try_join.findUnique(
      static_cast<int>(kMetaTableNameField), descriptor.name());
  CHECK(previous) << "Can't find table " << descriptor.name()
                  << " even though its presence seemingly caused a conflict.";
  // 2. Verify structure.
  TableDescriptor previous_descriptor;
  previous->get(kMetaTableStructureField, &previous_descriptor);
  CHECK_EQ(descriptor.SerializeAsString(),
           previous_descriptor.SerializeAsString());
  // 3. Pick entry point peer.
  previous->get(kMetaTableParticipantsField, &peers);
  CHECK_EQ(1, peers.peers_size()) << "Current implementation assumes only "
                                  << "one entry point peer per table.";
  *entry_point = PeerId(peers.peers(0));
  // 4. TODO(tcies) Register as peer.

  // 5. Grab listener peer ids.
  proto::PeerList listener_proto;
  previous->get(kMetaTableListenersField, &listener_proto);
  for (int i = 0; i < listener_proto.peers_size(); ++i) {
    listeners->push_back(PeerId(listener_proto.peers(i)));
  }

  // TODO(tcies) Commit registering as peer and remove table listeners
  // that are not reachable (merge while fail)?
  return true;
}

bool NetTableManager::findTable(const std::string& table_name,
                                TableMap::iterator* found) {
  CHECK_NOTNULL(found);
  common::ScopedReadLock lock(&instance().tables_lock_);
  *found = instance().tables_.find(table_name);
  if (*found == instance().tables_.end()) {
    return false;
  }
  return true;
}

} /* namespace map_api */<|MERGE_RESOLUTION|>--- conflicted
+++ resolved
@@ -567,27 +567,6 @@
                                          request.sender(), response);
 }
 
-<<<<<<< HEAD
-void NetTableManager::handleRaftUpdateRequest(const Message& request,
-                                              Message* response) {
-  proto::InsertRequest insert_request;
-  request.extract<RaftNode::kUpdateRequest>(&insert_request);
-  const proto::ChunkRequestMetadata metadata = insert_request.metadata();
-  const std::string& table = metadata.table();
-  common::Id chunk_id(metadata.chunk_id());
-  common::ScopedReadLock lock(&instance().tables_lock_);
-  std::unordered_map<std::string, std::unique_ptr<NetTable> >::iterator found =
-      instance().tables_.find(table);
-  if (found == instance().tables_.end()) {
-    response->impose<Message::kDecline>();
-    return;
-  }
-  found->second->handleRaftUpdateRequest(chunk_id, &insert_request,
-                                         request.sender(), response);
-}
-
-=======
->>>>>>> 8b09295a
 void NetTableManager::handleRaftRequestVote(const Message& request, Message* response) {
   CHECK_NOTNULL(response);
   proto::VoteRequest vote_request;
