--- conflicted
+++ resolved
@@ -661,7 +661,6 @@
 void NetTableManager::handleRaftChunkTransactionInfo(const Message& request,
                                                      Message* response) {
   CHECK_NOTNULL(response);
-<<<<<<< HEAD
   proto::ChunkTransactionInfo info;
   request.extract<RaftNode::kChunkTransactionInfo>(&info);
   const proto::ChunkRequestMetadata metadata = info.metadata();
@@ -730,16 +729,6 @@
   }
   found->second->handleRaftAbortNotification(chunk_id, query, request.sender(),
                                              response);
-=======
-  proto::QueryState query_state;
-  request.extract<RaftNode::kQueryState>(&query_state);
-  TableMap::iterator found;
-  common::Id chunk_id;
-  if (getTableChunkForRequestWithMetadataOrDecline(query_state, response,
-                                                   &found, &chunk_id)) {
-    found->second->handleRaftQueryState(chunk_id, query_state, response);
-  }
->>>>>>> 55534ae4
 }
 
 bool NetTableManager::syncTableDefinition(const TableDescriptor& descriptor,
