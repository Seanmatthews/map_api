--- conflicted
+++ resolved
@@ -618,26 +618,12 @@
   CHECK_NOTNULL(response);
   proto::QueryState query_state;
   request.extract<RaftNode::kQueryState>(&query_state);
-<<<<<<< HEAD
-  const proto::ChunkRequestMetadata metadata = query_state.metadata();
-  const std::string& table = metadata.table();
-  common::Id chunk_id(metadata.chunk_id());
-  common::ScopedReadLock lock(&instance().tables_lock_);
-  std::unordered_map<std::string, std::unique_ptr<NetTable> >::iterator found =
-      instance().tables_.find(table);
-  if (found == instance().tables_.end()) {
-    response->impose<Message::kDecline>();
-    return;
-  }
-  found->second->handleRaftQueryState(chunk_id, query_state, response);
-=======
   TableMap::iterator found;
   common::Id chunk_id;
   if (getTableChunkForRequestWithMetadataOrDecline(query_state, response,
                                                    &found, &chunk_id)) {
     found->second->handleRaftQueryState(chunk_id, query_state, response);
   }
->>>>>>> 32553312
 }
 
 void NetTableManager::handleRaftLeaveRequest(const Message& request,
@@ -669,20 +655,6 @@
   CHECK_NOTNULL(response);
   proto::ChunkTransactionInfo info;
   request.extract<RaftNode::kChunkTransactionInfo>(&info);
-<<<<<<< HEAD
-  const proto::ChunkRequestMetadata metadata = info.metadata();
-  const std::string& table = metadata.table();
-  common::Id chunk_id(metadata.chunk_id());
-  common::ScopedReadLock lock(&instance().tables_lock_);
-  std::unordered_map<std::string, std::unique_ptr<NetTable> >::iterator found =
-      instance().tables_.find(table);
-  if (found == instance().tables_.end()) {
-    response->impose<Message::kDecline>();
-    return;
-  }
-  found->second->handleRaftChunkTransactionInfo(chunk_id, &info,
-                                                request.sender(), response);
-=======
   TableMap::iterator found;
   common::Id chunk_id;
   if (getTableChunkForRequestWithMetadataOrDecline(info, response, &found,
@@ -690,27 +662,12 @@
     found->second->handleRaftChunkTransactionInfo(chunk_id, &info,
                                                   request.sender(), response);
   }
->>>>>>> 32553312
 }
 
 void NetTableManager::handleRaftQueryReadyToCommit(const Message& request, Message* response) {
   CHECK_NOTNULL(response);
   proto::MultiChunkTransactionQuery query;
   request.extract<MultiChunkTransaction::kIsReadyToCommit>(&query);
-<<<<<<< HEAD
-  const proto::ChunkRequestMetadata metadata = query.metadata();
-  const std::string& table = metadata.table();
-  common::Id chunk_id(metadata.chunk_id());
-  common::ScopedReadLock lock(&instance().tables_lock_);
-  std::unordered_map<std::string, std::unique_ptr<NetTable> >::iterator found =
-      instance().tables_.find(table);
-  if (found == instance().tables_.end()) {
-    response->impose<Message::kDecline>();
-    return;
-  }
-  found->second->handleRaftQueryReadyToCommit(chunk_id, query, request.sender(),
-                                              response);
-=======
   TableMap::iterator found;
   common::Id chunk_id;
   if (getTableChunkForRequestWithMetadataOrDecline(query, response, &found,
@@ -718,27 +675,12 @@
     found->second->handleRaftQueryReadyToCommit(chunk_id, query,
                                                 request.sender(), response);
   }
->>>>>>> 32553312
 }
 
 void NetTableManager::handleRaftCommitNotification(const Message& request, Message* response) {
   CHECK_NOTNULL(response);
   proto::MultiChunkTransactionQuery query;
   request.extract<MultiChunkTransaction::kCommitNotification>(&query);
-<<<<<<< HEAD
-  const proto::ChunkRequestMetadata metadata = query.metadata();
-  const std::string& table = metadata.table();
-  common::Id chunk_id(metadata.chunk_id());
-  common::ScopedReadLock lock(&instance().tables_lock_);
-  std::unordered_map<std::string, std::unique_ptr<NetTable> >::iterator found =
-      instance().tables_.find(table);
-  if (found == instance().tables_.end()) {
-    response->impose<Message::kDecline>();
-    return;
-  }
-  found->second->handleRaftCommitNotification(chunk_id, query, request.sender(),
-                                              response);
-=======
   TableMap::iterator found;
   common::Id chunk_id;
   if (getTableChunkForRequestWithMetadataOrDecline(query, response, &found,
@@ -746,34 +688,19 @@
     found->second->handleRaftCommitNotification(chunk_id, query,
                                                 request.sender(), response);
   }
->>>>>>> 32553312
 }
 
 void NetTableManager::handleRaftAbortNotification(const Message& request, Message* response) {
   CHECK_NOTNULL(response);
   proto::MultiChunkTransactionQuery query;
   request.extract<MultiChunkTransaction::kAbortNotification>(&query);
-<<<<<<< HEAD
-  const proto::ChunkRequestMetadata metadata = query.metadata();
-  const std::string& table = metadata.table();
-  common::Id chunk_id(metadata.chunk_id());
-  common::ScopedReadLock lock(&instance().tables_lock_);
-  std::unordered_map<std::string, std::unique_ptr<NetTable> >::iterator
-  found = instance().tables_.find(table);
-  if (found == instance().tables_.end()) {
-    response->impose<Message::kDecline>();
-    return;
-=======
   TableMap::iterator found;
   common::Id chunk_id;
   if (getTableChunkForRequestWithMetadataOrDecline(query, response, &found,
                                                    &chunk_id)) {
     found->second->handleRaftAbortNotification(chunk_id, query,
                                                request.sender(), response);
->>>>>>> 32553312
-  }
-  found->second->handleRaftAbortNotification(chunk_id, query, request.sender(),
-                                             response);
+  }
 }
 
 bool NetTableManager::syncTableDefinition(const TableDescriptor& descriptor,
