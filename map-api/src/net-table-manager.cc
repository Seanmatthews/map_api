#include "map-api/net-table-manager.h"

#include "map-api/chunk-transaction.h"
#include "map-api/core.h"
#include "map-api/hub.h"
#include "map-api/legacy-chunk.h"
#include "map-api/raft-chunk.h"
#include "map-api/raft-node.h"
#include "map-api/revision.h"
#include "./net-table.pb.h"

namespace map_api {

MAP_API_REVISION_PROTOBUF(proto::TableDescriptor);
MAP_API_REVISION_PROTOBUF(proto::PeerList);

enum MetaTableFields {
  kMetaTableNameField,
  kMetaTableStructureField,
  kMetaTableParticipantsField,
  kMetaTableListenersField
};

constexpr char kMetaTableChunkHexString[] = "000000000000000000000003E1A1AB7E";

const char NetTableManager::kMetaTableName[] = "map_api_metatable";

NetTableManager::NetTableManager()
    : metatable_chunk_(nullptr), metatable_(nullptr) {}

template <>
bool NetTableManager::getTableForRequestWithStringOrDecline<std::string>(
    const std::string& request, Message* response, TableMap::iterator* found) {
  CHECK_NOTNULL(response);
  CHECK_NOTNULL(found);
  if (!findTable(request, found)) {
    response->impose<Message::kDecline>();
    return false;
  }
  return true;
}

template <>
bool NetTableManager::getTableForRequestWithMetadataOrDecline<
    proto::ChunkRequestMetadata>(const proto::ChunkRequestMetadata& request,
                                 Message* response, TableMap::iterator* found) {
  return getTableForRequestWithStringOrDecline(request.table(), response,
                                               found);
}

void NetTableManager::registerHandlers() {
  // LegacyChunk requests.
  Hub::instance().registerHandler(LegacyChunk::kConnectRequest,
                                  handleConnectRequest);
  Hub::instance().registerHandler(LegacyChunk::kInitRequest, handleInitRequest);
  Hub::instance().registerHandler(LegacyChunk::kInsertRequest,
                                  handleInsertRequest);
  Hub::instance().registerHandler(LegacyChunk::kLeaveRequest,
                                  handleLeaveRequest);
  Hub::instance().registerHandler(LegacyChunk::kLockRequest, handleLockRequest);
  Hub::instance().registerHandler(LegacyChunk::kNewPeerRequest,
                                  handleNewPeerRequest);
  Hub::instance().registerHandler(LegacyChunk::kUnlockRequest,
                                  handleUnlockRequest);
  Hub::instance().registerHandler(LegacyChunk::kUpdateRequest,
                                  handleUpdateRequest);

  // RaftChunk requests.
  Hub::instance().registerHandler(RaftNode::kConnectRequest,
                                  handleRaftConnectRequest);
  Hub::instance().registerHandler(RaftNode::kInitRequest,
                                  handleRaftInitRequest);
  Hub::instance().registerHandler(RaftNode::kAppendEntries,
                                  handleRaftAppendRequest);
<<<<<<< HEAD
  Hub::instance().registerHandler(RaftNode::kInsertRequest, handleRaftInsertRequest);
  Hub::instance().registerHandler(RaftNode::kVoteRequest,
                                  handleRaftRequestVote);
  Hub::instance().registerHandler(RaftNode::kJoinQuitRequest,
                                  handleRaftJoinQuitRequest);
  Hub::instance().registerHandler(RaftNode::kNotifyJoinQuitSuccess,
                                  handleRaftNotifyJoinQuitSuccess);
=======
  Hub::instance().registerHandler(RaftNode::kChunkLockRequest,
                                  handleRaftChunkLockRequest);
  Hub::instance().registerHandler(RaftNode::kChunkUnlockRequest,
                                  handleRaftChunkUnlockRequest);
  Hub::instance().registerHandler(RaftNode::kInsertRequest,
                                  handleRaftInsertRequest);
  Hub::instance().registerHandler(RaftNode::kVoteRequest,
                                  handleRaftRequestVote);
  Hub::instance().registerHandler(RaftNode::kLeaveRequest,
                                  handleRaftLeaveRequest);
  Hub::instance().registerHandler(RaftNode::kLeaveNotification,
                                  handleRaftLeaveNotification);
>>>>>>> cef1ca22
  Hub::instance().registerHandler(RaftNode::kQueryState, handleRaftQueryState);

  // Net table requests.
  Hub::instance().registerHandler(NetTable::kPushNewChunksRequest,
                                  handlePushNewChunksRequest);
  Hub::instance().registerHandler(NetTable::kAnnounceToListeners,
                                  handleAnnounceToListenersRequest);
  Hub::instance().registerHandler(SpatialIndex::kTriggerRequest,
                                  handleSpatialTriggerNotification);

  // Chord requests.
  Hub::instance().registerHandler(NetTableIndex::kRoutedChordRequest,
                                  handleRoutedNetTableChordRequests);
  // Spatial index requests.
  Hub::instance().registerHandler(SpatialIndex::kRoutedChordRequest,
                                  handleRoutedSpatialChordRequests);
}

NetTableManager& NetTableManager::instance() {
  static NetTableManager instance;
  return instance;
}

void NetTableManager::init(bool create_metatable_chunk) {
  tables_lock_.acquireWriteLock();
  tables_.clear();
  tables_lock_.releaseWriteLock();
  initMetatable(create_metatable_chunk);
}

void NetTableManager::initMetatable(bool create_metatable_chunk) {
  tables_lock_.acquireWriteLock();
  // 1. ALLOCATION
  // the metatable is created in the tables_ structure in order to allow RPC
  // forwarding in the same way as for other tables
  std::pair<TableMap::iterator, bool> inserted =
      tables_.insert(std::make_pair(kMetaTableName,
                                    std::unique_ptr<NetTable>()));
  CHECK(inserted.second);
  inserted.first->second.reset(new NetTable);
  NetTable* metatable = inserted.first->second.get();
  // 2. INITIALIZATION OF STRUCTURE
  std::shared_ptr<TableDescriptor> metatable_descriptor(new TableDescriptor);
  metatable_descriptor->setName(kMetaTableName);
  metatable_descriptor->addField<std::string>(kMetaTableNameField);
  metatable_descriptor->addField<proto::TableDescriptor>(
      kMetaTableStructureField);
  metatable_descriptor->addField<proto::PeerList>(kMetaTableParticipantsField);
  metatable_descriptor->addField<proto::PeerList>(kMetaTableListenersField);
  metatable->init(metatable_descriptor);
  tables_lock_.releaseWriteLock();
  // 3. INITIALIZATION OF INDEX
  // outside of table lock to avoid deadlock
  if (create_metatable_chunk) {
    metatable->createIndex();
  } else {
    std::set<PeerId> hub_peers;
    Hub::instance().getPeers(&hub_peers);
    PeerId ready_peer;
    // choosing a ready entry point avoids issues of parallelism such as that
    // e.g. the other peer is at 2. but not at 3. of this procedure.
    bool success = false;
    while (!success) {
      for (const PeerId& peer : hub_peers) {
        if (Hub::instance().isReady(peer)) {
          ready_peer = peer;
          success = true;
          break;
        }
      }
    }
    metatable->joinIndex(ready_peer);
  }
  // 4. CREATE OR FETCH METATABLE CHUNK
  common::Id metatable_chunk_id;
  CHECK(metatable_chunk_id.fromHexString(kMetaTableChunkHexString));
  if (create_metatable_chunk) {
    metatable_chunk_ = metatable->newChunk(metatable_chunk_id);
  } else {
    // TODO(tcies) spin till successful
    metatable_chunk_ = metatable->getChunk(metatable_chunk_id);
  }
}

NetTable* NetTableManager::addTable(
    std::shared_ptr<TableDescriptor> descriptor) {
  CHECK(descriptor);
  TableDescriptor* descriptor_raw = descriptor.get();  // needed later

  // Create NetTable if not already there.
  tables_lock_.acquireWriteLock();
  TableMap::iterator found = tables_.find(descriptor->name());
  if (found != tables_.end()) {
    LOG(WARNING) << "Table already defined! Checking consistency...";
    std::unique_ptr<NetTable> temp(new NetTable);
    temp->init(descriptor);
    std::shared_ptr<Revision> left = found->second->getTemplate(),
        right = temp->getTemplate();
    CHECK(right->structureMatch(*left));
  } else {
    // Storing as a pointer as NetTable memory position must not shift around
    // in memory.
    std::pair<TableMap::iterator, bool> inserted = tables_.insert(
        std::make_pair(descriptor->name(), std::unique_ptr<NetTable>()));
    CHECK(inserted.second) << tables_.size();
    inserted.first->second.reset(new NetTable);
    CHECK(inserted.first->second->init(descriptor));
  }
  tables_lock_.releaseWriteLock();

  // Ensure validity of table structure. May receive requests after this.
  bool first;
  PeerId entry_point;
  PeerIdList listeners;
  CHECK(syncTableDefinition(*descriptor_raw, &first, &entry_point, &listeners));

  // Join reference chord index.
  NetTable* table = &getTable(descriptor_raw->name());
  if (first) {
    table->createIndex();
  } else {
    table->joinIndex(entry_point);
  }

  // Join spatial chord index if applicable.
  if (descriptor_raw->spatial_extent_size() > 0) {
    CHECK_EQ(descriptor_raw->spatial_subdivision_size() * 2,
             descriptor_raw->spatial_extent_size());
    SpatialIndex::BoundingBox box;
    box.deserialize(descriptor_raw->spatial_extent());
    std::vector<size_t> subdivision(descriptor_raw->spatial_subdivision_size());
    for (int i = 0; i < descriptor_raw->spatial_subdivision_size(); ++i) {
      subdivision[i] = descriptor_raw->spatial_subdivision(i);
    }
    if (first) {
      table->createSpatialIndex(box, subdivision);
    } else {
      table->joinSpatialIndex(box, subdivision, entry_point);
    }
  }

  // Announce to listeners.
  table->announceToListeners(listeners);

  return table;
}

NetTable& NetTableManager::getTable(const std::string& name) {
  CHECK(Core::instance() != nullptr) << "Map API not initialized!";
  common::ScopedReadLock lock(&tables_lock_);
  TableMap::iterator found = tables_.find(name);
  // TODO(tcies) load table schema from metatable if not active
  CHECK(found != tables_.end()) << "Table not found: " << name;
  return *found->second;
}

const NetTable& NetTableManager::getTable(const std::string& name) const {
  CHECK(Core::instance() != nullptr) << "Map API not initialized!";
  tables_lock_.acquireReadLock();
  TableMap::const_iterator found = tables_.find(name);
  // TODO(tcies) load table schema from metatable if not active
  CHECK(found != tables_.end()) << "Table not found: " << name;
  tables_lock_.releaseReadLock();
  return *found->second;
}

bool NetTableManager::hasTable(const std::string& name) const {
  CHECK(Core::instance() != nullptr) << "Map API not initialized!";

  tables_lock_.acquireReadLock();
  bool has_table = tables_.count(name) > 0u;
  tables_lock_.releaseReadLock();
  return has_table;
}

void NetTableManager::tableList(std::vector<std::string>* tables) const {
  CHECK_NOTNULL(tables);
  tables->clear();
  common::ScopedReadLock lock(&tables_lock_);
  for (const std::pair<const std::string, std::unique_ptr<NetTable> >& pair :
       tables_) {
    tables->push_back(pair.first);
  }
}

void NetTableManager::listenToPeersJoiningTable(const std::string& table_name) {
  NetTable* metatable = &getTable(kMetaTableName);
  // TODO(tcies) Define default merging for metatable.
  while (true) {
    ChunkTransaction add_self_to_listeners(metatable_chunk_, metatable);
    std::shared_ptr<const Revision> current =
        add_self_to_listeners.findUnique(kMetaTableNameField, table_name);
    CHECK(current);
    proto::PeerList listeners;
    current->get(kMetaTableListenersField, &listeners);
    listeners.add_peers(Hub::instance().ownAddress());
    std::shared_ptr<Revision> next = current->copyForWrite();
    next->set(kMetaTableListenersField, listeners);
    add_self_to_listeners.update(next);
    if (add_self_to_listeners.commit()) {
      break;
    }
  }
}

void NetTableManager::kill() {
  tables_lock_.acquireReadLock();
  for (const std::pair<const std::string, std::unique_ptr<NetTable> >& table :
       tables_) {
    table.second->kill();
  }
  CHECK(tables_lock_.upgradeToWriteLock());
  tables_.clear();
  tables_lock_.releaseWriteLock();
}

void NetTableManager::forceStopAllRaftChunks() {
  common::ScopedReadLock lock(&tables_lock_);
  for (const std::pair<const std::string, std::unique_ptr<NetTable> >& table :
       tables_) {
    table.second->forceStopAllRaftChunks();
  }
}

void NetTableManager::killOnceShared() {
  tables_lock_.acquireReadLock();
  for (const std::pair<const std::string, std::unique_ptr<NetTable> >& table :
       tables_) {
    table.second->killOnceShared();
  }
  CHECK(tables_lock_.upgradeToWriteLock());
  tables_.clear();
  tables_lock_.releaseWriteLock();
}

NetTableManager::Iterator::Iterator(const TableMap::iterator& base,
                                    const TableMap& map)
    : base_(base), metatable_(map.find(kMetaTableName)) {
  CHECK(metatable_ != map.end());
  if (base_ == metatable_) {
    ++base_;
  }
}

NetTableManager::Iterator& NetTableManager::Iterator::operator++() {
  ++base_;
  if (base_ == metatable_) {
    ++base_;
  }
  return *this;
}

NetTable* NetTableManager::Iterator::operator*() { return base_->second.get(); }

bool NetTableManager::Iterator::operator!=(const Iterator& other) const {
  return other.base_ != base_;
}

// ========
// HANDLERS
// ========

void NetTableManager::handleConnectRequest(const Message& request,
                                           Message* response) {
  CHECK_NOTNULL(response);
  proto::ChunkRequestMetadata metadata;
  request.extract<LegacyChunk::kConnectRequest>(&metadata);
  const std::string& table = metadata.table();
  common::Id chunk_id(metadata.chunk_id());
  CHECK_NOTNULL(Core::instance());
  common::ScopedReadLock lock(&instance().tables_lock_);
  std::unordered_map<std::string, std::unique_ptr<NetTable> >::iterator
  found = instance().tables_.find(table);
  if (found == instance().tables_.end()) {
    response->impose<Message::kDecline>();
    return;
  }
  found->second->handleConnectRequest(chunk_id, PeerId(request.sender()),
                                      response);
}

void NetTableManager::handleInitRequest(
    const Message& request, Message* response) {
  proto::InitRequest init_request;
  request.extract<LegacyChunk::kInitRequest>(&init_request);
  TableMap::iterator found;
  if (getTableForRequestWithMetadataOrDecline(init_request, response, &found)) {
    found->second->handleInitRequest(init_request, PeerId(request.sender()),
                                     response);
  }
}

void NetTableManager::handleInsertRequest(
    const Message& request, Message* response) {
  proto::PatchRequest patch_request;
  request.extract<LegacyChunk::kInsertRequest>(&patch_request);
  TableMap::iterator found;
  if (getTableForRequestWithMetadataOrDecline(patch_request, response,
                                              &found)) {
    common::Id chunk_id(patch_request.metadata().chunk_id());
    std::shared_ptr<Revision> to_insert =
        Revision::fromProtoString(patch_request.serialized_revision());
    found->second->handleInsertRequest(chunk_id, to_insert, response);
  }
}

void NetTableManager::handleLeaveRequest(
    const Message& request, Message* response) {
  TableMap::iterator found;
  common::Id chunk_id;
  PeerId peer;
  if (getTableForMetadataRequestOrDecline<LegacyChunk::kLeaveRequest>(
          request, response, &found, &chunk_id, &peer)) {
    found->second->handleLeaveRequest(chunk_id, peer, response);
  }
}

void NetTableManager::handleLockRequest(
    const Message& request, Message* response) {
  TableMap::iterator found;
  common::Id chunk_id;
  PeerId peer;
  if (getTableForMetadataRequestOrDecline<LegacyChunk::kLockRequest>(
          request, response, &found, &chunk_id, &peer)) {
    found->second->handleLockRequest(chunk_id, peer, response);
  }
}

void NetTableManager::handleNewPeerRequest(
    const Message& request, Message* response) {
  proto::NewPeerRequest new_peer_request;
  request.extract<LegacyChunk::kNewPeerRequest>(&new_peer_request);
  TableMap::iterator found;
  if (getTableForRequestWithMetadataOrDecline(new_peer_request, response,
                                              &found)) {
    common::Id chunk_id(new_peer_request.metadata().chunk_id());
    PeerId new_peer(new_peer_request.new_peer()), sender(request.sender());
    found->second->handleNewPeerRequest(chunk_id, new_peer, sender, response);
  }
}

void NetTableManager::handleUnlockRequest(
    const Message& request, Message* response) {
  TableMap::iterator found;
  common::Id chunk_id;
  PeerId peer;
  if (getTableForMetadataRequestOrDecline<LegacyChunk::kUnlockRequest>(
          request, response, &found, &chunk_id, &peer)) {
    found->second->handleUnlockRequest(chunk_id, peer, response);
  }
}

void NetTableManager::handleUpdateRequest(
    const Message& request, Message* response) {
  proto::PatchRequest patch_request;
  request.extract<LegacyChunk::kUpdateRequest>(&patch_request);
  TableMap::iterator found;
  if (getTableForRequestWithMetadataOrDecline(patch_request, response,
                                              &found)) {
    common::Id chunk_id(patch_request.metadata().chunk_id());
    std::shared_ptr<Revision> to_insert =
        Revision::fromProtoString(patch_request.serialized_revision());
    PeerId sender(request.sender());
    found->second->handleUpdateRequest(chunk_id, to_insert, sender, response);
  }
}

void NetTableManager::handlePushNewChunksRequest(const Message& request,
                                                 Message* response) {
  CHECK_NOTNULL(response);
  TableMap::iterator found;
  PeerId listener;
  if (getTableForStringRequestOrDecline<NetTable::kPushNewChunksRequest>(
          request, response, &found, &listener)) {
    found->second->handleListenToChunksFromPeer(listener, response);
  }
}

void NetTableManager::handleAnnounceToListenersRequest(const Message& request,
                                                       Message* response) {
  CHECK_NOTNULL(response);
  TableMap::iterator found;
  PeerId announcer;
  if (getTableForStringRequestOrDecline<NetTable::kAnnounceToListeners>(
          request, response, &found, &announcer)) {
    found->second->handleAnnounceToListeners(announcer, response);
  }
}

void NetTableManager::handleSpatialTriggerNotification(const Message& request,
                                                       Message* response) {
  CHECK_NOTNULL(response);
  proto::SpatialIndexTrigger trigger;
  request.extract<SpatialIndex::kTriggerRequest>(&trigger);
  TableMap::iterator found;
  PeerId source;
  if (getTableForRequestWithStringOrDecline(trigger, response, &found)) {
    found->second->handleSpatialIndexTrigger(trigger);
    response->ack();
  }
}

void NetTableManager::handleRoutedNetTableChordRequests(const Message& request,
                                                        Message* response) {
  CHECK_NOTNULL(response);
  proto::RoutedChordRequest routed_request;
  request.extract<NetTableIndex::kRoutedChordRequest>(&routed_request);
  CHECK(routed_request.has_table_name());
  TableMap::iterator table;
  CHECK(findTable(routed_request.table_name(), &table));
  table->second->handleRoutedNetTableChordRequests(request, response);
}

void NetTableManager::handleRoutedSpatialChordRequests(const Message& request,
                                                       Message* response) {
  CHECK_NOTNULL(response);
  proto::RoutedChordRequest routed_request;
  request.extract<SpatialIndex::kRoutedChordRequest>(&routed_request);
  CHECK(routed_request.has_table_name());
  TableMap::iterator table;
  CHECK(findTable(routed_request.table_name(), &table));
  table->second->handleRoutedSpatialChordRequests(request, response);
}

void NetTableManager::handleRaftConnectRequest(const Message& request, Message* response) {
  CHECK_NOTNULL(response);
  proto::ChunkRequestMetadata metadata;
  request.extract<RaftNode::kConnectRequest>(&metadata);
  const std::string& table = metadata.table();
  common::Id chunk_id(metadata.chunk_id());
  // TODO(aqurai): CHECK_NOTNULL(Core::instance()) needed here?
  common::ScopedReadLock lock(&instance().tables_lock_);
  std::unordered_map<std::string, std::unique_ptr<NetTable> >::iterator
  found = instance().tables_.find(table);
  if (found == instance().tables_.end()) {
    response->impose<Message::kDecline>();
    return;
  }
  found->second->handleRaftConnectRequest(chunk_id, request.sender(), response);
}

void NetTableManager::handleRaftInitRequest(const Message& request, Message* response) {
  CHECK_NOTNULL(response);
  proto::InitRequest init_request;
  request.extract<RaftNode::kInitRequest>(&init_request);
<<<<<<< HEAD
  const proto::ChunkRequestMetadata metadata = init_request.metadata();
  const std::string& table = metadata.table();
  common::Id chunk_id(metadata.chunk_id());
  common::ScopedReadLock lock(&instance().tables_lock_);
  std::unordered_map<std::string, std::unique_ptr<NetTable> >::iterator
  found = instance().tables_.find(table);
  if (found == instance().tables_.end()) {
    response->impose<Message::kDecline>();
    return;
  }
  found->second->handleRaftInitRequest(chunk_id, init_request, request.sender(),
                                       response);
=======
  TableMap::iterator found;
  common::Id chunk_id;
  if (getTableChunkForRequestWithMetadataOrDecline(init_request, response,
                                                   &found, &chunk_id)) {
    found->second->handleRaftInitRequest(
        chunk_id, init_request, request.sender(), response);
  }
>>>>>>> cef1ca22
}

void NetTableManager::handleRaftAppendRequest(const Message& request, Message* response) {
  CHECK_NOTNULL(response);
  proto::AppendEntriesRequest append_request;
  request.extract<RaftNode::kAppendEntries>(&append_request);
<<<<<<< HEAD
  const proto::ChunkRequestMetadata metadata = append_request.metadata();
  const std::string& table = metadata.table();
  common::Id chunk_id(metadata.chunk_id());
  common::ScopedReadLock lock(&instance().tables_lock_);
  std::unordered_map<std::string, std::unique_ptr<NetTable> >::iterator
  found = instance().tables_.find(table);
  if (found == instance().tables_.end()) {
    response->impose<Message::kDecline>();
    return;
  }
  found->second->handleRaftAppendRequest(chunk_id, &append_request,
                                         request.sender(), response);
=======
  TableMap::iterator found;
  common::Id chunk_id;
  if (getTableChunkForRequestWithMetadataOrDecline(append_request, response,
                                                   &found, &chunk_id)) {
    found->second->handleRaftAppendRequest(chunk_id, &append_request,
                                           request.sender(), response);
  }
}

void NetTableManager::handleRaftChunkLockRequest(const Message& request,
                                                 Message* response) {
  proto::LockRequest lock_request;
  request.extract<RaftNode::kChunkLockRequest>(&lock_request);
  TableMap::iterator found;
  common::Id chunk_id;
  if (getTableChunkForRequestWithMetadataOrDecline(lock_request, response,
                                                   &found, &chunk_id)) {
    found->second->handleRaftChunkLockRequest(chunk_id, lock_request.serial_id(),
                                              request.sender(), response);
  }
}

void NetTableManager::handleRaftChunkUnlockRequest(const Message& request,
                                                   Message* response) {
  proto::UnlockRequest unlock_request;
  request.extract<RaftNode::kChunkUnlockRequest>(&unlock_request);
  TableMap::iterator found;
  common::Id chunk_id;
  if (getTableChunkForRequestWithMetadataOrDecline(unlock_request, response,
                                                   &found, &chunk_id)) {
    found->second->handleRaftChunkUnlockRequest(
        chunk_id, unlock_request.serial_id(), request.sender(),
        unlock_request.lock_entry_index(), unlock_request.proceed_commits(),
        response);
  }
>>>>>>> cef1ca22
}

void NetTableManager::handleRaftInsertRequest(const Message& request, Message* response) {
  CHECK_NOTNULL(response);
  proto::InsertRequest insert_request;
  request.extract<RaftNode::kInsertRequest>(&insert_request);
<<<<<<< HEAD
  const proto::ChunkRequestMetadata metadata = insert_request.metadata();
  const std::string& table = metadata.table();
  common::Id chunk_id(metadata.chunk_id());
  common::ScopedReadLock lock(&instance().tables_lock_);
  std::unordered_map<std::string, std::unique_ptr<NetTable> >::iterator
  found = instance().tables_.find(table);
  if (found == instance().tables_.end()) {
    response->impose<Message::kDecline>();
    return;
  }
  found->second->handleRaftInsertRequest(chunk_id, &insert_request,
                                         request.sender(), response);
=======
  TableMap::iterator found;
  common::Id chunk_id;
  if (getTableChunkForRequestWithMetadataOrDecline(insert_request, response,
                                                   &found, &chunk_id)) {
    found->second->handleRaftInsertRequest(chunk_id, &insert_request,
                                           request.sender(), response);
  }
>>>>>>> cef1ca22
}

void NetTableManager::handleRaftRequestVote(const Message& request, Message* response) {
  CHECK_NOTNULL(response);
  proto::VoteRequest vote_request;
  request.extract<RaftNode::kVoteRequest>(&vote_request);
<<<<<<< HEAD
  const proto::ChunkRequestMetadata metadata = vote_request.metadata();
  const std::string& table = metadata.table();
  common::Id chunk_id(metadata.chunk_id());
  common::ScopedReadLock lock(&instance().tables_lock_);
  std::unordered_map<std::string, std::unique_ptr<NetTable> >::iterator
  found = instance().tables_.find(table);
  if (found == instance().tables_.end()) {
    response->impose<Message::kDecline>();
    return;
  }
  found->second->handleRaftRequestVote(chunk_id, vote_request, request.sender(),
                                       response);
}

void NetTableManager::handleRaftJoinQuitRequest(const Message& request,
                                                Message* response) {
  CHECK_NOTNULL(response);
  proto::JoinQuitRequest join_quit_request;
  request.extract<RaftNode::kJoinQuitRequest>(&join_quit_request);
  const proto::ChunkRequestMetadata metadata = join_quit_request.metadata();
  const std::string& table = metadata.table();
  common::Id chunk_id(metadata.chunk_id());
  common::ScopedReadLock lock(&instance().tables_lock_);
  std::unordered_map<std::string, std::unique_ptr<NetTable> >::iterator
  found = instance().tables_.find(table);
  if (found == instance().tables_.end()) {
    response->impose<Message::kDecline>();
    return;
  }
  found->second->handleRaftJoinQuitRequest(chunk_id, join_quit_request,
                                           request.sender(), response);
}

void NetTableManager::handleRaftNotifyJoinQuitSuccess(const Message& request,
                                                      Message* response) {
  CHECK_NOTNULL(response);
  proto::NotifyJoinQuitSuccess notification;
  request.extract<RaftNode::kNotifyJoinQuitSuccess>(&notification);
  const proto::ChunkRequestMetadata metadata = notification.metadata();
  const std::string& table = metadata.table();
  common::Id chunk_id(metadata.chunk_id());
  common::ScopedReadLock lock(&instance().tables_lock_);
  std::unordered_map<std::string, std::unique_ptr<NetTable> >::iterator
  found = instance().tables_.find(table);
  if (found == instance().tables_.end()) {
    response->impose<Message::kDecline>();
    return;
  }
  found->second->handleRaftNotifyJoinQuitSuccess(chunk_id, notification,
                                                 response);
=======
  TableMap::iterator found;
  common::Id chunk_id;
  if (getTableChunkForRequestWithMetadataOrDecline(vote_request, response,
                                                   &found, &chunk_id)) {
    found->second->handleRaftRequestVote(chunk_id, vote_request,
                                         request.sender(), response);
  }
}

void NetTableManager::handleRaftLeaveRequest(const Message& request,
                                                Message* response) {
  proto::RaftLeaveRequest leave_request;
  request.extract<RaftNode::kLeaveRequest>(&leave_request);
  TableMap::iterator found;
  common::Id chunk_id;
  if (getTableChunkForRequestWithMetadataOrDecline(leave_request, response,
                                                   &found, &chunk_id)) {
    found->second->handleRaftLeaveRequest(chunk_id, leave_request.serial_id(),
                                          request.sender(), response);
  }  
}

void NetTableManager::handleRaftLeaveNotification(const Message& request,
                                                  Message* response) {
  TableMap::iterator found;
  common::Id chunk_id;
  PeerId peer;
  if (getTableForMetadataRequestOrDecline<RaftNode::kLeaveNotification>(
          request, response, &found, &chunk_id, &peer)) {
    found->second->handleRaftLeaveNotification(chunk_id, response);
  }
>>>>>>> cef1ca22
}

void NetTableManager::handleRaftQueryState(const Message& request,
                                           Message* response) {
  CHECK_NOTNULL(response);
  proto::QueryState query_state;
  request.extract<RaftNode::kQueryState>(&query_state);
<<<<<<< HEAD
  const proto::ChunkRequestMetadata metadata = query_state.metadata();
  const std::string& table = metadata.table();
  common::Id chunk_id(metadata.chunk_id());
  common::ScopedReadLock lock(&instance().tables_lock_);
  std::unordered_map<std::string, std::unique_ptr<NetTable> >::iterator
  found = instance().tables_.find(table);
  if (found == instance().tables_.end()) {
    response->impose<Message::kDecline>();
    return;
  }
  found->second->handleRaftQueryState(chunk_id, query_state, response);
=======
  TableMap::iterator found;
  common::Id chunk_id;
  if (getTableChunkForRequestWithMetadataOrDecline(query_state, response,
                                                   &found, &chunk_id)) {
    found->second->handleRaftQueryState(chunk_id, query_state, response);
  }
>>>>>>> cef1ca22
}

bool NetTableManager::syncTableDefinition(const TableDescriptor& descriptor,
                                          bool* first, PeerId* entry_point,
                                          PeerIdList* listeners) {
  CHECK_NOTNULL(first);
  CHECK_NOTNULL(entry_point);
  CHECK_NOTNULL(listeners);
  CHECK_NOTNULL(metatable_chunk_);
  NetTable& metatable = getTable(kMetaTableName);

  // Assume that we are the first ones to define the table.
  ChunkTransaction try_insert(metatable_chunk_, &metatable);
  std::shared_ptr<Revision> attempt = metatable.getTemplate();
  common::Id metatable_id;
  common::generateId(&metatable_id);
  attempt->setId(metatable_id);
  attempt->set(kMetaTableNameField, descriptor.name());
  proto::PeerList peers;
  peers.add_peers(PeerId::self().ipPort());
  attempt->set(kMetaTableParticipantsField, peers);
  attempt->set(kMetaTableListenersField, proto::PeerList());
  attempt->set(kMetaTableStructureField, descriptor);
  try_insert.insert(attempt);
  try_insert.addConflictCondition(kMetaTableNameField, descriptor.name());

  if (try_insert.commit()) {
    *first = true;
    return true;
  } else {
    *first = false;
  }

  // Case Table definition already in metatable.
  ChunkTransaction try_join(metatable_chunk_, &metatable);
  // 1. Read previous registration in metatable.
  std::shared_ptr<const Revision> previous = try_join.findUnique(
      static_cast<int>(kMetaTableNameField), descriptor.name());
  CHECK(previous) << "Can't find table " << descriptor.name()
                  << " even though its presence seemingly caused a conflict.";
  // 2. Verify structure.
  TableDescriptor previous_descriptor;
  previous->get(kMetaTableStructureField, &previous_descriptor);
  CHECK_EQ(descriptor.SerializeAsString(),
           previous_descriptor.SerializeAsString());
  // 3. Pick entry point peer.
  previous->get(kMetaTableParticipantsField, &peers);
  CHECK_EQ(1, peers.peers_size()) << "Current implementation assumes only "
                                  << "one entry point peer per table.";
  *entry_point = PeerId(peers.peers(0));
  // 4. TODO(tcies) Register as peer.

  // 5. Grab listener peer ids.
  proto::PeerList listener_proto;
  previous->get(kMetaTableListenersField, &listener_proto);
  for (int i = 0; i < listener_proto.peers_size(); ++i) {
    listeners->push_back(PeerId(listener_proto.peers(i)));
  }

  // TODO(tcies) Commit registering as peer and remove table listeners
  // that are not reachable (merge while fail)?
  return true;
}

bool NetTableManager::findTable(const std::string& table_name,
                                TableMap::iterator* found) {
  CHECK_NOTNULL(found);
  common::ScopedReadLock lock(&instance().tables_lock_);
  *found = instance().tables_.find(table_name);
  if (*found == instance().tables_.end()) {
    return false;
  }
  return true;
}

} /* namespace map_api */<|MERGE_RESOLUTION|>--- conflicted
+++ resolved
@@ -72,15 +72,6 @@
                                   handleRaftInitRequest);
   Hub::instance().registerHandler(RaftNode::kAppendEntries,
                                   handleRaftAppendRequest);
-<<<<<<< HEAD
-  Hub::instance().registerHandler(RaftNode::kInsertRequest, handleRaftInsertRequest);
-  Hub::instance().registerHandler(RaftNode::kVoteRequest,
-                                  handleRaftRequestVote);
-  Hub::instance().registerHandler(RaftNode::kJoinQuitRequest,
-                                  handleRaftJoinQuitRequest);
-  Hub::instance().registerHandler(RaftNode::kNotifyJoinQuitSuccess,
-                                  handleRaftNotifyJoinQuitSuccess);
-=======
   Hub::instance().registerHandler(RaftNode::kChunkLockRequest,
                                   handleRaftChunkLockRequest);
   Hub::instance().registerHandler(RaftNode::kChunkUnlockRequest,
@@ -93,7 +84,6 @@
                                   handleRaftLeaveRequest);
   Hub::instance().registerHandler(RaftNode::kLeaveNotification,
                                   handleRaftLeaveNotification);
->>>>>>> cef1ca22
   Hub::instance().registerHandler(RaftNode::kQueryState, handleRaftQueryState);
 
   // Net table requests.
@@ -539,20 +529,6 @@
   CHECK_NOTNULL(response);
   proto::InitRequest init_request;
   request.extract<RaftNode::kInitRequest>(&init_request);
-<<<<<<< HEAD
-  const proto::ChunkRequestMetadata metadata = init_request.metadata();
-  const std::string& table = metadata.table();
-  common::Id chunk_id(metadata.chunk_id());
-  common::ScopedReadLock lock(&instance().tables_lock_);
-  std::unordered_map<std::string, std::unique_ptr<NetTable> >::iterator
-  found = instance().tables_.find(table);
-  if (found == instance().tables_.end()) {
-    response->impose<Message::kDecline>();
-    return;
-  }
-  found->second->handleRaftInitRequest(chunk_id, init_request, request.sender(),
-                                       response);
-=======
   TableMap::iterator found;
   common::Id chunk_id;
   if (getTableChunkForRequestWithMetadataOrDecline(init_request, response,
@@ -560,27 +536,12 @@
     found->second->handleRaftInitRequest(
         chunk_id, init_request, request.sender(), response);
   }
->>>>>>> cef1ca22
 }
 
 void NetTableManager::handleRaftAppendRequest(const Message& request, Message* response) {
   CHECK_NOTNULL(response);
   proto::AppendEntriesRequest append_request;
   request.extract<RaftNode::kAppendEntries>(&append_request);
-<<<<<<< HEAD
-  const proto::ChunkRequestMetadata metadata = append_request.metadata();
-  const std::string& table = metadata.table();
-  common::Id chunk_id(metadata.chunk_id());
-  common::ScopedReadLock lock(&instance().tables_lock_);
-  std::unordered_map<std::string, std::unique_ptr<NetTable> >::iterator
-  found = instance().tables_.find(table);
-  if (found == instance().tables_.end()) {
-    response->impose<Message::kDecline>();
-    return;
-  }
-  found->second->handleRaftAppendRequest(chunk_id, &append_request,
-                                         request.sender(), response);
-=======
   TableMap::iterator found;
   common::Id chunk_id;
   if (getTableChunkForRequestWithMetadataOrDecline(append_request, response,
@@ -616,27 +577,12 @@
         unlock_request.lock_entry_index(), unlock_request.proceed_commits(),
         response);
   }
->>>>>>> cef1ca22
 }
 
 void NetTableManager::handleRaftInsertRequest(const Message& request, Message* response) {
   CHECK_NOTNULL(response);
   proto::InsertRequest insert_request;
   request.extract<RaftNode::kInsertRequest>(&insert_request);
-<<<<<<< HEAD
-  const proto::ChunkRequestMetadata metadata = insert_request.metadata();
-  const std::string& table = metadata.table();
-  common::Id chunk_id(metadata.chunk_id());
-  common::ScopedReadLock lock(&instance().tables_lock_);
-  std::unordered_map<std::string, std::unique_ptr<NetTable> >::iterator
-  found = instance().tables_.find(table);
-  if (found == instance().tables_.end()) {
-    response->impose<Message::kDecline>();
-    return;
-  }
-  found->second->handleRaftInsertRequest(chunk_id, &insert_request,
-                                         request.sender(), response);
-=======
   TableMap::iterator found;
   common::Id chunk_id;
   if (getTableChunkForRequestWithMetadataOrDecline(insert_request, response,
@@ -644,65 +590,12 @@
     found->second->handleRaftInsertRequest(chunk_id, &insert_request,
                                            request.sender(), response);
   }
->>>>>>> cef1ca22
 }
 
 void NetTableManager::handleRaftRequestVote(const Message& request, Message* response) {
   CHECK_NOTNULL(response);
   proto::VoteRequest vote_request;
   request.extract<RaftNode::kVoteRequest>(&vote_request);
-<<<<<<< HEAD
-  const proto::ChunkRequestMetadata metadata = vote_request.metadata();
-  const std::string& table = metadata.table();
-  common::Id chunk_id(metadata.chunk_id());
-  common::ScopedReadLock lock(&instance().tables_lock_);
-  std::unordered_map<std::string, std::unique_ptr<NetTable> >::iterator
-  found = instance().tables_.find(table);
-  if (found == instance().tables_.end()) {
-    response->impose<Message::kDecline>();
-    return;
-  }
-  found->second->handleRaftRequestVote(chunk_id, vote_request, request.sender(),
-                                       response);
-}
-
-void NetTableManager::handleRaftJoinQuitRequest(const Message& request,
-                                                Message* response) {
-  CHECK_NOTNULL(response);
-  proto::JoinQuitRequest join_quit_request;
-  request.extract<RaftNode::kJoinQuitRequest>(&join_quit_request);
-  const proto::ChunkRequestMetadata metadata = join_quit_request.metadata();
-  const std::string& table = metadata.table();
-  common::Id chunk_id(metadata.chunk_id());
-  common::ScopedReadLock lock(&instance().tables_lock_);
-  std::unordered_map<std::string, std::unique_ptr<NetTable> >::iterator
-  found = instance().tables_.find(table);
-  if (found == instance().tables_.end()) {
-    response->impose<Message::kDecline>();
-    return;
-  }
-  found->second->handleRaftJoinQuitRequest(chunk_id, join_quit_request,
-                                           request.sender(), response);
-}
-
-void NetTableManager::handleRaftNotifyJoinQuitSuccess(const Message& request,
-                                                      Message* response) {
-  CHECK_NOTNULL(response);
-  proto::NotifyJoinQuitSuccess notification;
-  request.extract<RaftNode::kNotifyJoinQuitSuccess>(&notification);
-  const proto::ChunkRequestMetadata metadata = notification.metadata();
-  const std::string& table = metadata.table();
-  common::Id chunk_id(metadata.chunk_id());
-  common::ScopedReadLock lock(&instance().tables_lock_);
-  std::unordered_map<std::string, std::unique_ptr<NetTable> >::iterator
-  found = instance().tables_.find(table);
-  if (found == instance().tables_.end()) {
-    response->impose<Message::kDecline>();
-    return;
-  }
-  found->second->handleRaftNotifyJoinQuitSuccess(chunk_id, notification,
-                                                 response);
-=======
   TableMap::iterator found;
   common::Id chunk_id;
   if (getTableChunkForRequestWithMetadataOrDecline(vote_request, response,
@@ -734,7 +627,6 @@
           request, response, &found, &chunk_id, &peer)) {
     found->second->handleRaftLeaveNotification(chunk_id, response);
   }
->>>>>>> cef1ca22
 }
 
 void NetTableManager::handleRaftQueryState(const Message& request,
@@ -742,26 +634,12 @@
   CHECK_NOTNULL(response);
   proto::QueryState query_state;
   request.extract<RaftNode::kQueryState>(&query_state);
-<<<<<<< HEAD
-  const proto::ChunkRequestMetadata metadata = query_state.metadata();
-  const std::string& table = metadata.table();
-  common::Id chunk_id(metadata.chunk_id());
-  common::ScopedReadLock lock(&instance().tables_lock_);
-  std::unordered_map<std::string, std::unique_ptr<NetTable> >::iterator
-  found = instance().tables_.find(table);
-  if (found == instance().tables_.end()) {
-    response->impose<Message::kDecline>();
-    return;
-  }
-  found->second->handleRaftQueryState(chunk_id, query_state, response);
-=======
   TableMap::iterator found;
   common::Id chunk_id;
   if (getTableChunkForRequestWithMetadataOrDecline(query_state, response,
                                                    &found, &chunk_id)) {
     found->second->handleRaftQueryState(chunk_id, query_state, response);
   }
->>>>>>> cef1ca22
 }
 
 bool NetTableManager::syncTableDefinition(const TableDescriptor& descriptor,
