--- conflicted
+++ resolved
@@ -6,12 +6,8 @@
 
 bool LegacyChunkDataRamContainer::initImpl() { return true; }
 
-<<<<<<< HEAD
-bool LegacyChunkDataRamContainer::insertImpl(const Revision::ConstPtr& query) {
-=======
 bool LegacyChunkDataRamContainer::insertImpl(
     const Revision::ConstPtr& query) {
->>>>>>> 94929ac7
   CHECK(query != nullptr);
   common::Id id = query->getId<common::Id>();
   HistoryMap::iterator found = data_.find(id);
@@ -35,12 +31,8 @@
   return true;
 }
 
-<<<<<<< HEAD
-bool LegacyChunkDataRamContainer::patchImpl(const Revision::ConstPtr& query) {
-=======
 bool LegacyChunkDataRamContainer::patchImpl(
     const Revision::ConstPtr& query) {
->>>>>>> 94929ac7
   CHECK(query != nullptr);
   common::Id id = query->getId<common::Id>();
   LogicalTime time = query->getUpdateTime();
@@ -79,21 +71,12 @@
     ConstRevisionMap* dest) const {
   CHECK_NOTNULL(dest);
   dest->clear();
-<<<<<<< HEAD
-  forEachItemFoundAtTime(
-      key, value_holder, time,
-      [&dest](const common::Id& id, const Revision::ConstPtr& item) {
-    CHECK(dest->find(id) == dest->end());
-    CHECK(dest->emplace(id, item).second);
-      });
-=======
   forEachItemFoundAtTime(key, value_holder, time,
                          [&dest](const common::Id& id,
                                  const Revision::ConstPtr& item) {
     CHECK(dest->find(id) == dest->end());
     CHECK(dest->emplace(id, item).second);
   });
->>>>>>> 94929ac7
 }
 
 void LegacyChunkDataRamContainer::getAvailableIdsImpl(
@@ -114,18 +97,11 @@
 int LegacyChunkDataRamContainer::countByRevisionImpl(
     int key, const Revision& value_holder, const LogicalTime& time) const {
   int count = 0;
-<<<<<<< HEAD
-  forEachItemFoundAtTime(
-      key, value_holder, time,
-      [&count](const common::Id& /*id*/,
-               const Revision::ConstPtr& /*item*/) { ++count; });
-=======
   forEachItemFoundAtTime(key, value_holder, time,
                          [&count](const common::Id& /*id*/,
                                   const Revision::ConstPtr& /*item*/) {
     ++count;
   });
->>>>>>> 94929ac7
   return count;
 }
 
@@ -192,14 +168,9 @@
 
 inline void LegacyChunkDataRamContainer::forChunkItemsAtTime(
     const common::Id& chunk_id, const LogicalTime& time,
-<<<<<<< HEAD
-    const std::function<void(const common::Id& id,
-                             const Revision::ConstPtr& item)>& action) const {
-=======
     const std::function<void(
         const common::Id& id,
         const Revision::ConstPtr& item)>& action) const {
->>>>>>> 94929ac7
   for (const HistoryMap::value_type& pair : data_) {
     if ((*pair.second.begin())->getChunkId() == chunk_id) {
       History::const_iterator latest = pair.second.latestAt(time);
