#include "map-api/file-discovery.h"

<<<<<<< HEAD
=======
#include <chrono>
>>>>>>> 5a2d4be6
#include <fstream>  // NOLINT
#include <sstream>  // NOLINT
#include <string>
#include <sys/file.h>

#include <gflags/gflags.h>
#include <glog/logging.h>
#include <multiagent-mapping-common/delayed-notification.h>

#include "map-api/hub.h"

DEFINE_bool(clear_discovery, false, "Will clear file discovery at startup.");
DEFINE_double(discovery_timeout_seconds, 0.5, "Timeout for file discovery.");

namespace map_api {

FileDiscovery::FileDiscovery() {
  if (FLAGS_clear_discovery) {
    LOG(WARNING) << "Beware, discovery file is manually removed!";
    if (unlink(kFileName) == -1) {
      CHECK_EQ(errno, ENOENT) << errno;
    }
    if (unlink(kLockFileName) == -1) {
      CHECK_EQ(errno, ENOENT) << errno;
    }
  }
}

FileDiscovery::~FileDiscovery() {}

void FileDiscovery::announce() { append(Hub::instance().ownAddress()); }

int FileDiscovery::getPeers(std::vector<PeerId>* peers) {
  CHECK_NOTNULL(peers);
  std::string file_contents;
  getFileContents(&file_contents);
  std::istringstream discovery_stream(file_contents);
  std::string address;
  while (discovery_stream >> address) {
    if (address == Hub::instance().ownAddress() || address == "") {
      continue;
    }
    peers->push_back(PeerId(address));
  }
  return peers->size();
}

void FileDiscovery::append(const std::string& new_content) const {
  std::ofstream out(kFileName, std::ios::out | std::ios::app);
  out << new_content << "\n";
  out.close();
}

void FileDiscovery::getFileContents(std::string* result) const {
  CHECK_NOTNULL(result);
  std::ifstream in(kFileName, std::ios::in);
  std::string line;
  while (getline(in, line)) {
    if (line != "") {
      *result += line + "\n";
    }
  }
  in.close();
}

void FileDiscovery::lock() {
  mutex_.lock();
<<<<<<< HEAD
  DELAYED_NOTIFICATION_1S("Stuck on the discovery lock file!");
=======
  using std::chrono::steady_clock;
  steady_clock::time_point start = steady_clock::now();
>>>>>>> 5a2d4be6
  while (true) {
    {
      bool status =
          ((lock_file_descriptor_ =
                open(kLockFileName, O_WRONLY | O_EXCL | O_CREAT, 0)) == -1) &&
          errno == EEXIST;
      if (!status) {
        break;
      }
    }
    usleep(1e4);
    steady_clock::time_point end = steady_clock::now();
    using std::chrono::duration_cast;
    double time_ms =
        duration_cast<std::chrono::milliseconds>(end - start).count();
    if (time_ms > FLAGS_discovery_timeout_seconds * 1e3) {
      LOG(FATAL) << "File discovery lock timed out! "
        << "Need to remove " << kLockFileName;
    }
  }
}

void FileDiscovery::replace(const std::string& new_content) const {
  std::ofstream out(kFileName, std::ios::out);
  out << new_content << std::endl;
  out.close();
}

void FileDiscovery::remove(const PeerId& peer) {
  std::string file_contents;
  getFileContents(&file_contents);
  size_t position = 0;
  while ((position = file_contents.find(peer.ipPort() + "\n"))
      != std::string::npos) {
    file_contents.replace(position, peer.ipPort().length() + 1, "");
  }
  replace(file_contents);
}

void FileDiscovery::unlock() {
  CHECK_NE(close(lock_file_descriptor_), -1) << errno;
  CHECK_NE(unlink(kLockFileName), -1);
  mutex_.unlock();
}

const char FileDiscovery::kFileName[] = "mapapi-discovery.txt";
const char FileDiscovery::kLockFileName[] = "mapapi-discovery.txt.lck";
std::mutex FileDiscovery::mutex_;

} /* namespace map_api */<|MERGE_RESOLUTION|>--- conflicted
+++ resolved
@@ -1,9 +1,6 @@
 #include "map-api/file-discovery.h"
 
-<<<<<<< HEAD
-=======
 #include <chrono>
->>>>>>> 5a2d4be6
 #include <fstream>  // NOLINT
 #include <sstream>  // NOLINT
 #include <string>
@@ -71,12 +68,8 @@
 
 void FileDiscovery::lock() {
   mutex_.lock();
-<<<<<<< HEAD
-  DELAYED_NOTIFICATION_1S("Stuck on the discovery lock file!");
-=======
   using std::chrono::steady_clock;
   steady_clock::time_point start = steady_clock::now();
->>>>>>> 5a2d4be6
   while (true) {
     {
       bool status =
