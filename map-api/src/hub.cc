#include <map-api/hub.h>

#include <chrono>
#include <ifaddrs.h>
#include <iostream>  // NOLINT
#include <fstream>   // NOLINT
#include <memory>
#include <netdb.h>
#include <random>
#include <sys/types.h>
#include <sys/socket.h>
#include <thread>
#include <unordered_set>

#include <gflags/gflags.h>
#include <glog/logging.h>

#include "./core.pb.h"
#include <map-api/core.h>
#include <map-api/file-discovery.h>
#include <map-api/ipc.h>
#include <map-api/logical-time.h>
#include <map-api/server-discovery.h>
#include <multiagent-mapping-common/internal/unique-id.h>
#include <multiagent-mapping-common/plain-file-logger.h>

const std::string kFileDiscovery = "file";
const std::string kServerDiscovery = "server";
const std::string kLocalhost = "127.0.0.1";
const char kLoopback[] = "lo";

DEFINE_string(discovery_mode, kFileDiscovery,
              ("How new peers are discovered. \"" + kFileDiscovery +
               "\" or \"" + kServerDiscovery +
               "\". In the latter case, IP and port of the server must "
               "be specified separately with --discovery_server").c_str());
DEFINE_string(discovery_server, "127.0.0.1:5050",
              "Server to be used for "
              "server-discovery");
DEFINE_string(announce_ip, "", "IP to use for discovery announcement");
DEFINE_int32(discovery_timeout_ms, 100, "Timeout specific for first contact.");
DEFINE_bool(map_api_network_log, false, "Log network activity.");
DECLARE_int32(simulated_lag_ms);

DEFINE_string(
    map_api_hub_filter_handle_debug_output, "",
    "Filter the debug "
    "output of the handle thread to message types containing this string.");

namespace map_api {

const char Hub::kDiscovery[] = "map_api_hub_discovery";
const char Hub::kReady[] = "map_api_hub_ready";

Hub::HandlerMap Hub::handlers_;

bool Hub::init(bool* is_first_peer) {
  CHECK_NOTNULL(is_first_peer);
  context_.reset(new zmq::context_t());
  terminate_ = false;
  if (FLAGS_discovery_mode == kFileDiscovery) {
    discovery_.reset(new FileDiscovery());
  } else if (FLAGS_discovery_mode == kServerDiscovery) {
    discovery_.reset(
        new ServerDiscovery(PeerId(FLAGS_discovery_server), *context_));
  } else {
    LOG(FATAL) << "Specified discovery mode unknown";
  }
  // Handlers must be initialized before handler thread is started
  registerHandler(kDiscovery, discoveryHandler);
  registerHandler(kReady, readyHandler);
  // 1. create own server
  listenerConnected_ = false;
  CHECK(peers_.empty());
  listener_ = std::thread(listenThread, this);
  {
    std::unique_lock<std::mutex> lock(condVarMutex_);
    while (!listenerConnected_) {
      listenerStatus_.wait(lock);
    }
  }
  if (!listenerConnected_) {
    context_.reset();
    return false;
  }

  // 2. connect to servers already on network (discovery from file)
  discovery_->lock();
  std::vector<PeerId> discovery_peers;
  discovery_->getPeers(&discovery_peers);
  peer_mutex_.lock();
  for (const PeerId& peer : discovery_peers) {
    // don't attempt to connect if already connected
    if (peers_.find(peer) != peers_.end()) continue;

    peers_.insert(std::make_pair(
        peer, std::unique_ptr<Peer>(new Peer(peer, *context_, ZMQ_REQ))));

    // connection request is sent outside the peer_mutex_ lock to avoid
    // deadlocks where two peers try to connect to each other:
    // P1                           P2
    // main thread locks mutex      main thread locks mutex
    // sends out c.req. to P2       sends out c.req. to P1
    // c.hand. tries to lock        c.hand. tries to lock
    // ----------------> DEADLOCK!!! <----------------------
  }
  peer_mutex_.unlock();

  // 3. Report self to discovery
  discovery_->announce();

  // 4. Announce self to peers (who will not revisit discovery)
  Message announce_self, response;
  announce_self.impose<kDiscovery>();
  std::unordered_set<PeerId> unreachable;
  for (const std::pair<const PeerId, std::unique_ptr<Peer> >& peer : peers_) {
    if (!peer.second->try_request_for(FLAGS_discovery_timeout_ms,
                                      &announce_self, &response)) {
      LOG(WARNING) << "Discovery timeout for " << peer.first << "!";
      discovery_->remove(peer.first);
      unreachable.insert(peer.first);
    }
  }
  // 5. Remove peers that were not reachable
  if (!unreachable.empty()) {
    std::lock_guard<std::mutex> lock(peer_mutex_);
    for (const PeerId& peer : unreachable) {
      PeerMap::iterator found = peers_.find(peer);
      CHECK(found != peers_.end());
      peers_.erase(found);
    }
  }

  *is_first_peer = peers_.empty();

  discovery_->unlock();
  return true;
}

Hub& Hub::instance() {
  static Hub instance;
  return instance;
}

void Hub::kill() {
  if (terminate_) {
    LOG(WARNING) << "Double termination";
    return;
  }
  // unbind and re-enter server
  terminate_ = true;
  listener_.join();
  {
    std::lock_guard<std::mutex> lock(peer_mutex_);
    peers_.clear();
  }
  // destroy context
  discovery_->lock();
  discovery_->leave();
  discovery_->unlock();
  discovery_.reset();
  context_.reset();
}

bool Hub::ackRequest(const PeerId& peer, Message* request) {
  CHECK_NOTNULL(request);
  Message response;
  this->request(peer, request, &response);
  return response.isType<Message::kAck>();
}

void Hub::getPeers(std::set<PeerId>* destination) const {
  CHECK_NOTNULL(destination);
  destination->clear();
  std::vector<PeerId> discovery_peers;
  discovery_->lock();
  discovery_->getPeers(&discovery_peers);
  discovery_->unlock();
  for (const PeerId& peer : discovery_peers) {
    if (peer != PeerId::self()) destination->insert(peer);
  }
}

bool Hub::hasPeer(const PeerId& peer) const {
  std::set<PeerId> peers;
  getPeers(&peers);
  return peers.find(peer) != peers.end();
}

int Hub::peerSize() {
  std::set<PeerId> peers;
  getPeers(&peers);
  return peers.size();
}

const std::string& Hub::ownAddress() const { return own_address_; }

bool Hub::registerHandler(
    const char* name, const std::function<void(const Message& serialized_type,
                                               Message* response)>& handler) {
  CHECK_NOTNULL(name);
  CHECK(handler);
  // TODO(tcies) div. error handling
  handlers_[name] = handler;
  return true;
}

void Hub::request(const PeerId& peer, Message* request, Message* response) {
  CHECK_NOTNULL(request);
  CHECK_NOTNULL(response);
  std::lock_guard<std::mutex> lock(peer_mutex_);
  std::unordered_map<PeerId, std::unique_ptr<Peer> >::iterator found =
      peers_.find(peer);
  if (found == peers_.end()) {
    std::pair<PeerMap::iterator, bool> emplacement = peers_.emplace(
        peer, std::unique_ptr<Peer>(new Peer(peer, *context_, ZMQ_REQ)));
    CHECK(emplacement.second);
    found = emplacement.first;
  }
  found->second->request(request, response);
}

bool Hub::try_request(const PeerId& peer, Message* request, Message* response) {
  CHECK_NOTNULL(request);
  CHECK_NOTNULL(response);
  std::lock_guard<std::mutex> lock(peer_mutex_);
  PeerMap::iterator found = peers_.find(peer);
  if (found == peers_.end()) {
    std::pair<PeerMap::iterator, bool> emplacement = peers_.emplace(
        peer, std::unique_ptr<Peer>(new Peer(peer, *context_, ZMQ_REQ)));
    CHECK(emplacement.second);
    found = emplacement.first;
  }
  return found->second->try_request(request, response);
}

void Hub::broadcast(Message* request_message,
                    std::unordered_map<PeerId, Message>* responses) {
  CHECK_NOTNULL(request_message);
  CHECK_NOTNULL(responses);
  responses->clear();
  // TODO(tcies) parallelize using std::future
  std::set<PeerId> peers;
  getPeers(&peers);
  for (const PeerId& peer : peers) {
    request(peer, request_message, &(*responses)[peer]);
  }
}

bool Hub::undisputableBroadcast(Message* request) {
  CHECK_NOTNULL(request);
  std::unordered_map<PeerId, Message> responses;
  broadcast(request, &responses);
  for (const std::pair<PeerId, Message>& response : responses) {
    if (!response.second.isType<Message::kAck>()) {
      return false;
    }
  }
  return true;
}

bool Hub::isReady(const PeerId& peer) {
  Message ready_request, response;
  ready_request.impose<kReady>();
  request(peer, &ready_request, &response);
  return response.isType<Message::kAck>();
}

void Hub::discoveryHandler(const Message& request, Message* response) {
  CHECK_NOTNULL(response);
<<<<<<< HEAD
  std::thread([request]() {
                std::lock_guard<std::mutex> lock(instance().peer_mutex_);
                instance().peers_.insert(std::make_pair(
                    PeerId(request.sender()),
                    std::unique_ptr<Peer>(new Peer(
                        request.sender(), *instance().context_, ZMQ_REQ))));
              }).detach();
=======

  PeerId peer = request.sender();
  std::thread([peer]() {
                std::lock_guard<std::mutex> lock(instance().peer_mutex_);
                instance().peers_.insert(std::make_pair(
                    PeerId(peer), std::unique_ptr<Peer>(new Peer(
                                      peer, *instance().context_, ZMQ_REQ))));
              }).detach();

>>>>>>> 94e9c9fd
  response->ack();
}

void Hub::readyHandler(const Message& request, Message* response) {
  CHECK_NOTNULL(response);
  CHECK(request.isType<kReady>());
  if (Core::instanceNoWait() == nullptr) {
    response->decline();
  } else {
    response->ack();
  }
}

std::string Hub::ownAddressBeforePort() {
  if (FLAGS_announce_ip != "") {
    CHECK(PeerId::isValid(FLAGS_announce_ip + ":42"));
    return FLAGS_announce_ip;
  }
  if (FLAGS_discovery_mode == kFileDiscovery) {
    return kLocalhost;
  } else if (FLAGS_discovery_mode == kServerDiscovery) {
    struct ifaddrs* interface_addresses;
    CHECK_NE(getifaddrs(&interface_addresses), -1);
    char host[NI_MAXHOST];
    bool success = false;
    for (struct ifaddrs* interface_address = interface_addresses;
         interface_address != NULL;
         interface_address = interface_address->ifa_next) {
      if (interface_address->ifa_addr != NULL) {
        // ignore non-ip4 interfaces
        if (interface_address->ifa_addr->sa_family == AF_INET) {
          // ignore local loopback
          if (strcmp(interface_address->ifa_name, kLoopback) != 0) {
            // assuming that first address that satisfies these conditions
            // is the right one TODO(tcies) some day, ability to specify
            // custom interface name might be nice
            CHECK(getnameinfo(interface_address->ifa_addr,
                              sizeof(struct sockaddr_in), host, NI_MAXHOST,
                              NULL, 0, NI_NUMERICHOST) == 0);
            success = true;
            break;
          }
        }
      }
    }
    CHECK(success) << "Couldn't determine own LAN address!";
    return std::string(host);
  } else {
    LOG(FATAL) << "Specified discovery mode unknown";
    return "";
  }
}

void Hub::listenThread(Hub* self) {
  const unsigned int kMinPort = 1024;
  const unsigned int kMaxPort = 65536;
  zmq::socket_t server(*(self->context_), ZMQ_REP);
  {
    std::unique_lock<std::mutex> lock(self->condVarMutex_);

    std::mt19937_64 rng(
        std::chrono::high_resolution_clock::now().time_since_epoch().count());
    while (true) {
      unsigned int port = kMinPort + (rng() % (kMaxPort - kMinPort));
      try {
        server.bind(("tcp://0.0.0.0:" + std::to_string(port)).c_str());
        self->own_address_ =
            ownAddressBeforePort() + ":" + std::to_string(port);

        // Use the current address as a hash-seed for unique-ids.
        using common::internal::UniqueIdHashSeed;
        UniqueIdHashSeed::instance().saltSeed(
            UniqueIdHashSeed::Key(),
            std::hash<std::string>()(self->own_address_));
        break;
      }
      catch (const std::exception& e) {  // NOLINT
        port = kMinPort + (rng() % (kMaxPort - kMinPort));
      }
    }
    self->listenerConnected_ = true;
    lock.unlock();
    self->listenerStatus_.notify_one();
  }
  int timeOutMs = 100;
  server.setsockopt(ZMQ_RCVTIMEO, &timeOutMs, sizeof(timeOutMs));

  while (true) {
    try {
      zmq::message_t request;
      if (!server.recv(&request)) {
        // timeout, check if termination flag?
        if (self->terminate_)
          break;
        else
          continue;
      }
      Message query;
      CHECK(query.ParseFromArray(request.data(), request.size()));
      LogicalTime::synchronize(LogicalTime(query.logical_time()));

      // Query handler
      HandlerMap::iterator handler = handlers_.find(query.type());
      if (handler == handlers_.end()) {
        for (const HandlerMap::value_type& handler : handlers_) {
          LOG(INFO) << handler.first;
        }
        LOG(FATAL) << "Handler for message type " << query.type()
                   << " not registered";
      }
      Message response;
      if (VLOG_IS_ON(4)) {
        if (FLAGS_map_api_hub_filter_handle_debug_output != "") {
          if (query.type().find(FLAGS_map_api_hub_filter_handle_debug_output) !=
              std::string::npos) {
            VLOG(4) << PeerId::self() << " received request " << query.type()
                    << " from " << query.sender();
          }
        } else {
          VLOG(4) << PeerId::self() << " received request " << query.type()
                  << " from " << query.sender();
        }
      }
      handler->second(query, &response);
      if (VLOG_IS_ON(4)) {
        if (FLAGS_map_api_hub_filter_handle_debug_output != "") {
          if (query.type().find(FLAGS_map_api_hub_filter_handle_debug_output) !=
              std::string::npos) {
            VLOG(4) << PeerId::self() << " handled request " << query.type();
          }
        } else {
          VLOG(4) << PeerId::self() << " handled request " << query.type();
        }
      }

      response.set_sender(PeerId::self().ipPort());
      response.set_logical_time(LogicalTime::sample().serialize());
      std::string serialized_response = response.SerializeAsString();
      zmq::message_t response_message(serialized_response.size());
      memcpy(reinterpret_cast<void*>(response_message.data()),
             serialized_response.c_str(), serialized_response.size());

      if (FLAGS_map_api_network_log) {
        common::PlainFileLogger network_log_file("net_log_" + PeerId::self().ipPort());
        std::chrono::milliseconds ms = std::chrono::duration_cast<std::chrono::milliseconds>(
            std::chrono::system_clock::now().time_since_epoch());
        network_log_file << ms.count() << " " << query.type() << " "
            << request.size() << " "<< serialized_response.size() << std::endl;

        network_log_file.Flush();
      }

      usleep(1e3 * FLAGS_simulated_lag_ms);
      Peer::simulateBandwidth(response_message.size());
      server.send(response_message);
    }
    catch (const std::exception& e) {  // NOLINT
      LOG(ERROR) << "Caught exception in server thread : " << e.what();
    }
  }
  server.close();
}

}  // namespace map_api<|MERGE_RESOLUTION|>--- conflicted
+++ resolved
@@ -268,16 +268,6 @@
 
 void Hub::discoveryHandler(const Message& request, Message* response) {
   CHECK_NOTNULL(response);
-<<<<<<< HEAD
-  std::thread([request]() {
-                std::lock_guard<std::mutex> lock(instance().peer_mutex_);
-                instance().peers_.insert(std::make_pair(
-                    PeerId(request.sender()),
-                    std::unique_ptr<Peer>(new Peer(
-                        request.sender(), *instance().context_, ZMQ_REQ))));
-              }).detach();
-=======
-
   PeerId peer = request.sender();
   std::thread([peer]() {
                 std::lock_guard<std::mutex> lock(instance().peer_mutex_);
@@ -285,8 +275,6 @@
                     PeerId(peer), std::unique_ptr<Peer>(new Peer(
                                       peer, *instance().context_, ZMQ_REQ))));
               }).detach();
-
->>>>>>> 94e9c9fd
   response->ack();
 }
 
