#include <map-api/hub.h>

#include <chrono>
#include <ifaddrs.h>
#include <iostream>  // NOLINT
#include <fstream>   // NOLINT
#include <memory>
#include <netdb.h>
#include <random>
#include <sys/types.h>
#include <sys/socket.h>
#include <thread>
#include <unordered_set>

#include <gflags/gflags.h>
#include <glog/logging.h>

#include "./core.pb.h"
#include <map-api/core.h>
#include <map-api/file-discovery.h>
#include <map-api/ipc.h>
#include <map-api/logical-time.h>
#include <map-api/server-discovery.h>
#include <multiagent-mapping-common/delayed-notification.h>
#include <multiagent-mapping-common/internal/unique-id.h>
#include <multiagent-mapping-common/plain-file-logger.h>

const std::string kFileDiscovery = "file";
const std::string kServerDiscovery = "server";
const std::string kLocalhost = "127.0.0.1";
const char kLoopback[] = "lo";

DEFINE_string(discovery_mode, kFileDiscovery,
              ("How new peers are discovered. \"" + kFileDiscovery +
               "\" or \"" + kServerDiscovery +
               "\". In the latter case, IP and port of the server must "
               "be specified separately with --discovery_server").c_str());
DEFINE_string(discovery_server, "127.0.0.1:5050",
              "Server to be used for "
              "server-discovery");
DEFINE_string(announce_ip, "", "IP to use for discovery announcement");
DEFINE_int32(discovery_timeout_ms, 100, "Timeout specific for first contact.");
DEFINE_bool(map_api_network_log, false, "Log network activity.");
DECLARE_int32(simulated_lag_ms);

DEFINE_string(
    map_api_hub_filter_handle_debug_output, "",
    "Filter the debug "
    "output of the handle thread to message types containing this string.");

namespace map_api {

const char Hub::kDiscovery[] = "map_api_hub_discovery";
const char Hub::kReady[] = "map_api_hub_ready";

bool Hub::init(bool* is_first_peer) {
  CHECK_NOTNULL(is_first_peer);
  context_.reset(new zmq::context_t());
  terminate_ = false;
  if (FLAGS_discovery_mode == kFileDiscovery) {
    discovery_.reset(new FileDiscovery());
  } else if (FLAGS_discovery_mode == kServerDiscovery) {
    discovery_.reset(
        new ServerDiscovery(PeerId(FLAGS_discovery_server), *context_));
  } else {
    LOG(FATAL) << "Specified discovery mode unknown";
  }
  // Handlers must be initialized before handler thread is started
  registerHandler(kDiscovery, discoveryHandler);
  registerHandler(kReady, readyHandler);
  // 1. create own server
  listenerConnected_ = false;
  CHECK(peers_.empty());
  listener_ = std::thread(listenThread, this);
  {
    std::unique_lock<std::mutex> lock(condVarMutex_);
    while (!listenerConnected_) {
      listenerStatus_.wait(lock);
    }
  }
  if (!listenerConnected_) {
    context_.reset();
    return false;
  }

  // 2. connect to servers already on network (discovery from file)
  discovery_->lock();
  std::vector<PeerId> discovery_peers;
  discovery_->getPeers(&discovery_peers);
  peer_mutex_.lock();
  for (const PeerId& peer : discovery_peers) {
    // don't attempt to connect if already connected
    if (peers_.find(peer) != peers_.end()) continue;

    peers_.insert(std::make_pair(
        peer, std::unique_ptr<Peer>(new Peer(peer, *context_, ZMQ_REQ))));

    // connection request is sent outside the peer_mutex_ lock to avoid
    // deadlocks where two peers try to connect to each other:
    // P1                           P2
    // main thread locks mutex      main thread locks mutex
    // sends out c.req. to P2       sends out c.req. to P1
    // c.hand. tries to lock        c.hand. tries to lock
    // ----------------> DEADLOCK!!! <----------------------
  }
  peer_mutex_.unlock();

  // 3. Report self to discovery
  VLOG(4) << "Announcing self" << PeerId::self();
  discovery_->announce();

  // 4. Announce self to peers (who will not revisit discovery)
  Message announce_self, response;
  announce_self.impose<kDiscovery>();
  std::unordered_set<PeerId> unreachable;
  for (const std::pair<const PeerId, std::unique_ptr<Peer> >& peer : peers_) {
    VLOG(4) << "Telling " << peer.first;
    if (!peer.second->try_request_for(FLAGS_discovery_timeout_ms,
                                      &announce_self, &response)) {
      LOG(WARNING) << "Discovery timeout for " << peer.first << "!";
      discovery_->remove(peer.first);
      unreachable.insert(peer.first);
    }
  }
  // 5. Remove peers that were not reachable
  if (!unreachable.empty()) {
    std::lock_guard<std::mutex> lock(peer_mutex_);
    for (const PeerId& peer : unreachable) {
      PeerMap::iterator found = peers_.find(peer);
      CHECK(found != peers_.end());
      peers_.erase(found);
    }
  }

  *is_first_peer = peers_.empty();

  discovery_->unlock();
  return true;
}

Hub& Hub::instance() {
  static Hub instance;
  return instance;
}

void Hub::kill() {
  if (terminate_) {
    LOG(WARNING) << "Double termination";
    return;
  }
  // unbind and re-enter server
  terminate_ = true;
  listener_.join();
  {
    std::lock_guard<std::mutex> lock(peer_mutex_);
    peers_.clear();
  }
  // destroy context
  discovery_->lock();
  discovery_->leave();
  discovery_->unlock();
  discovery_.reset();
  context_.reset();
}

bool Hub::ackRequest(const PeerId& peer, Message* request) {
  CHECK_NOTNULL(request);
  Message response;
  this->request(peer, request, &response);
  return response.isType<Message::kAck>();
}

void Hub::getPeers(std::set<PeerId>* destination) const {
  CHECK_NOTNULL(destination);
  destination->clear();
  std::vector<PeerId> discovery_peers;
  discovery_->lock();
  discovery_->getPeers(&discovery_peers);
  discovery_->unlock();
  for (const PeerId& peer : discovery_peers) {
    if (peer != PeerId::self()) destination->insert(peer);
  }
}

bool Hub::hasPeer(const PeerId& peer) const {
  std::set<PeerId> peers;
  getPeers(&peers);
  return peers.find(peer) != peers.end();
}

int Hub::peerSize() {
  std::set<PeerId> peers;
  getPeers(&peers);
  return peers.size();
}

const std::string& Hub::ownAddress() const { return own_address_; }

bool Hub::registerHandler(
    const char* name, const std::function<void(const Message& serialized_type,
                                               Message* response)>& handler) {
  CHECK_NOTNULL(name);
  CHECK(handler);
  // TODO(tcies) div. error handling
  handlers_[name] = handler;
  return true;
}

void Hub::request(const PeerId& peer, Message* request, Message* response) {
  CHECK_NOTNULL(request);
  CHECK_NOTNULL(response);
  std::lock_guard<std::mutex> lock(peer_mutex_);
  PeerMap::iterator found = peers_.find(peer);
  if (found == peers_.end()) {
    std::pair<PeerMap::iterator, bool> emplacement = peers_.emplace(
        peer, std::unique_ptr<Peer>(new Peer(peer, *context_, ZMQ_REQ)));
    CHECK(emplacement.second);
    found = emplacement.first;
  }
  found->second->request(request, response);
}

bool Hub::try_request(const PeerId& peer, Message* request, Message* response) {
  CHECK_NOTNULL(request);
  CHECK_NOTNULL(response);
  std::lock_guard<std::mutex> lock(peer_mutex_);
  PeerMap::iterator found = peers_.find(peer);
  if (found == peers_.end()) {
    std::pair<PeerMap::iterator, bool> emplacement = peers_.emplace(
        peer, std::unique_ptr<Peer>(new Peer(peer, *context_, ZMQ_REQ)));
    CHECK(emplacement.second);
    found = emplacement.first;
  }
  if (found->second->try_request(request, response)) {
    return true;
  } else {
    peers_.erase(found);
    return false;
  }
}

void Hub::broadcast(Message* request_message,
                    std::unordered_map<PeerId, Message>* responses) {
  CHECK_NOTNULL(request_message);
  CHECK_NOTNULL(responses);
  responses->clear();
  // TODO(tcies) parallelize using std::future
  std::set<PeerId> peers;
  getPeers(&peers);
  for (const PeerId& peer : peers) {
    request(peer, request_message, &(*responses)[peer]);
  }
}

bool Hub::undisputableBroadcast(Message* request) {
  CHECK_NOTNULL(request);
  std::unordered_map<PeerId, Message> responses;
  broadcast(request, &responses);
  for (const std::pair<PeerId, Message>& response : responses) {
    if (!response.second.isType<Message::kAck>()) {
      return false;
    }
  }
  return true;
}

bool Hub::isReady(const PeerId& peer) {
  Message ready_request, response;
  ready_request.impose<kReady>();
  request(peer, &ready_request, &response);
  return response.isType<Message::kAck>();
}

void Hub::discoveryHandler(const Message& request, Message* response) {
  CHECK_NOTNULL(response);
  PeerId peer = request.sender();
  std::thread([peer]() {
                std::lock_guard<std::mutex> lock(instance().peer_mutex_);
                instance().peers_.insert(std::make_pair(
                    PeerId(peer), std::unique_ptr<Peer>(new Peer(
                                      peer, *instance().context_, ZMQ_REQ))));
              }).detach();
  response->ack();
}

void Hub::readyHandler(const Message& request, Message* response) {
  CHECK_NOTNULL(response);
  CHECK(request.isType<kReady>());
  if (Core::instanceNoWait() == nullptr) {
    response->decline();
  } else {
    response->ack();
  }
}

std::string Hub::ownAddressBeforePort() {
  if (FLAGS_announce_ip != "") {
    CHECK(PeerId::isValid(FLAGS_announce_ip + ":42"));
    return FLAGS_announce_ip;
  }
  if (FLAGS_discovery_mode == kFileDiscovery) {
    return kLocalhost;
  } else if (FLAGS_discovery_mode == kServerDiscovery) {
    struct ifaddrs* interface_addresses;
    CHECK_NE(getifaddrs(&interface_addresses), -1);
    char host[NI_MAXHOST];
    bool success = false;
    for (struct ifaddrs* interface_address = interface_addresses;
         interface_address != NULL;
         interface_address = interface_address->ifa_next) {
      if (interface_address->ifa_addr != NULL) {
        // ignore non-ip4 interfaces
        if (interface_address->ifa_addr->sa_family == AF_INET) {
          // ignore local loopback
          if (strcmp(interface_address->ifa_name, kLoopback) != 0) {
            // assuming that first address that satisfies these conditions
            // is the right one TODO(tcies) some day, ability to specify
            // custom interface name might be nice
            CHECK(getnameinfo(interface_address->ifa_addr,
                              sizeof(struct sockaddr_in), host, NI_MAXHOST,
                              NULL, 0, NI_NUMERICHOST) == 0);
            success = true;
            break;
          }
        }
      }
    }
    CHECK(success) << "Couldn't determine own LAN address!";
    return std::string(host);
  } else {
    LOG(FATAL) << "Specified discovery mode unknown";
    return "";
  }
}

void Hub::listenThread(Hub* self) {
  const unsigned int kMinPort = 1024;
  const unsigned int kMaxPort = 65536;
  zmq::socket_t server(*(self->context_), ZMQ_REP);
  {
    std::unique_lock<std::mutex> lock(self->condVarMutex_);

    std::mt19937_64 rng(
        std::chrono::high_resolution_clock::now().time_since_epoch().count());
    while (true) {
      unsigned int port = kMinPort + (rng() % (kMaxPort - kMinPort));
      try {
        server.bind(("tcp://0.0.0.0:" + std::to_string(port)).c_str());
        self->own_address_ =
            ownAddressBeforePort() + ":" + std::to_string(port);

        // Use the current address as a hash-seed for unique-ids.
        using common::internal::UniqueIdHashSeed;
        UniqueIdHashSeed::instance().saltSeed(
            UniqueIdHashSeed::Key(),
            std::hash<std::string>()(self->own_address_));
        break;
      }
      catch (const std::exception& e) {  // NOLINT
        port = kMinPort + (rng() % (kMaxPort - kMinPort));
      }
    }
    self->listenerConnected_ = true;
    lock.unlock();
    self->listenerStatus_.notify_one();
  }
  int timeOutMs = 100;
  server.setsockopt(ZMQ_RCVTIMEO, &timeOutMs, sizeof(timeOutMs));

  while (true) {
    try {
      zmq::message_t request;
      if (!server.recv(&request)) {
        // timeout, check if termination flag?
        if (self->terminate_)
          break;
        else
          continue;
      }
      Message query;
      CHECK(query.ParseFromArray(request.data(), request.size()));
      LogicalTime::synchronize(LogicalTime(query.logical_time()));

      // Query handler
      HandlerMap::iterator handler = self->handlers_.find(query.type());
      if (handler == self->handlers_.end()) {
        for (const HandlerMap::value_type& handler : self->handlers_) {
          LOG(INFO) << handler.first;
        }
        LOG(FATAL) << "Handler for message type " << query.type()
                   << " not registered";
      }
      Message response;
      if (VLOG_IS_ON(4)) {
        if (FLAGS_map_api_hub_filter_handle_debug_output != "") {
          if (query.type().find(FLAGS_map_api_hub_filter_handle_debug_output) !=
              std::string::npos) {
            VLOG(4) << PeerId::self() << " received request " << query.type()
                    << " from " << query.sender();
          }
        } else {
          VLOG(4) << PeerId::self() << " received request " << query.type()
                  << " from " << query.sender();
        }
      }
<<<<<<< HEAD
      /*common::DelayedNotification dn(7000, [&]() {
        LOG(WARNING) << PeerId::self() << " delay in handling req request "
                     << query.type() << " from " << query.sender();
      });*/
=======
>>>>>>> d8604cc1

      handler->second(query, &response);

      if (VLOG_IS_ON(4)) {
        if (FLAGS_map_api_hub_filter_handle_debug_output != "") {
          if (query.type().find(FLAGS_map_api_hub_filter_handle_debug_output) !=
              std::string::npos) {
            VLOG(4) << PeerId::self() << " handled request " << query.type();
          }
        } else {
          VLOG(4) << PeerId::self() << " handled request " << query.type();
        }
      }

      response.set_sender(PeerId::self().ipPort());
      response.set_logical_time(LogicalTime::sample().serialize());
      std::string serialized_response = response.SerializeAsString();
      zmq::message_t response_message(serialized_response.size());
      memcpy(reinterpret_cast<void*>(response_message.data()),
             serialized_response.c_str(), serialized_response.size());

      if (FLAGS_map_api_network_log) {
        common::PlainFileLogger network_log_file("net_log_" + PeerId::self().ipPort());
        std::chrono::milliseconds ms = std::chrono::duration_cast<std::chrono::milliseconds>(
            std::chrono::system_clock::now().time_since_epoch());
        network_log_file << ms.count() << " " << query.type() << " "
            << request.size() << " "<< serialized_response.size() << std::endl;

        network_log_file.Flush();
      }

      usleep(1e3 * FLAGS_simulated_lag_ms);
      Peer::simulateBandwidth(response_message.size());
      server.send(response_message);
    }
    catch (const std::exception& e) {  // NOLINT
      LOG(ERROR) << "Caught exception in server thread : " << e.what();
    }
  }
  server.close();
}

}  // namespace map_api<|MERGE_RESOLUTION|>--- conflicted
+++ resolved
@@ -403,13 +403,6 @@
                   << " from " << query.sender();
         }
       }
-<<<<<<< HEAD
-      /*common::DelayedNotification dn(7000, [&]() {
-        LOG(WARNING) << PeerId::self() << " delay in handling req request "
-                     << query.type() << " from " << query.sender();
-      });*/
-=======
->>>>>>> d8604cc1
 
       handler->second(query, &response);
 
