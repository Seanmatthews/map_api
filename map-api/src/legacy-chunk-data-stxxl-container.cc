--- conflicted
+++ resolved
@@ -38,12 +38,8 @@
   return true;
 }
 
-<<<<<<< HEAD
-bool LegacyChunkDataStxxlContainer::patchImpl(const Revision::ConstPtr& query) {
-=======
 bool LegacyChunkDataStxxlContainer::patchImpl(
     const Revision::ConstPtr& query) {
->>>>>>> 94929ac7
   CHECK(query != nullptr);
   common::Id id = query->getId<common::Id>();
   LogicalTime time = query->getUpdateTime();
@@ -86,21 +82,12 @@
     ConstRevisionMap* dest) const {
   CHECK_NOTNULL(dest);
   dest->clear();
-<<<<<<< HEAD
-  forEachItemFoundAtTime(
-      key, value_holder, time,
-      [&dest](const common::Id& id, const Revision::ConstPtr& item) {
-    CHECK(dest->find(id) == dest->end());
-    CHECK(dest->emplace(id, item).second);
-      });
-=======
   forEachItemFoundAtTime(key, value_holder, time,
                          [&dest](const common::Id& id,
                                  const Revision::ConstPtr& item) {
     CHECK(dest->find(id) == dest->end());
     CHECK(dest->emplace(id, item).second);
   });
->>>>>>> 94929ac7
 }
 
 void LegacyChunkDataStxxlContainer::getAvailableIdsImpl(
@@ -132,18 +119,11 @@
 int LegacyChunkDataStxxlContainer::countByRevisionImpl(
     int key, const Revision& value_holder, const LogicalTime& time) const {
   int count = 0;
-<<<<<<< HEAD
-  forEachItemFoundAtTime(
-      key, value_holder, time,
-      [&count](const common::Id& /*id*/,
-               const Revision::ConstPtr& /*item*/) { ++count; });
-=======
   forEachItemFoundAtTime(key, value_holder, time,
                          [&count](const common::Id& /*id*/,
                                   const Revision::ConstPtr& /*item*/) {
     ++count;
   });
->>>>>>> 94929ac7
   return count;
 }
 
