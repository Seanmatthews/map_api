--- conflicted
+++ resolved
@@ -125,15 +125,9 @@
   return true;
 }
 
-<<<<<<< HEAD
 bool ChunkTransaction::checkedCommit(const LogicalTime& time) {
   InsertMap::iterator iter;
   for (iter = insertions_.begin(); iter != insertions_.end();) {
-=======
-void ChunkTransaction::checkedCommit(const LogicalTime& time) {
-  for (InsertMap::iterator iter = insertions_.begin();
-       iter != insertions_.end();) {
->>>>>>> 55534ae4
     if (removes_.count(iter->first) > 0u) {
       iter = insertions_.erase(iter);
     } else {
@@ -141,7 +135,6 @@
       ++iter;
     }
   }
-<<<<<<< HEAD
   if (!chunk_->bulkInsertLocked(insertions_, time)) {
     return false;
   }
@@ -151,24 +144,21 @@
       if (!chunk_->updateLocked(time, item.second)) {
         return false;
       }
-=======
-  chunk_->bulkInsertLocked(insertions_, time);
-
-  for (const std::pair<const common::Id,
-      std::shared_ptr<Revision> >& item : updates_) {
-    if (removes_.count(item.first) == 0u) {
-      chunk_->updateLocked(time, item.second);
       previously_committed_[item.first] = time;
->>>>>>> 55534ae4
     }
   }
   for (const std::pair<const common::Id,
       std::shared_ptr<Revision> >& item : removes_) {
-<<<<<<< HEAD
     if (!chunk_->removeLocked(time, item.second)) {
       return false;
     }
-  }
+    // TODO(aqurai): Ask what this is.
+    CHECK(false) << "Ask what previously_committed_ is.";
+    previously_committed_[item.first] = time;
+  }
+  insertions_.clear();
+  updates_.clear();
+  removes_.clear();
   return true;
 }
 
@@ -181,15 +171,6 @@
   bool success = CHECK_NOTNULL(dynamic_cast<RaftChunk*>(chunk_))  // NOLINT
                      ->sendChunkTransactionInfo(&this_chunk_transaction_info);
   return success;
-=======
-    chunk_->removeLocked(time, item.second);
-    previously_committed_[item.first] = time;
-  }
-
-  insertions_.clear();
-  updates_.clear();
-  removes_.clear();
->>>>>>> 55534ae4
 }
 
 void ChunkTransaction::merge(
