--- conflicted
+++ resolved
@@ -292,12 +292,8 @@
   // transaction wouldn't know about the item unless it existed before
   // begin_time_.
   CHECK(original_revision);
-<<<<<<< HEAD
-  return item->second->tryAutoMerge(*conflicting_revision, *original_revision);
-=======
   return item->second->tryAutoMerge(*conflicting_revision, *original_revision,
                                     table_->getAutoMergePolicies());
->>>>>>> defe9273
 }
 
 }  // namespace map_api