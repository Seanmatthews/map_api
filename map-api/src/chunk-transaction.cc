--- conflicted
+++ resolved
@@ -147,18 +147,14 @@
       ++iter;
     }
   }
-<<<<<<< HEAD
   if (!chunk_->bulkInsertLocked(insertions_, time)) {
     return false;
   }
-=======
-  chunk_->bulkInsertLocked(insertions_, time);
 
   if (FLAGS_map_api_blame_updates) {
     std::cout << "Updating " << updates_.size() << " items" << std::endl;
   }
 
->>>>>>> b2cc2dae
   for (const std::pair<const common::Id,
       std::shared_ptr<Revision> >& item : updates_) {
     if (removes_.count(item.first) == 0u) {
