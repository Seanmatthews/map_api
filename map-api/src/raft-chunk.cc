--- conflicted
+++ resolved
@@ -56,21 +56,8 @@
   VLOG(1) << " INIT chunk at peer " << PeerId::self() << " in table "
           << raft_node_.table_name_;
 
-<<<<<<< HEAD
+
   raft_node_.initChunkData(init_request);
-=======
-  raft_node_.peer_list_.clear();
-  raft_node_.log_entries_.clear();
-  for (int i = 0; i < init_request.peer_address_size(); ++i) {
-    raft_node_.peer_list_.insert(PeerId(init_request.peer_address(i)));
-  }
-  raft_node_.num_peers_ = raft_node_.peer_list_.size();
-  for (int i = 0; i < init_request.serialized_items_size(); ++i) {
-    std::shared_ptr<proto::RaftLogEntry> revision(new proto::RaftLogEntry);
-    revision->ParseFromString(init_request.serialized_items(i));
-    raft_node_.log_entries_.push_back(revision);
-  }
->>>>>>> 034f025e
   setStateFollowerAndStartRaft();
   return true;
 }
@@ -115,7 +102,8 @@
 
 bool RaftChunk::isWriteLocked() {
   std::lock_guard<std::mutex> lock(write_lock_mutex_);
-  return is_raft_write_locked_;
+  // return is_raft_write_locked_;
+  return true;
 }
 
 void RaftChunk::unlock() const {
