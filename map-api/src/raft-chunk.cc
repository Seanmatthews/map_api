#include <map-api/raft-chunk.h>

#include <multiagent-mapping-common/conversions.h>

#include "./core.pb.h"
#include "./chunk.pb.h"
#include "map-api/raft-chunk-data-ram-container.h"
#include "map-api/legacy-chunk-data-ram-container.h"
#include "map-api/raft-node.h"
#include "map-api/hub.h"
#include "map-api/message.h"

namespace map_api {

RaftChunk::~RaftChunk() {
  raft_node_.stop();
}

bool RaftChunk::init(const common::Id& id,
                     std::shared_ptr<TableDescriptor> descriptor,
                     bool initialize) {
  id_ = id;
  // TODO(aqurai): init new data container here.
  data_container_.reset(new LegacyChunkDataRamContainer);
  CHECK(data_container_->init(descriptor));
  initialized_ = true;
  raft_node_.chunk_id_ = id_;
  raft_node_.table_name_ = descriptor->name();
  return true;
}

void RaftChunk::initializeNewImpl(
    const common::Id& id, const std::shared_ptr<TableDescriptor>& descriptor) {
  CHECK(init(id, descriptor, true));

  VLOG(1) << " INIT chunk at peer " << PeerId::self() << " in table "
          << raft_node_.table_name_;
  setStateFollowerAndStartRaft();
}

bool RaftChunk::init(const common::Id& id,
                     std::shared_ptr<TableDescriptor> descriptor) {
  CHECK(init(id, descriptor, true));
  setStateFollowerAndStartRaft();
  return true;
}

bool RaftChunk::init(const common::Id& id,
                     const proto::InitRequest& init_request,
                     std::shared_ptr<TableDescriptor> descriptor) {
  CHECK(init(id, descriptor, true));

  VLOG(1) << " INIT chunk at peer " << PeerId::self() << " in table "
          << raft_node_.table_name_;


  raft_node_.initChunkData(init_request);
  setStateFollowerAndStartRaft();
  return true;
}

void RaftChunk::dumpItems(const LogicalTime& time, ConstRevisionMap* items) const {
  CHECK_NOTNULL(items);
  data_container_->dump(time, items);
}

<<<<<<< HEAD
size_t RaftChunk::numItems(const LogicalTime& time) const {
  return data_container_->numAvailableIds(time);
}

size_t RaftChunk::itemsSizeBytes(const LogicalTime& time) const {
  ConstRevisionMap items;
  data_container_->dump(time, &items);
  size_t num_bytes = 0;
  for (const std::pair<common::Id, std::shared_ptr<const Revision> >& item :
       items) {
    CHECK(item.second != nullptr);
    const Revision& revision = *item.second;
    num_bytes += revision.byteSize();
  }
  return num_bytes;
}

void RaftChunk::getCommitTimes(const LogicalTime& sample_time,
                               std::set<LogicalTime>* commit_times) const {
  // TODO(aqurai): Implement this after data container implementation.
}

void RaftChunk::writeLock() {
  std::lock_guard<std::mutex> lock_mutex(write_lock_mutex_);
  if (is_raft_write_locked_) {
    ++write_lock_depth_;
  } else {
    // Send lock request via safe insert log entry.
    if (true /* Success */) {
      is_raft_write_locked_ = true;
    }
  }
}

bool RaftChunk::isWriteLocked() {
  std::lock_guard<std::mutex> lock(write_lock_mutex_);
  // return is_raft_write_locked_;
  return true;
}

void RaftChunk::unlock() const {
  std::lock_guard<std::mutex> lock(write_lock_mutex_);
  if (write_lock_depth_ > 0) {
    --write_lock_depth_;
  }
  if (write_lock_depth_ == 0) {
    // Send unlock request to leader.
    // There is no reason for this request to fail.
    CHECK(true /* unlock request success */);
    is_raft_write_locked_ = false;
  }
=======
void RaftChunk::setStateFollowerAndStartRaft() {
  raft_node_.state_ = RaftNode::State::FOLLOWER;
  VLOG(1) << PeerId::self() << ": Starting Raft node as follower for chunk "
          << id_.printString();
  raft_node_.start();
>>>>>>> 8b404c0e
}

bool RaftChunk::sendConnectRequest(const PeerId& peer,
                                   proto::ChunkRequestMetadata& metadata) {
  Message request, response;
  proto::ConnectResponse connect_response;
  connect_response.set_index(0);
  request.impose<RaftNode::kConnectRequest>(metadata);

  // TODO(aqurai): Avoid infinite loop. Use Chord index to get chunk holder
  // if request fails.
  PeerId request_peer = peer;
  while (connect_response.index() == 0) {
    if (!(Hub::instance().try_request(request_peer, &request, &response))) {
      break;
    }
    response.extract<RaftNode::kConnectResponse>(&connect_response);
    if (connect_response.index() > 0) {
      return true;
    } else if (connect_response.has_leader_id()) {
      request_peer = PeerId(connect_response.leader_id());
    }
    usleep(1000);
  }
  return false;
}

uint64_t RaftChunk::insertRequest(const Revision::ConstPtr& item) {
  CHECK(raft_node_.isRunning());
  return raft_node_.sendInsertRequest(item);
}

void RaftChunk::handleRaftConnectRequest(const PeerId& sender, Message* response) {
  CHECK_NOTNULL(response);
  raft_node_.handleConnectRequest(sender, response);
}

void RaftChunk::handleRaftAppendRequest(proto::AppendEntriesRequest* request,
                                        const PeerId& sender,
                                        Message* response) {
  CHECK_NOTNULL(response);
  raft_node_.handleAppendRequest(request, sender, response);
}

void RaftChunk::handleRaftInsertRequest(proto::InsertRequest* request,
                                        const PeerId& sender,
                                        Message* response) {
  CHECK_NOTNULL(response);
  raft_node_.handleInsertRequest(request, sender, response);
}

void RaftChunk::handleRaftRequestVote(const proto::VoteRequest& request,
                                      const PeerId& sender, Message* response) {
  CHECK_NOTNULL(response);
  raft_node_.handleRequestVote(request, sender, response);
}

void RaftChunk::handleRaftQueryState(const proto::QueryState& request,
                                     Message* response) {
  CHECK_NOTNULL(response);
  raft_node_.handleQueryState(request, response);
}

void RaftChunk::handleRaftJoinQuitRequest(const proto::JoinQuitRequest& request,
                                          const PeerId& sender,
                                          Message* response) {
  CHECK_NOTNULL(response);
  raft_node_.handleJoinQuitRequest(request, sender, response);
}

void RaftChunk::handleRaftNotifyJoinQuitSuccess(
    const proto::NotifyJoinQuitSuccess& request, Message* response) {
  raft_node_.handleNotifyJoinQuitSuccess(request, response);
}

}  // namespace map_api<|MERGE_RESOLUTION|>--- conflicted
+++ resolved
@@ -64,7 +64,6 @@
   data_container_->dump(time, items);
 }
 
-<<<<<<< HEAD
 size_t RaftChunk::numItems(const LogicalTime& time) const {
   return data_container_->numAvailableIds(time);
 }
@@ -116,13 +115,6 @@
     CHECK(true /* unlock request success */);
     is_raft_write_locked_ = false;
   }
-=======
-void RaftChunk::setStateFollowerAndStartRaft() {
-  raft_node_.state_ = RaftNode::State::FOLLOWER;
-  VLOG(1) << PeerId::self() << ": Starting Raft node as follower for chunk "
-          << id_.printString();
-  raft_node_.start();
->>>>>>> 8b404c0e
 }
 
 bool RaftChunk::sendConnectRequest(const PeerId& peer,
