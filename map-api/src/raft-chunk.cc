--- conflicted
+++ resolved
@@ -279,19 +279,6 @@
 
 bool RaftChunk::sendChunkTransactionInfo(proto::ChunkTransactionInfo* info) {
   CHECK(raft_node_.isRunning()) << PeerId::self();
-<<<<<<< HEAD
-  uint64_t index = 0;
-  uint64_t serial_id = request_id_.getNewId();
-  // TODO(aqurai): Limit number of retry attempts.
-  while (raft_node_.isRunning()) {
-    index = raft_node_.sendChunkTransactionInfo(info, serial_id);
-    if (index > 0) {
-      break;
-    }
-    usleep(150 * kMillisecondsToMicroseconds);
-  }
-  return (index > 0);
-=======
   uint64_t serial_id = request_id_.getNewId();
   // TODO(aqurai): Limit number of retry attempts.
   while (raft_node_.isRunning()) {
@@ -301,7 +288,6 @@
     usleep(150 * kMillisecondsToMicroseconds);
   }
   return false;
->>>>>>> 32553312
 }
 
 bool RaftChunk::bulkInsertLocked(const MutableRevisionMap& items,
@@ -357,17 +343,6 @@
   return true;
 }
 
-<<<<<<< HEAD
-void RaftChunk::commitInsertCallback(const common::Id& inserted_id) {
-  handleCommitInsert(inserted_id);
-}
-
-void RaftChunk::commitUpdateCallback(const common::Id& updated_id) {
-  handleCommitUpdate(updated_id);
-}
-
-void RaftChunk::commitUnlockCallback() { handleCommitEnd(); }
-=======
 void RaftChunk::insertCommitCallback(const common::Id& inserted_id) {
   handleCommitInsert(inserted_id);
 }
@@ -377,7 +352,6 @@
 }
 
 void RaftChunk::unlockCommitCallback() { handleCommitEnd(); }
->>>>>>> 32553312
 
 void RaftChunk::forceStopRaft() { raft_node_.stop(); }
 
