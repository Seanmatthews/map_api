--- conflicted
+++ resolved
@@ -102,11 +102,7 @@
 }
 
 void RaftChunk::writeLock() {
-<<<<<<< HEAD
-  // TODO(aqurai): Implement this.
-=======
   LOG(WARNING) << "RaftChunk::writeLock() is not implemented";
->>>>>>> 5940495a
   std::lock_guard<std::mutex> lock_mutex(write_lock_mutex_);
   if (is_raft_write_locked_) {
     ++write_lock_depth_;
@@ -118,22 +114,14 @@
 }
 
 bool RaftChunk::isWriteLocked() {
-<<<<<<< HEAD
-  // TODO(aqurai): Implement this.
-=======
   LOG(WARNING) << "RaftChunk::isWriteLocked() is not implemented";
->>>>>>> 5940495a
   std::lock_guard<std::mutex> lock(write_lock_mutex_);
   // return is_raft_write_locked_;
   return true;
 }
 
 void RaftChunk::unlock() const {
-<<<<<<< HEAD
-  // TODO(aqurai): Implement this.
-=======
   LOG(WARNING) << "RaftChunk::unlock() is not implemented";
->>>>>>> 5940495a
   std::lock_guard<std::mutex> lock(write_lock_mutex_);
   if (write_lock_depth_ > 0) {
     --write_lock_depth_;
@@ -213,7 +201,6 @@
   return false;
 }
 
-<<<<<<< HEAD
 void RaftChunk::bulkInsertLocked(const MutableRevisionMap& items,
                                  const LogicalTime& time) {
   std::vector<proto::PatchRequest> insert_requests;
@@ -253,49 +240,6 @@
 uint64_t RaftChunk::raftInsertRequest(const Revision::ConstPtr& item) {
   CHECK(raft_node_.isRunning());
   return raft_node_.sendInsertRequest(item);
-=======
-uint64_t RaftChunk::insertRequest(const Revision::ConstPtr& item) {
-  CHECK(raft_node_.isRunning());
-  return raft_node_.sendInsertRequest(item);
-}
-
-void RaftChunk::handleRaftConnectRequest(const PeerId& sender, Message* response) {
-  CHECK_NOTNULL(response);
-  raft_node_.handleConnectRequest(sender, response);
-}
-
-void RaftChunk::handleRaftAppendRequest(proto::AppendEntriesRequest* request,
-                                        const PeerId& sender,
-                                        Message* response) {
-  CHECK_NOTNULL(response);
-  raft_node_.handleAppendRequest(request, sender, response);
-}
-
-void RaftChunk::handleRaftInsertRequest(proto::InsertRequest* request,
-                                        const PeerId& sender,
-                                        Message* response) {
-  CHECK_NOTNULL(response);
-  raft_node_.handleInsertRequest(request, sender, response);
-}
-
-void RaftChunk::handleRaftRequestVote(const proto::VoteRequest& request,
-                                      const PeerId& sender, Message* response) {
-  CHECK_NOTNULL(response);
-  raft_node_.handleRequestVote(request, sender, response);
-}
-
-void RaftChunk::handleRaftQueryState(const proto::QueryState& request,
-                                     Message* response) {
-  CHECK_NOTNULL(response);
-  raft_node_.handleQueryState(request, response);
-}
-
-void RaftChunk::handleRaftJoinQuitRequest(const proto::JoinQuitRequest& request,
-                                          const PeerId& sender,
-                                          Message* response) {
-  CHECK_NOTNULL(response);
-  raft_node_.handleJoinQuitRequest(request, sender, response);
->>>>>>> 5940495a
 }
 
 uint64_t RaftChunk::raftUpdateRequest(const Revision::ConstPtr& item) {
