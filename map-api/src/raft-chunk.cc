--- conflicted
+++ resolved
@@ -19,11 +19,7 @@
                      std::shared_ptr<TableDescriptor> descriptor,
                      bool initialize) {
   id_ = id;
-<<<<<<< HEAD
-  // TODO(aqurai): No, this is not a good way of doing things.
-=======
   // TODO(aqurai): init new data container here.
->>>>>>> 8b09295a
   data_container_.reset(raft_node_.data_);
   CHECK(data_container_->init(descriptor));
   initialized_ = true;
@@ -77,7 +73,6 @@
 
 void RaftChunk::getCommitTimes(const LogicalTime& sample_time,
                                std::set<LogicalTime>* commit_times) const {
-<<<<<<< HEAD
   CHECK_NOTNULL(commit_times);
   //  Using a temporary unordered map because it should have a faster insertion
   //  time. The expected amount of commit times << the expected amount of items,
@@ -95,10 +90,6 @@
   }
   commit_times->insert(unordered_commit_times.begin(),
                        unordered_commit_times.end());
-=======
-  LOG(FATAL) << "Not implemented";
-  // TODO(aqurai): Implement this after data_container.
->>>>>>> 8b09295a
 }
 
 bool RaftChunk::insert(const LogicalTime& time,
@@ -245,13 +236,8 @@
   CHECK_EQ(id(), item->getChunkId());
   static_cast<RaftChunkDataRamContainer*>(data_container_.get())
       ->checkAndPrepareUpdate(LogicalTime::sample(), item);
-<<<<<<< HEAD
-  // TODO(aqurai): No return? What to do on fail?
-  raftUpdateRequest(item);
-=======
   // TODO(aqurai): No return value? What to do on fail?
   raftInsertRequest(item);
->>>>>>> 8b09295a
 }
 
 void RaftChunk::removeLocked(const LogicalTime& time,
@@ -259,11 +245,7 @@
   CHECK(item != nullptr);
   CHECK_EQ(id(), item->getChunkId());
   static_cast<RaftChunkDataRamContainer*>(data_container_.get())
-<<<<<<< HEAD
-      ->checkAndPrepareUpdate(LogicalTime::sample(), item);
-=======
       ->checkAndPrepareRemove(LogicalTime::sample(), item);
->>>>>>> 8b09295a
   // TODO(aqurai): No return? What to do on fail?
   raftInsertRequest(item);
 }
