#include <map-api/raft-chunk.h>

#include <multiagent-mapping-common/conversions.h>

#include "./core.pb.h"
#include "./chunk.pb.h"
#include "map-api/raft-chunk-data-ram-container.h"
#include "map-api/raft-node.h"
#include "map-api/hub.h"
#include "map-api/message.h"

namespace map_api {

RaftChunk::RaftChunk()
    : chunk_lock_attempted_(false),
      is_raft_chunk_lock_acquired_(false),
      lock_log_index_(0),
      chunk_write_lock_depth_(0),
      leave_requested_(false) {}

RaftChunk::~RaftChunk() {
  raft_node_.stop();
  raft_node_.data_ = NULL;
}

bool RaftChunk::init(const common::Id& id,
                     std::shared_ptr<TableDescriptor> descriptor,
                     bool initialize) {
  id_ = id;
  // TODO(aqurai): init new data container here.
  data_container_.reset(raft_node_.data_);
  CHECK(data_container_->init(descriptor));
  raft_node_.chunk_id_ = id_;
  raft_node_.table_name_ = descriptor->name();
  raft_node_.initializeMultiChunkTransactionManager();
  initialized_ = true;
  return true;
}

void RaftChunk::initializeNewImpl(
    const common::Id& id, const std::shared_ptr<TableDescriptor>& descriptor) {
  CHECK(init(id, descriptor, true));

  VLOG(1) << " INIT chunk at peer " << PeerId::self() << " in table "
          << raft_node_.table_name_;
  setStateLeaderAndStartRaft();
}

bool RaftChunk::init(const common::Id& id,
                     const proto::InitRequest& init_request,
                     std::shared_ptr<TableDescriptor> descriptor) {
  CHECK(init(id, descriptor, true));

  VLOG(2) << " INIT chunk at peer " << PeerId::self() << " in table "
          << raft_node_.table_name_;
  raft_node_.initChunkData(init_request);
  setStateFollowerAndStartRaft();
  return true;
}

void RaftChunk::dumpItems(const LogicalTime& time, ConstRevisionMap* items) const {
  CHECK_NOTNULL(items);
  data_container_->dump(time, items);
}

size_t RaftChunk::numItems(const LogicalTime& time) const {
  return data_container_->numAvailableIds(time);
}

size_t RaftChunk::itemsSizeBytes(const LogicalTime& time) const {
  ConstRevisionMap items;
  data_container_->dump(time, &items);
  size_t num_bytes = 0;
  for (const std::pair<common::Id, std::shared_ptr<const Revision> >& item :
       items) {
    CHECK(item.second != nullptr);
    const Revision& revision = *item.second;
    num_bytes += revision.byteSize();
  }
  return num_bytes;
}

void RaftChunk::getCommitTimes(const LogicalTime& sample_time,
                               std::set<LogicalTime>* commit_times) const {
  CHECK_NOTNULL(commit_times);
  //  Using a temporary unordered map because it should have a faster insertion
  //  time. The expected amount of commit times << the expected amount of items,
  //  so this should be worth it.
  std::unordered_set<LogicalTime> unordered_commit_times;
  ConstRevisionMap items;
  RaftChunkDataRamContainer::HistoryMap histories;
  static_cast<RaftChunkDataRamContainer*>(data_container_.get())
      ->chunkHistory(id(), sample_time, &histories);
  for (const RaftChunkDataRamContainer::HistoryMap::value_type& history :
       histories) {
    for (const std::shared_ptr<const Revision>& revision : history.second) {
      unordered_commit_times.insert(revision->getUpdateTime());
    }
  }
  commit_times->insert(unordered_commit_times.begin(),
                       unordered_commit_times.end());
}

bool RaftChunk::insert(const LogicalTime& time,
                       const std::shared_ptr<Revision>& item) {
  CHECK(item != nullptr);
  item->setChunkId(id());
  writeLock();
  static_cast<RaftChunkDataRamContainer*>(data_container_.get())
      ->checkAndPrepareInsert(time, item);
  CHECK(raft_node_.isRunning());
  if (raftInsertRequest(item)) {
    syncLatestCommitTime(*item);
    unlock();
    return true;
  } else {
    unlock();
    return false;
  }
}

void RaftChunk::writeLock() {
  CHECK(raft_node_.isRunning());
  std::lock_guard<std::mutex> lock_mutex(write_lock_mutex_);
  VLOG(3) << PeerId::self() << " Attempting lock for chunk " << id()
          << ". Current depth: " << chunk_write_lock_depth_;
  chunk_lock_attempted_ = true;
  uint64_t serial_id = 0;
  if (is_raft_chunk_lock_acquired_) {
    ++chunk_write_lock_depth_;
  } else {
    CHECK_EQ(lock_log_index_, 0);
    serial_id = request_id_.getNewId();
    while (raft_node_.isRunning()) {
      lock_log_index_ = raft_node_.sendChunkLockRequest(serial_id);
      if (lock_log_index_ > 0) {
        if (raft_node_.raft_chunk_lock_.isLockHolder(PeerId::self())) {
          break;
        } else {
          // Someone else has the lock. Try with a new Id.
          serial_id = request_id_.getNewId();
        }
      }
      usleep(1000 * kMillisecondsToMicroseconds);
    }
    CHECK(raft_node_.raft_chunk_lock_.isLockHolder(PeerId::self()));

    if (lock_log_index_ > 0) {
      is_raft_chunk_lock_acquired_ = true;
    }
  }
  VLOG(3) << PeerId::self() << " acquired lock for chunk " << id()
          << ". Current depth: " << chunk_write_lock_depth_;
}

void RaftChunk::readLock() const {}

bool RaftChunk::isWriteLocked() {
  std::lock_guard<std::mutex> lock(write_lock_mutex_);
  return is_raft_chunk_lock_acquired_;
}

void RaftChunk::unlock() const { unlock(true); }

void RaftChunk::unlock(bool proceed_transaction) const {
  CHECK(raft_node_.isRunning());
  std::lock_guard<std::mutex> lock(write_lock_mutex_);
  VLOG(3) << PeerId::self() << " Attempting unlock for chunk " << id()
          << ". Current depth: " << chunk_write_lock_depth_;
  uint64_t serial_id = 0;
  if (!is_raft_chunk_lock_acquired_) {
    return;
  }
  if (chunk_write_lock_depth_ > 0) {
    --chunk_write_lock_depth_;
  } else if (chunk_write_lock_depth_ == 0) {
    // Send unlock request to leader.
    CHECK(raft_node_.raft_chunk_lock_.isLockHolder(PeerId::self()))
        << " Failed on " << PeerId::self();
    serial_id = request_id_.getNewId();
    while (raft_node_.isRunning()) {
<<<<<<< HEAD
      if (raft_node_.sendChunkUnlockRequest(serial_id, lock_log_index_,
                                            proceed_transaction) > 0) {
=======
      if (raft_node_.sendChunkUnlockRequest(serial_id, lock_log_index_, true)) {
>>>>>>> 55534ae4
        break;
      }
      usleep(500 * kMillisecondsToMicroseconds);
    }
    CHECK(!raft_node_.raft_chunk_lock_.isLockHolder(PeerId::self()));
    lock_log_index_ = 0;
    is_raft_chunk_lock_acquired_ = false;
    chunk_lock_attempted_ = false;
  }
}

int RaftChunk::requestParticipation() {
  std::set<PeerId> peers;
  Hub::instance().getPeers(&peers);
  int num_success = 0;
  for (const PeerId& peer : peers) {
    if (requestParticipation(peer)) {
      ++num_success;
    } else {
      return 0;
    }
  }
  return num_success;
}

const PeerId& RaftChunk::getLockHolder() const {
  return raft_node_.raft_chunk_lock_.holder();
}

int RaftChunk::requestParticipation(const PeerId& peer) {
  if (raft_node_.getState() == RaftNode::State::LEADER &&
      !raft_node_.hasPeer(peer)) {
    std::shared_ptr<proto::RaftLogEntry> entry(new proto::RaftLogEntry);
    entry->set_add_peer(peer.ipPort());
    entry->set_sender(PeerId::self().ipPort());
    uint64_t serial_id = request_id_.getNewId();
    entry->set_sender_serial_id(serial_id);
    uint64_t append_term = raft_node_.getTerm();
    uint64_t index = raft_node_.leaderAppendLogEntry(entry);
    if (index > 0 &&
        raft_node_.waitAndCheckCommit(index, append_term, serial_id)) {
      return 1;
    }
  }
  return 0;
}

bool RaftChunk::update(const std::shared_ptr<Revision>& item) {
  CHECK(item != nullptr);
  CHECK_EQ(id(), item->getChunkId());
  writeLock();
  static_cast<RaftChunkDataRamContainer*>(data_container_.get())
      ->checkAndPrepareUpdate(LogicalTime::sample(), item);
  CHECK(raft_node_.isRunning());
  if (raftInsertRequest(item)) {
    syncLatestCommitTime(*item);
    unlock();
    return true;
  } else {
    unlock();
    return false;
  }
}

bool RaftChunk::sendConnectRequest(const PeerId& peer,
                                   proto::ChunkRequestMetadata& metadata) {
  Message request, response;
  proto::ConnectResponse connect_response;
  connect_response.set_index(0);
  request.impose<RaftNode::kConnectRequest>(metadata);

  // TODO(aqurai): Avoid infinite loop. Use Chord index to get chunk holder
  // if request fails.
  PeerId request_peer = peer;
  while (connect_response.index() == 0) {
    if (!(Hub::instance().try_request(request_peer, &request, &response))) {
      break;
    }
    response.extract<RaftNode::kConnectResponse>(&connect_response);
    if (connect_response.index() > 0) {
      return true;
    } else if (connect_response.has_leader_id()) {
      request_peer = PeerId(connect_response.leader_id());
    }
    usleep(1000);
  }
  return false;
}

bool RaftChunk::sendChunkTransactionInfo(proto::ChunkTransactionInfo* info) {
  CHECK(raft_node_.isRunning()) << PeerId::self();
  uint64_t index = 0;
  uint64_t serial_id = request_id_.getNewId();
  // TODO(aqurai): Limit number of retry attempts.
  while (raft_node_.isRunning()) {
    index = raft_node_.sendChunkTransactionInfo(info, serial_id);
    if (index > 0) {
      break;
    }
    usleep(150 * kMillisecondsToMicroseconds);
  }
  return (index > 0);
}

bool RaftChunk::bulkInsertLocked(const MutableRevisionMap& items,
                                 const LogicalTime& time) {
  std::vector<proto::PatchRequest> insert_requests;
  for (const MutableRevisionMap::value_type& item : items) {
    CHECK_NOTNULL(item.second.get());
    item.second->setChunkId(id());
  }
  static_cast<RaftChunkDataRamContainer*>(data_container_.get())
      ->checkAndPrepareBulkInsert(time, items);
  for (const ConstRevisionMap::value_type& item : items) {
    if (!raftInsertRequest(item.second)) {
      return false;
    }
  }
  return true;
}

bool RaftChunk::updateLocked(const LogicalTime& time,
                             const std::shared_ptr<Revision>& item) {
  CHECK(item != nullptr);
  CHECK_EQ(id(), item->getChunkId());
  static_cast<RaftChunkDataRamContainer*>(data_container_.get())
      ->checkAndPrepareUpdate(time, item);
  return raftInsertRequest(item);
}

bool RaftChunk::removeLocked(const LogicalTime& time,
                             const std::shared_ptr<Revision>& item) {
  CHECK(item != nullptr);
  CHECK_EQ(id(), item->getChunkId());
  static_cast<RaftChunkDataRamContainer*>(data_container_.get())
      ->checkAndPrepareUpdate(time, item);
  return raftInsertRequest(item);
}

LogicalTime RaftChunk::getLatestCommitTime() const {
  std::lock_guard<std::mutex> lock(latest_commit_time_mutex_);
  return latest_commit_time_;
}

bool RaftChunk::raftInsertRequest(const Revision::ConstPtr& item) {
  CHECK(raft_node_.isRunning()) << PeerId::self();
  bool retrying = false;
  uint64_t serial_id = request_id_.getNewId();
  // TODO(aqurai): Limit number of retry attempts.
  while (raft_node_.isRunning()) {
    if (raft_node_.sendInsertRequest(item, serial_id, retrying)) {
      break;
    }
    retrying = true;
    usleep(150 * kMillisecondsToMicroseconds);
  }
<<<<<<< HEAD
  return (index > 0);
=======
  return true;
>>>>>>> 55534ae4
}

void RaftChunk::forceStopRaft() { raft_node_.stop(); }

void RaftChunk::leaveImpl() {
  // We may stop raft node explicitly without calling leave in some tests.
  if (!raft_node_.isRunning()) {
    return;
  }
  writeLock();
  CHECK(raft_node_.isRunning());
  uint64_t serial_id = request_id_.getNewId();
  leave_requested_ = true;
  while (raft_node_.isRunning()) {
    VLOG(1) << PeerId::self() << ": Attempting to leave chunk " << id();
    bool success = raft_node_.sendLeaveRequest(serial_id);
    if (success) {
      raft_node_.stop();
      break;
    }
    usleep(150 * kMillisecondsToMicroseconds);
  }
  VLOG(1) << PeerId::self() << ": Left chunk " << id();
}

void RaftChunk::awaitShared() {}

void RaftChunk::handleRaftLeaveNotification(Message* response) {
  CHECK(leave_requested_);
  leave_notification_.notify();
  response->ack();
}

}  // namespace map_api<|MERGE_RESOLUTION|>--- conflicted
+++ resolved
@@ -179,12 +179,8 @@
         << " Failed on " << PeerId::self();
     serial_id = request_id_.getNewId();
     while (raft_node_.isRunning()) {
-<<<<<<< HEAD
       if (raft_node_.sendChunkUnlockRequest(serial_id, lock_log_index_,
                                             proceed_transaction) > 0) {
-=======
-      if (raft_node_.sendChunkUnlockRequest(serial_id, lock_log_index_, true)) {
->>>>>>> 55534ae4
         break;
       }
       usleep(500 * kMillisecondsToMicroseconds);
@@ -341,11 +337,7 @@
     retrying = true;
     usleep(150 * kMillisecondsToMicroseconds);
   }
-<<<<<<< HEAD
-  return (index > 0);
-=======
   return true;
->>>>>>> 55534ae4
 }
 
 void RaftChunk::forceStopRaft() { raft_node_.stop(); }
