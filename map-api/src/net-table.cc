--- conflicted
+++ resolved
@@ -391,27 +391,17 @@
   proto::ChunkRequestMetadata metadata;
   metadata.set_table(descriptor_->name());
   chunk_id.serialize(metadata.mutable_chunk_id());
-<<<<<<< HEAD
 
   if (FLAGS_use_raft) {
     RaftChunk::sendConnectRequest(peer, metadata);
   } else {
     request.impose<LegacyChunk::kConnectRequest>(metadata);
     // TODO(tcies) add to local peer subset as well?
-    VLOG(3) << "Connecting to " << peer << " for chunk " << chunk_id;
+    VLOG(5) << "Connecting to " << peer << " for chunk " << chunk_id;
     Hub::instance().request(peer, &request, &response);
     CHECK(response.isType<Message::kAck>()) << response.type();
   }
-
   // Wait for connect handle thread of other peer to succeed.
-=======
-  request.impose<LegacyChunk::kConnectRequest>(metadata);
-  // TODO(tcies) add to local peer subset as well?
-  VLOG(5) << "Connecting to " << peer << " for chunk " << chunk_id;
-  Hub::instance().request(peer, &request, &response);
-  CHECK(response.isType<Message::kAck>()) << response.type();
-  // wait for connect handle thread of other peer to succeed
->>>>>>> 91bacf1a
   ChunkMap::iterator found;
   while (true) {
     active_chunks_lock_.acquireReadLock();
