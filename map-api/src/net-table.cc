--- conflicted
+++ resolved
@@ -741,8 +741,6 @@
   std::thread(&NetTable::joinChunkHolders, this, chunk_id).detach();
 }
 
-<<<<<<< HEAD
-=======
 void NetTable::handleRaftChunkLockRequest(const common::Id& chunk_id,
                                           uint64_t serial_id,
                                           const PeerId& sender,
@@ -770,27 +768,18 @@
 }
 
 
->>>>>>> cef1ca22
 void NetTable::handleRaftAppendRequest(const common::Id& chunk_id,
                                        proto::AppendEntriesRequest* request,
                                        const PeerId& sender,
                                        Message* response) {
   CHECK_NOTNULL(response);
   ChunkMap::iterator found;
-<<<<<<< HEAD
-  active_chunks_lock_.acquireReadLock();
-=======
   common::ScopedReadLock chunks_lock(&active_chunks_lock_);
->>>>>>> cef1ca22
   if (routingBasics(chunk_id, response, &found)) {
     RaftChunk* chunk = CHECK_NOTNULL(
         dynamic_cast<RaftChunk*>(found->second.get()));  // NOLINT
     chunk->handleRaftAppendRequest(request, sender, response);
   }
-<<<<<<< HEAD
-  active_chunks_lock_.releaseReadLock();
-=======
->>>>>>> cef1ca22
 }
 
 void NetTable::handleRaftInsertRequest(const common::Id& chunk_id,
@@ -799,20 +788,12 @@
                                        Message* response) {
   CHECK_NOTNULL(response);
   ChunkMap::iterator found;
-<<<<<<< HEAD
-  active_chunks_lock_.acquireReadLock();
-=======
   common::ScopedReadLock chunks_lock(&active_chunks_lock_);
->>>>>>> cef1ca22
   if (routingBasics(chunk_id, response, &found)) {
     RaftChunk* chunk = CHECK_NOTNULL(
         dynamic_cast<RaftChunk*>(found->second.get()));  // NOLINT
     chunk->handleRaftInsertRequest(request, sender, response);
   }
-<<<<<<< HEAD
-  active_chunks_lock_.releaseReadLock();
-=======
->>>>>>> cef1ca22
 }
 
 void NetTable::handleRaftRequestVote(const common::Id& chunk_id,
@@ -820,20 +801,12 @@
                                      const PeerId& sender, Message* response) {
   CHECK_NOTNULL(response);
   ChunkMap::iterator found;
-<<<<<<< HEAD
-  active_chunks_lock_.acquireReadLock();
-=======
   common::ScopedReadLock chunks_lock(&active_chunks_lock_);
->>>>>>> cef1ca22
   if (routingBasics(chunk_id, response, &found)) {
     RaftChunk* chunk = CHECK_NOTNULL(
         dynamic_cast<RaftChunk*>(found->second.get()));  // NOLINT
     chunk->handleRaftRequestVote(request, sender, response);
   }
-<<<<<<< HEAD
-  active_chunks_lock_.releaseReadLock();
-=======
->>>>>>> cef1ca22
 }
 
 void NetTable::handleRaftQueryState(const common::Id& chunk_id,
@@ -841,48 +814,12 @@
                                     Message* response) {
   CHECK_NOTNULL(response);
   ChunkMap::iterator found;
-<<<<<<< HEAD
-  active_chunks_lock_.acquireReadLock();
-=======
   common::ScopedReadLock chunks_lock(&active_chunks_lock_);
->>>>>>> cef1ca22
   if (routingBasics(chunk_id, response, &found)) {
     RaftChunk* chunk = CHECK_NOTNULL(
         dynamic_cast<RaftChunk*>(found->second.get()));  // NOLINT
     chunk->handleRaftQueryState(request, response);
   }
-<<<<<<< HEAD
-  active_chunks_lock_.releaseReadLock();
-}
-
-void NetTable::handleRaftJoinQuitRequest(const common::Id& chunk_id,
-                                         const proto::JoinQuitRequest& request,
-                                         const PeerId& sender,
-                                         Message* response) {
-  CHECK_NOTNULL(response);
-  ChunkMap::iterator found;
-  active_chunks_lock_.acquireReadLock();
-  if (routingBasics(chunk_id, response, &found)) {
-    RaftChunk* chunk = CHECK_NOTNULL(
-        dynamic_cast<RaftChunk*>(found->second.get()));  // NOLINT
-    chunk->handleRaftJoinQuitRequest(request, sender, response);
-  }
-  active_chunks_lock_.releaseReadLock();
-}
-
-void NetTable::handleRaftNotifyJoinQuitSuccess(
-    const common::Id& chunk_id, const proto::NotifyJoinQuitSuccess& request,
-    Message* response) {
-  ChunkMap::iterator found;
-  active_chunks_lock_.acquireReadLock();
-  if (routingBasics(chunk_id, response, &found)) {
-    CHECK_NOTNULL(response);
-    RaftChunk* chunk = CHECK_NOTNULL(
-        dynamic_cast<RaftChunk*>(found->second.get()));  // NOLINT
-    chunk->handleRaftNotifyJoinQuitSuccess(request, response);
-  }
-  active_chunks_lock_.releaseReadLock();
-=======
 }
 
 void NetTable::handleRaftLeaveRequest(const common::Id& chunk_id,
@@ -906,7 +843,6 @@
         CHECK_NOTNULL(dynamic_cast<RaftChunk*>(found->second.get()));  // NOLINT
     chunk->handleRaftLeaveNotification(response);
   }
->>>>>>> cef1ca22
 }
 
 bool NetTable::routingBasics(const common::Id& chunk_id, Message* response,
