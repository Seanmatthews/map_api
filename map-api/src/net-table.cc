#include <map-api/net-table.h>
#include <glog/logging.h>
#include <map-api/legacy-chunk-data-ram-container.h>
#include <map-api/legacy-chunk-data-stxxl-container.h>

#include <multiagent-mapping-common/backtrace.h>
#include <statistics/statistics.h>
#include <timing/timer.h>

#include "map-api/core.h"
#include "map-api/hub.h"
#include "map-api/legacy-chunk.h"
#include "map-api/raft-chunk.h"
#include "map-api/net-table-manager.h"
#include "map-api/transaction.h"

DEFINE_bool(use_raft, false, "Toggles use of Raft chunks.");

namespace map_api {

const std::string NetTable::kChunkIdField = "chunk_id";

const char NetTable::kPushNewChunksRequest[] = "map_api_net_table_push_new";
const char NetTable::kAnnounceToListeners[] =
    "map_api_net_table_announce_to_listeners";

MAP_API_STRING_MESSAGE(NetTable::kPushNewChunksRequest);
MAP_API_STRING_MESSAGE(NetTable::kAnnounceToListeners);

NetTable::NetTable() {}

bool NetTable::init(std::shared_ptr<TableDescriptor> descriptor) {
  descriptor_ = descriptor;
  return true;
}

void NetTable::createIndex() {
  common::ScopedWriteLock lock(&index_lock_);
  CHECK(index_.get() == nullptr);
  index_.reset(new NetTableIndex(name()));
  index_->create();
}

void NetTable::joinIndex(const PeerId& entry_point) {
  common::ScopedWriteLock lock(&index_lock_);
  CHECK(index_.get() == nullptr);
  index_.reset(new NetTableIndex(name()));
  index_->join(entry_point);
}

void NetTable::createSpatialIndex(const SpatialIndex::BoundingBox& bounds,
                                  const std::vector<size_t>& subdivision) {
  common::ScopedWriteLock lock(&index_lock_);
  CHECK(spatial_index_.get() == nullptr);
  spatial_index_.reset(new SpatialIndex(name(), bounds, subdivision));
  spatial_index_->create();
}

void NetTable::joinSpatialIndex(const SpatialIndex::BoundingBox& bounds,
                                const std::vector<size_t>& subdivision,
                                const PeerId& entry_point) {
  common::ScopedWriteLock lock(&index_lock_);
  CHECK(spatial_index_.get() == nullptr);
  spatial_index_.reset(new SpatialIndex(name(), bounds, subdivision));
  spatial_index_->join(entry_point);
}

void NetTable::announceToListeners(const PeerIdList& listeners) {
  for (const PeerId& peer : listeners) {
    Message request, response;
    request.impose<kAnnounceToListeners>(descriptor_->name());
    if (!Hub::instance().hasPeer(peer)) {
      LOG(ERROR) << "Host " << peer << " not among peers!";
      continue;
    }
    if (!Hub::instance().try_request(peer, &request, &response)) {
      // TODO(tcies) weed out unreachable peers.
      LOG(WARNING) << "Listener " << peer << " not reachable (any more?)!";
      continue;
    }
    CHECK(response.isOk());
  }
}

const std::string& NetTable::name() const { return descriptor_->name(); }

ChunkBase* NetTable::addInitializedChunk(std::unique_ptr<ChunkBase>&& chunk) {
  common::ScopedWriteLock lock(&active_chunks_lock_);
  std::pair<ChunkMap::iterator, bool> emplaced =
      active_chunks_.emplace(chunk->id(), std::move(chunk));
  CHECK(emplaced.second);
  ChunkBase* final_chunk_ptr = emplaced.first->second.get();
  // Attach triggers from triggers_to_attach_to_future_chunks_.
  attachTriggers(final_chunk_ptr);
  // Run callback for chunk acquisition.
  std::thread([this, final_chunk_ptr]() {
                std::lock_guard<std::mutex> lock(
                    m_chunk_acquisition_callbacks_);
                for (const ChunkAcquisitionCallback& callback :
                     chunk_acquisition_callbacks_) {
                  callback(final_chunk_ptr);
                }
              }).detach();
  return emplaced.first->second.get();
}

std::shared_ptr<Revision> NetTable::getTemplate() const {
  return descriptor_->getTemplate();
}

ChunkBase* NetTable::newChunk() {
  common::Id chunk_id;
  common::generateId(&chunk_id);
  return newChunk(chunk_id);
}

ChunkBase* NetTable::newChunk(const common::Id& chunk_id) {
  std::unique_ptr<ChunkBase> chunk;
  if (FLAGS_use_raft) {
    chunk.reset(new RaftChunk);
  } else {
    chunk.reset(new LegacyChunk);
  }
  chunk->initializeNew(chunk_id, descriptor_);
  ChunkBase* final_chunk_ptr = addInitializedChunk(std::move(chunk));

  joinChunkHolders(chunk_id);

  // Push chunk to listeners.
  std::lock_guard<std::mutex> l_new_chunk_listeners(m_new_chunk_listeners_);
  for (const PeerId& peer : new_chunk_listeners_) {
    if (final_chunk_ptr->requestParticipation(peer) == 0) {
      LOG(WARNING) << "Peer " << peer << ", who is listening to new chunks "
                   << " on " << name() << ", didn't receive new chunk!";
      // TODO(tcies) Find a good policy to remove stale listeners.
    }
  }
  return final_chunk_ptr;
}

ChunkBase* NetTable::getChunk(const common::Id& chunk_id) {
  timing::Timer timer("map_api::NetTable::getChunk");
  active_chunks_lock_.acquireReadLock();
  ChunkMap::iterator found = active_chunks_.find(chunk_id);
  if (found == active_chunks_.end()) {
    // look in index and connect to peers that claim to have the data
    // (for now metatable only)
    std::unordered_set<PeerId> peers;
    getChunkHolders(chunk_id, &peers);
    // Chord can possibly be inconsistent, we therefore need to remove ourself
    // from the chunk holder list if we happen to be part of it.
    LOG_IF(WARNING, peers.erase(PeerId::self()) > 0u)
        << "Peer was falsely in holders of chunk " << chunk_id;
    CHECK(!peers.empty()) << "Chunk " << chunk_id.hexString()
                          << " not available!";
    active_chunks_lock_.releaseReadLock();
    connectTo(chunk_id, *peers.begin());
    active_chunks_lock_.acquireReadLock();
    found = active_chunks_.find(chunk_id);
    CHECK(found != active_chunks_.end());
  }
  ChunkBase* result = found->second.get();
  active_chunks_lock_.releaseReadLock();
  timer.Stop();
  return result;
}

void NetTable::pushNewChunkIdsToTracker(
    NetTable* table_of_tracking_item,
    const std::function<common::Id(const Revision&)>&
        how_to_determine_tracking_item) {
  CHECK_NOTNULL(table_of_tracking_item);
  CHECK(new_chunk_trackers_.insert(std::make_pair(
                                       table_of_tracking_item,
                                       how_to_determine_tracking_item)).second);
}

void NetTable::pushNewChunkIdsToTracker(NetTable* tracker_table) {
  CHECK_NOTNULL(tracker_table);
  auto identification_method_placeholder = [this, tracker_table](
      const Revision&) {
    LOG(FATAL) << "Override of tracker identification method (trackee = "
               << this->name() << ", tracker = " << tracker_table->name()
               << ") required!";
    return common::Id();
  };
  CHECK(new_chunk_trackers_.emplace(tracker_table,
                                    identification_method_placeholder).second);
}

template <>
void NetTable::followTrackedChunksOfItem(const common::Id& item_id,
                                         ChunkBase* tracker_chunk) {
  CHECK_NOTNULL(tracker_chunk);
  ChunkBase::TriggerCallback fetch_callback = [item_id, tracker_chunk, this](
      const common::IdSet& /*insertions*/, const common::IdSet& updates) {
    common::IdSet::const_iterator found = updates.find(item_id);
    if (found != updates.end()) {
      Transaction transaction;
      std::shared_ptr<const Revision> revision =
          transaction.getById(item_id, this, tracker_chunk);
      revision->fetchTrackedChunks();
    }
  };
  tracker_chunk->attachTrigger(fetch_callback);
  // Fetch tracked chunks now.
  fetch_callback(common::IdSet(), common::IdSet({item_id}));
}

void NetTable::autoFollowTrackedChunks() {
  VLOG(5) << "Auto-following " << name();
  // First make sure that all chunks will be followed.
  attachTriggerToCurrentAndFutureChunks([this](
      const common::IdSet& insertions, const common::IdSet& updates,
      ChunkBase* chunk) { fetchAllCallback(insertions, updates, chunk); });
  attachCallbackToChunkAcquisition([this](ChunkBase* chunk) {
    // TODO(tcies) huge hack - fix! Add function to transaction to extract
    // all ids from a given chunk.
    ConstRevisionMap revisions;
    chunk->dumpItems(map_api::LogicalTime::sample(), &revisions);

    common::IdSet ids;
    for (const ConstRevisionMap::value_type& id_revision : revisions) {
      CHECK(ids.emplace(id_revision.first).second);
    }

    fetchAllCallback(ids, common::IdSet(), chunk);
  });
  // Fetch all tracked chunks for existing items.
  for (const ChunkMap::value_type& id_chunk : active_chunks_) {
    ChunkBase* chunk = id_chunk.second.get();
    Transaction transaction;
    ConstRevisionMap all_items;
    transaction.dumpChunk(this, chunk, &all_items);
    for (const ConstRevisionMap::value_type& id_revision : all_items) {
      id_revision.second->fetchTrackedChunks();
    }
  }
}

void NetTable::registerChunkInSpace(
    const common::Id& chunk_id, const SpatialIndex::BoundingBox& bounding_box) {
  active_chunks_lock_.acquireReadLock();
  CHECK(active_chunks_.find(chunk_id) != active_chunks_.end());
  active_chunks_lock_.releaseReadLock();
  common::ScopedReadLock lock(&index_lock_);
  spatial_index_->announceChunk(chunk_id, bounding_box);
}

void NetTable::getChunkReferencesInBoundingBox(
    const SpatialIndex::BoundingBox& bounding_box,
    std::unordered_set<common::Id>* chunk_ids) {
  CHECK_NOTNULL(chunk_ids);
  timing::Timer seek_timer("map_api::NetTable::getChunksInBoundingBox - seek");
  {
    common::ScopedReadLock lock(&index_lock_);
    spatial_index_->seekChunks(bounding_box, chunk_ids);
  }
  seek_timer.Stop();
  statistics::StatsCollector collector(
      "map_api::NetTable::getChunksInBoundingBox - chunks");
  collector.AddSample(chunk_ids->size());
}

void NetTable::getChunksInBoundingBox(
    const SpatialIndex::BoundingBox& bounding_box) {
  std::unordered_set<ChunkBase*> dummy;
  getChunksInBoundingBox(bounding_box, &dummy);
}

void NetTable::getChunksInBoundingBox(
    const SpatialIndex::BoundingBox& bounding_box,
    std::unordered_set<ChunkBase*>* chunks) {
  CHECK_NOTNULL(chunks);
  chunks->clear();
  std::unordered_set<common::Id> chunk_ids;
  getChunkReferencesInBoundingBox(bounding_box, &chunk_ids);
  for (const common::Id& id : chunk_ids) {
    ChunkBase* chunk = getChunk(id);
    CHECK_NOTNULL(chunk);
    chunks->insert(chunk);
  }
  VLOG(5) << "Got " << chunk_ids.size() << " chunks";
}

void NetTable::attachTriggerToCurrentAndFutureChunks(
    const TriggerCallbackWithChunkPointer& callback) {
  CHECK(callback);
  // Make sure no chunks are added during the execution of this.
  common::ScopedReadLock lock(&active_chunks_lock_);
  // Make sure future chunks will get the trigger attached.
  {
    std::lock_guard<std::mutex> attach_lock(m_triggers_to_attach_);
    triggers_to_attach_to_future_chunks_.push_back(callback);
  }
  // Attach trigger to all current chunks.
  for (const ChunkMap::value_type& id_chunk : active_chunks_) {
    ChunkBase* chunk = id_chunk.second.get();
    chunk->attachTrigger([chunk, callback](const common::IdSet& insertions,
                                           const common::IdSet& updates) {
      callback(insertions, updates, chunk);
    });
  }
}

void NetTable::attachCallbackToChunkAcquisition(
    const ChunkAcquisitionCallback& callback) {
  CHECK(callback);
  // Make sure no chunks are added during the execution of this.
  common::ScopedReadLock lock(&active_chunks_lock_);
  std::lock_guard<std::mutex> attach_lock(m_chunk_acquisition_callbacks_);
  chunk_acquisition_callbacks_.push_back(callback);
}

bool NetTable::listenToChunksFromPeer(const PeerId& peer) {
  Message request, response;
  request.impose<NetTable::kPushNewChunksRequest>(descriptor_->name());
  if (!Hub::instance().hasPeer(peer)) {
    LOG(ERROR) << "Peer with address " << peer << " not among peers!";
    return false;
  }
  Hub::instance().request(peer, &request, &response);
  if (!response.isOk()) {
    LOG(ERROR) << "Peer " << peer << " refused to share chunks!";
    return false;
  }
  return true;
}

void NetTable::handleListenToChunksFromPeer(const PeerId& listener,
                                            Message* response) {
  common::ScopedReadLock chunk_lock(&active_chunks_lock_);
  std::set<ChunkBase*> chunks_to_share_now;
  // Assumes read lock can be recursive (which it currently can).
  getActiveChunks(&chunks_to_share_now);

  std::lock_guard<std::mutex> l_new_chunk_listeners(m_new_chunk_listeners_);
  new_chunk_listeners_.emplace(listener);

  // Never call and RPC in an RPC handler.
  // Variables must be passed by copy, as they go out of scope.
  // Danger: Assumes chunks are not released in the meantime.
  // TODO(tcies) add a lock for removing chunks?
  std::thread previous_sharer([this, listener, chunks_to_share_now]() {
    for (ChunkBase* chunk : chunks_to_share_now) {
      CHECK_EQ(chunk->requestParticipation(listener), 1);
    }
  });
  previous_sharer.detach();

  response->ack();
}

bool NetTable::insert(const LogicalTime& time, ChunkBase* chunk,
                      const std::shared_ptr<Revision>& query) {
  CHECK_NOTNULL(chunk);
  CHECK(query != nullptr);
  CHECK(chunk->insert(time, query));
  return true;
}

bool NetTable::update(const std::shared_ptr<Revision>& query) {
  CHECK(query != nullptr);
  CHECK_NOTNULL(getChunk(query->getChunkId()))->update(query);
  return true;
}

void NetTable::dumpActiveChunks(const LogicalTime& time,
                                ConstRevisionMap* destination) {
  CHECK_NOTNULL(destination);
  destination->clear();
  std::set<common::Id> active_chunk_ids;
  getActiveChunkIds(&active_chunk_ids);
  for (const common::Id& chunk_id : active_chunk_ids) {
    ConstRevisionMap chunk_revisions;
    map_api::ChunkBase* chunk = getChunk(chunk_id);
    CHECK_NOTNULL(chunk);
    chunk->dumpItems(time, &chunk_revisions);
    destination->insert(chunk_revisions.begin(), chunk_revisions.end());
  }
}

void NetTable::dumpActiveChunksAtCurrentTime(ConstRevisionMap* destination) {
  CHECK_NOTNULL(destination);
  return dumpActiveChunks(map_api::LogicalTime::sample(), destination);
}

ChunkBase* NetTable::connectTo(const common::Id& chunk_id, const PeerId& peer) {
  Message request, response;
  // sends request of chunk info to peer
  proto::ChunkRequestMetadata metadata;
  metadata.set_table(descriptor_->name());
  chunk_id.serialize(metadata.mutable_chunk_id());

  if (FLAGS_use_raft) {
    RaftChunk::sendConnectRequest(peer, metadata);
  } else {
    request.impose<LegacyChunk::kConnectRequest>(metadata);
    // TODO(tcies) add to local peer subset as well?
    VLOG(5) << "Connecting to " << peer << " for chunk " << chunk_id;
    Hub::instance().request(peer, &request, &response);
    CHECK(response.isType<Message::kAck>()) << response.type();
  }
  // Wait for connect handle thread of other peer to succeed.
  ChunkMap::iterator found;
  while (true) {
    if (FLAGS_use_raft) {
      RaftChunk::sendConnectRequest(peer, metadata);
      usleep(100 * 1000);
    }
    active_chunks_lock_.acquireReadLock();
    found = active_chunks_.find(chunk_id);
    if (found != active_chunks_.end()) {
      active_chunks_lock_.releaseReadLock();
      break;
    }
    active_chunks_lock_.releaseReadLock();
    usleep(1000);
  }
  // TODO(aqurai): Increase verbosity flag.
  VLOG(1) << PeerId::self() << " successfully connected to chunk "
          << chunk_id.printString();
  return found->second.get();
}

size_t NetTable::numActiveChunks() const {
  active_chunks_lock_.acquireReadLock();
  size_t result = active_chunks_.size();
  active_chunks_lock_.releaseReadLock();
  return result;
}

size_t NetTable::numActiveChunksItems() {
  std::set<common::Id> active_chunk_ids;
  getActiveChunkIds(&active_chunk_ids);
  size_t num_elements = 0;
  LogicalTime now = LogicalTime::sample();
  for (const common::Id& chunk_id : active_chunk_ids) {
    ChunkBase* chunk = getChunk(chunk_id);
    CHECK_NOTNULL(chunk);
    num_elements += chunk->numItems(now);
  }
  return num_elements;
}

size_t NetTable::numItems() const {
  size_t result = 0;
  LogicalTime count_time = LogicalTime::sample();
  forEachActiveChunk([&](const ChunkBase& chunk) {
    result += chunk.constData()->numAvailableIds(count_time);
  });
  return result;
}

size_t NetTable::activeChunksItemsSizeBytes() {
  std::set<common::Id> active_chunk_ids;
  getActiveChunkIds(&active_chunk_ids);
  size_t size_bytes = 0;
  LogicalTime now = LogicalTime::sample();
  for (const common::Id& chunk_id : active_chunk_ids) {
    ChunkBase* chunk = getChunk(chunk_id);
    CHECK_NOTNULL(chunk);
    size_bytes += chunk->itemsSizeBytes(now);
  }
  return size_bytes;
}

void NetTable::kill() {
  leaveAllChunks();
  leaveIndices();
}

void NetTable::killOnceShared() {
  leaveAllChunksOnceShared();
  leaveIndices();
}

void NetTable::shareAllChunks() {
  active_chunks_lock_.acquireReadLock();
  for (const ChunkMap::value_type& chunk : active_chunks_) {
    chunk.second->requestParticipation();
  }
  active_chunks_lock_.releaseReadLock();
}

void NetTable::shareAllChunks(const PeerId& peer) {
  active_chunks_lock_.acquireReadLock();
  for (const ChunkMap::value_type& chunk : active_chunks_) {
    chunk.second->requestParticipation(peer);
  }
  active_chunks_lock_.releaseReadLock();
}

void NetTable::leaveAllChunks() {
  active_chunks_lock_.acquireReadLock();
  for (const ChunkMap::value_type& chunk : active_chunks_) {
    chunk.second->leave();
    leaveChunkHolders(chunk.first);
  }
  CHECK(active_chunks_lock_.upgradeToWriteLock());
  active_chunks_.clear();
  active_chunks_lock_.releaseWriteLock();
}

void NetTable::leaveAllChunksOnceShared() {
  active_chunks_lock_.acquireReadLock();
  for (const ChunkMap::value_type& chunk : active_chunks_) {
    chunk.second->leaveOnceShared();
    leaveChunkHolders(chunk.first);
  }
  CHECK(active_chunks_lock_.upgradeToWriteLock());
  active_chunks_.clear();
  active_chunks_lock_.releaseWriteLock();
}

std::string NetTable::getStatistics() {
  std::stringstream ss;
  ss << name() << ": " << numActiveChunks() << " chunks and "
     << numActiveChunksItems() << " items. ["
     << humanReadableBytes(activeChunksItemsSizeBytes()) << "]";
  return ss.str();
}

void NetTable::getActiveChunkIds(std::set<common::Id>* chunk_ids) const {
  CHECK_NOTNULL(chunk_ids);
  chunk_ids->clear();
  active_chunks_lock_.acquireReadLock();
  for (const ChunkMap::value_type& chunk : active_chunks_) {
    chunk_ids->insert(chunk.first);
  }
  active_chunks_lock_.releaseReadLock();
}

void NetTable::getActiveChunks(std::set<ChunkBase*>* chunks) const {
  CHECK_NOTNULL(chunks);
  chunks->clear();
  active_chunks_lock_.acquireReadLock();
  for (const ChunkMap::value_type& chunk : active_chunks_) {
    chunks->insert(chunk.second.get());
  }
  active_chunks_lock_.releaseReadLock();
}

void NetTable::readLockActiveChunks() {
  active_chunks_lock_.acquireReadLock();
  for (const ChunkMap::value_type& chunk : active_chunks_) {
    chunk.second->readLock();
  }
}

void NetTable::unlockActiveChunks() {
  for (const ChunkMap::value_type& chunk : active_chunks_) {
    chunk.second->unlock();
  }
  active_chunks_lock_.releaseReadLock();
}

void NetTable::forEachActiveChunk(
    const std::function<void(const ChunkBase& chunk)>& action) const {
  common::ScopedReadLock lock(&active_chunks_lock_);
  for (const ChunkMap::value_type& chunk : active_chunks_) {
    action(*chunk.second);
  }
}

void NetTable::forEachActiveChunkUntil(const std::function<
    bool(const ChunkBase& chunk)>& action) const {  // NOLINT
  common::ScopedReadLock lock(&active_chunks_lock_);
  for (const ChunkMap::value_type& chunk : active_chunks_) {
    if (action(*chunk.second)) {
      break;
    }
  }
}

void NetTable::handleConnectRequest(const common::Id& chunk_id,
                                    const PeerId& peer,
                                    Message* response) {
  ChunkMap::iterator found;
  active_chunks_lock_.acquireReadLock();
  if (routingBasics(chunk_id, response, &found)) {
    LegacyChunk* chunk = CHECK_NOTNULL(
        dynamic_cast<LegacyChunk*>(found->second.get()));  // NOLINT
    chunk->handleConnectRequest(peer, response);
  }
  active_chunks_lock_.releaseReadLock();
}

void NetTable::handleInitRequest(
    const proto::InitRequest& request, const PeerId& sender,
    Message* response) {
  CHECK_NOTNULL(response);
  common::Id chunk_id(request.metadata().chunk_id());
  std::unique_ptr<LegacyChunk> chunk =
      std::unique_ptr<LegacyChunk>(new LegacyChunk);
  CHECK(chunk->init(chunk_id, request, sender, descriptor_));
  addInitializedChunk(std::move(chunk));
  response->ack();
  std::thread(&NetTable::joinChunkHolders, this, chunk_id).detach();
}

void NetTable::handleInsertRequest(const common::Id& chunk_id,
                                   const std::shared_ptr<Revision>& item,
                                   Message* response) {
  ChunkMap::iterator found;
  active_chunks_lock_.acquireReadLock();
  if (routingBasics(chunk_id, response, &found)) {
    LegacyChunk* chunk = CHECK_NOTNULL(
        dynamic_cast<LegacyChunk*>(found->second.get()));  // NOLINT
    chunk->handleInsertRequest(item, response);
  }
  active_chunks_lock_.releaseReadLock();
}

void NetTable::handleLeaveRequest(
    const common::Id& chunk_id, const PeerId& leaver, Message* response) {
  ChunkMap::iterator found;
  active_chunks_lock_.acquireReadLock();
  if (routingBasics(chunk_id, response, &found)) {
    LegacyChunk* chunk = CHECK_NOTNULL(
        dynamic_cast<LegacyChunk*>(found->second.get()));  // NOLINT
    chunk->handleLeaveRequest(leaver, response);
  }
  active_chunks_lock_.releaseReadLock();
}

void NetTable::handleLockRequest(
    const common::Id& chunk_id, const PeerId& locker, Message* response) {
  ChunkMap::iterator found;
  active_chunks_lock_.acquireReadLock();
  if (routingBasics(chunk_id, response, &found)) {
    LegacyChunk* chunk = CHECK_NOTNULL(
        dynamic_cast<LegacyChunk*>(found->second.get()));  // NOLINT
    chunk->handleLockRequest(locker, response);
  }
  active_chunks_lock_.releaseReadLock();
}

void NetTable::handleNewPeerRequest(
    const common::Id& chunk_id, const PeerId& peer, const PeerId& sender,
    Message* response) {
  ChunkMap::iterator found;
  active_chunks_lock_.acquireReadLock();
  if (routingBasics(chunk_id, response, &found)) {
    LegacyChunk* chunk = CHECK_NOTNULL(
        dynamic_cast<LegacyChunk*>(found->second.get()));  // NOLINT
    chunk->handleNewPeerRequest(peer, sender, response);
  }
  active_chunks_lock_.releaseReadLock();
}

void NetTable::handleUnlockRequest(
    const common::Id& chunk_id, const PeerId& locker, Message* response) {
  ChunkMap::iterator found;
  active_chunks_lock_.acquireReadLock();
  if (routingBasics(chunk_id, response, &found)) {
    LegacyChunk* chunk = CHECK_NOTNULL(
        dynamic_cast<LegacyChunk*>(found->second.get()));  // NOLINT
    chunk->handleUnlockRequest(locker, response);
  }
  active_chunks_lock_.releaseReadLock();
}

void NetTable::handleUpdateRequest(const common::Id& chunk_id,
                                   const std::shared_ptr<Revision>& item,
                                   const PeerId& sender, Message* response) {
  ChunkMap::iterator found;
  if (routingBasics(chunk_id, response, &found)) {
    LegacyChunk* chunk = CHECK_NOTNULL(
        dynamic_cast<LegacyChunk*>(found->second.get()));  // NOLINT
    chunk->handleUpdateRequest(item, sender, response);
  }
}

void NetTable::handleRoutedNetTableChordRequests(const Message& request,
                                                 Message* response) {
  common::ScopedReadLock lock(&index_lock_);
  CHECK_NOTNULL(index_.get());
  index_->handleRoutedRequest(request, response);
}

void NetTable::handleRoutedSpatialChordRequests(const Message& request,
                                                Message* response) {
  common::ScopedReadLock lock(&index_lock_);
  CHECK_NOTNULL(spatial_index_.get());
  spatial_index_->handleRoutedRequest(request, response);
}

void NetTable::handleAnnounceToListeners(const PeerId& announcer,
                                         Message* response) {
  // Never call an RPC in an RPC handler.
  std::thread(&NetTable::listenToChunksFromPeer, this, announcer).detach();
  response->ack();
}

void NetTable::handleSpatialIndexTrigger(
    const proto::SpatialIndexTrigger& trigger) {
  VLOG(5) << "Received spatial index trigger with " << trigger.new_chunks_size()
          << " new chunks";
  for (int i = 0; i < trigger.new_chunks_size(); ++i) {
    common::Id chunk_id(trigger.new_chunks(i));
    std::thread([this, chunk_id]() { CHECK_NOTNULL(getChunk(chunk_id)); })
        .detach();
  }
}

void NetTable::handleRaftConnectRequest(const common::Id& chunk_id,
                                        const PeerId& sender,
                                        Message* response) {
  CHECK_NOTNULL(response);
  ChunkMap::iterator found;
  active_chunks_lock_.acquireReadLock();
  if (routingBasics(chunk_id, response, &found)) {
    RaftChunk* chunk = CHECK_NOTNULL(
        dynamic_cast<RaftChunk*>(found->second.get()));  // NOLINT
    chunk->handleRaftConnectRequest(sender, response);
  }
  active_chunks_lock_.releaseReadLock();
}

void NetTable::handleRaftInitRequest(const common::Id& chunk_id,
                                     const proto::InitRequest& init_request,
                                     const PeerId& sender, Message* response) {
  CHECK_NOTNULL(response);
  std::unique_ptr<RaftChunk> chunk =
      std::unique_ptr<RaftChunk>(new RaftChunk);
  CHECK(chunk->init(chunk_id, init_request, descriptor_));
  addInitializedChunk(std::move(chunk));
  response->ack();
  std::thread(&NetTable::joinChunkHolders, this, chunk_id).detach();
}

void NetTable::handleRaftChunkLockRequest(const common::Id& chunk_id,
                                          uint64_t serial_id,
                                          const PeerId& sender,
                                          Message* response) {
  ChunkMap::iterator found;
  active_chunks_lock_.acquireReadLock();
  if (routingBasics(chunk_id, response, &found)) {
    RaftChunk* chunk = CHECK_NOTNULL(
        dynamic_cast<RaftChunk*>(found->second.get()));  // NOLINT
    chunk->handleRaftChunkLockRequest(sender, serial_id, response);
  }
  active_chunks_lock_.releaseReadLock();
}

void NetTable::handleRaftChunkUnlockRequest(
    const common::Id& chunk_id, uint64_t serial_id, const PeerId& sender,
    uint64_t lock_index, bool proceed_commits, Message* response) {
  ChunkMap::iterator found;
  active_chunks_lock_.acquireReadLock();
  if (routingBasics(chunk_id, response, &found)) {
    RaftChunk* chunk = CHECK_NOTNULL(
        dynamic_cast<RaftChunk*>(found->second.get()));  // NOLINT
    chunk->handleRaftChunkUnlockRequest(sender, serial_id, lock_index,
                                        proceed_commits, response);
  }
  active_chunks_lock_.releaseReadLock();
}


void NetTable::handleRaftAppendRequest(const common::Id& chunk_id,
                                       proto::AppendEntriesRequest* request,
                                       const PeerId& sender,
                                       Message* response) {
  CHECK_NOTNULL(response);
  ChunkMap::iterator found;
  active_chunks_lock_.acquireReadLock();
  if (routingBasics(chunk_id, response, &found)) {
    RaftChunk* chunk = CHECK_NOTNULL(
        dynamic_cast<RaftChunk*>(found->second.get()));  // NOLINT
    chunk->handleRaftAppendRequest(request, sender, response);
  }
  active_chunks_lock_.releaseReadLock();
}

void NetTable::handleRaftInsertRequest(const common::Id& chunk_id,
                                       proto::InsertRequest* request,
                                       const PeerId& sender,
                                       Message* response) {
  CHECK_NOTNULL(response);
  ChunkMap::iterator found;
  active_chunks_lock_.acquireReadLock();
  if (routingBasics(chunk_id, response, &found)) {
    RaftChunk* chunk = CHECK_NOTNULL(
        dynamic_cast<RaftChunk*>(found->second.get()));  // NOLINT
    chunk->handleRaftInsertRequest(request, sender, response);
  }
  active_chunks_lock_.releaseReadLock();
}

void NetTable::handleRaftUpdateRequest(const common::Id& chunk_id,
                                       proto::InsertRequest* request,
                                       const PeerId& sender,
                                       Message* response) {
  ChunkMap::iterator found;
  active_chunks_lock_.acquireReadLock();
  if (routingBasics(chunk_id, response, &found)) {
    RaftChunk* chunk =
        CHECK_NOTNULL(dynamic_cast<RaftChunk*>(found->second.get()));  // NOLINT
    chunk->handleRaftUpdateRequest(request, sender, response);
  }
  active_chunks_lock_.releaseReadLock();
}

void NetTable::handleRaftRequestVote(const common::Id& chunk_id,
                                     const proto::VoteRequest& request,
                                     const PeerId& sender, Message* response) {
  CHECK_NOTNULL(response);
  ChunkMap::iterator found;
  active_chunks_lock_.acquireReadLock();
  if (routingBasics(chunk_id, response, &found)) {
    RaftChunk* chunk = CHECK_NOTNULL(
        dynamic_cast<RaftChunk*>(found->second.get()));  // NOLINT
    chunk->handleRaftRequestVote(request, sender, response);
  }
  active_chunks_lock_.releaseReadLock();
}

void NetTable::handleRaftQueryState(const common::Id& chunk_id,
                                    const proto::QueryState& request,
                                    Message* response) {
  CHECK_NOTNULL(response);
  ChunkMap::iterator found;
  active_chunks_lock_.acquireReadLock();
  if (routingBasics(chunk_id, response, &found)) {
    RaftChunk* chunk = CHECK_NOTNULL(
        dynamic_cast<RaftChunk*>(found->second.get()));  // NOLINT
    chunk->handleRaftQueryState(request, response);
  }
  active_chunks_lock_.releaseReadLock();
}

<<<<<<< HEAD
void NetTable::handleRaftLeaveRequest(const common::Id& chunk_id,
                                      uint64_t serial_id, const PeerId& sender,
                                      Message* response) {
=======
void NetTable::handleRaftJoinQuitRequest(const common::Id& chunk_id,
                                         const proto::JoinQuitRequest& request,
                                         const PeerId& sender,
                                         Message* response) {
  CHECK_NOTNULL(response);
>>>>>>> 0c6eb4e5
  ChunkMap::iterator found;
  active_chunks_lock_.acquireReadLock();
  if (routingBasics(chunk_id, response, &found)) {
    RaftChunk* chunk = CHECK_NOTNULL(
        dynamic_cast<RaftChunk*>(found->second.get()));  // NOLINT
    chunk->handleRaftLeaveRequest(sender, serial_id, response);
  }
  active_chunks_lock_.releaseReadLock();
}

void NetTable::handleRaftLeaveNotification(const common::Id& chunk_id,
                                           Message* response) {
  ChunkMap::iterator found;
  active_chunks_lock_.acquireReadLock();
  if (routingBasics(chunk_id, response, &found)) {
<<<<<<< HEAD
    RaftChunk* chunk =
        CHECK_NOTNULL(dynamic_cast<RaftChunk*>(found->second.get()));  // NOLINT
    chunk->handleRaftLeaveNotification(response);
=======
    CHECK_NOTNULL(response);
    RaftChunk* chunk = CHECK_NOTNULL(
        dynamic_cast<RaftChunk*>(found->second.get()));  // NOLINT
    chunk->handleRaftNotifyJoinQuitSuccess(request, response);
>>>>>>> 0c6eb4e5
  }
  active_chunks_lock_.releaseReadLock();
}

bool NetTable::routingBasics(const common::Id& chunk_id, Message* response,
                             ChunkMap::iterator* found) {
  CHECK_NOTNULL(response);
  CHECK_NOTNULL(found);
  *found = active_chunks_.find(chunk_id);
  if (*found == active_chunks_.end()) {
    LOG(WARNING) << "In " << name() << ", couldn't find " << chunk_id
                 << " among:";
    for (const ChunkMap::value_type& chunk : active_chunks_) {
      LOG(WARNING) << chunk.second->id();
    }
    response->impose<Message::kDecline>();
    return false;
  }
  return true;
}

void NetTable::attachTriggers(ChunkBase* chunk) {
  CHECK_NOTNULL(chunk);
  std::lock_guard<std::mutex> lock(m_triggers_to_attach_);
  if (!triggers_to_attach_to_future_chunks_.empty()) {
    for (const TriggerCallbackWithChunkPointer& trigger :
         triggers_to_attach_to_future_chunks_) {
      chunk->attachTrigger([trigger, chunk](const common::IdSet& insertions,
                                            const common::IdSet& updates) {
        trigger(insertions, updates, chunk);
      });
    }
  }
}

void NetTable::fetchAllCallback(const common::IdSet& insertions,
                                const common::IdSet& updates,
                                ChunkBase* chunk) {
  VLOG(5) << "Fetch callback called!";
  common::IdSet changes(insertions.begin(), insertions.end());
  changes.insert(updates.begin(), updates.end());
  for (const common::Id& item_id : changes) {
    Transaction transaction;
    std::shared_ptr<const Revision> revision =
        transaction.getById(item_id, this, chunk);
    revision->fetchTrackedChunks();
  }
  VLOG(5) << "Fetch callback complete!";
}

void NetTable::leaveIndices() {
  index_lock_.acquireReadLock();
  if (index_.get() != nullptr) {
    index_->leave();
    CHECK(index_lock_.upgradeToWriteLock());
    index_.reset();
    index_lock_.releaseWriteLock();
  } else {
    index_lock_.releaseReadLock();
  }
  index_lock_.acquireReadLock();
  if (spatial_index_.get() != nullptr) {
    spatial_index_->leave();
    CHECK(index_lock_.upgradeToWriteLock());
    spatial_index_.reset();
    index_lock_.releaseWriteLock();
  } else {
    index_lock_.releaseReadLock();
  }
}

void NetTable::getChunkHolders(const common::Id& chunk_id,
                               std::unordered_set<PeerId>* peers) {
  CHECK_NOTNULL(peers);
  common::ScopedReadLock lock(&index_lock_);
  CHECK_NOTNULL(index_.get());
  index_->seekPeers(chunk_id, peers);
}

void NetTable::joinChunkHolders(const common::Id& chunk_id) {
  common::ScopedReadLock lock(&index_lock_);
  CHECK_NOTNULL(index_.get());
  VLOG(5) << "Joining " << chunk_id.hexString() << " holders";
  index_->announcePosession(chunk_id);
}

void NetTable::leaveChunkHolders(const common::Id& chunk_id) {
  common::ScopedReadLock lock(&index_lock_);
  CHECK_NOTNULL(index_.get());
  VLOG(5) << "Leaving " << chunk_id.hexString() << " holders";
  index_->renouncePosession(chunk_id);
}

}  // namespace map_api<|MERGE_RESOLUTION|>--- conflicted
+++ resolved
@@ -831,17 +831,9 @@
   active_chunks_lock_.releaseReadLock();
 }
 
-<<<<<<< HEAD
 void NetTable::handleRaftLeaveRequest(const common::Id& chunk_id,
                                       uint64_t serial_id, const PeerId& sender,
                                       Message* response) {
-=======
-void NetTable::handleRaftJoinQuitRequest(const common::Id& chunk_id,
-                                         const proto::JoinQuitRequest& request,
-                                         const PeerId& sender,
-                                         Message* response) {
-  CHECK_NOTNULL(response);
->>>>>>> 0c6eb4e5
   ChunkMap::iterator found;
   active_chunks_lock_.acquireReadLock();
   if (routingBasics(chunk_id, response, &found)) {
@@ -857,16 +849,9 @@
   ChunkMap::iterator found;
   active_chunks_lock_.acquireReadLock();
   if (routingBasics(chunk_id, response, &found)) {
-<<<<<<< HEAD
     RaftChunk* chunk =
         CHECK_NOTNULL(dynamic_cast<RaftChunk*>(found->second.get()));  // NOLINT
     chunk->handleRaftLeaveNotification(response);
-=======
-    CHECK_NOTNULL(response);
-    RaftChunk* chunk = CHECK_NOTNULL(
-        dynamic_cast<RaftChunk*>(found->second.get()));  // NOLINT
-    chunk->handleRaftNotifyJoinQuitSuccess(request, response);
->>>>>>> 0c6eb4e5
   }
   active_chunks_lock_.releaseReadLock();
 }
