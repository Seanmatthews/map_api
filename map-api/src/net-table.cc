--- conflicted
+++ resolved
@@ -401,11 +401,7 @@
     request.impose<LegacyChunk::kConnectRequest>(metadata);
     // TODO(tcies) add to local peer subset as well?
     VLOG(5) << "Connecting to " << peer << " for chunk " << chunk_id;
-<<<<<<< HEAD
     Hub::instance().try_request(peer, &request, &response);
-=======
-    Hub::instance().request(peer, &request, &response);
->>>>>>> de27e753
     CHECK(response.isType<Message::kAck>()) << response.type();
   }
   // Wait for connect handle thread of other peer to succeed.
@@ -511,11 +507,7 @@
 }
 
 void NetTable::forceStopAllRaftChunks() {
-<<<<<<< HEAD
-  common::ScopedReadLock lock(&active_chunks_lock_);
-=======
   aslam::ScopedReadLock lock(&active_chunks_lock_);
->>>>>>> de27e753
   for (const ChunkMap::value_type& chunk : active_chunks_) {
     RaftChunk* raft_chunk =
         dynamic_cast<RaftChunk*>(chunk.second.get());  // NOLINT
@@ -696,23 +688,12 @@
 
 void NetTable::handleRoutedNetTableChordRequests(const Message& request,
                                                  Message* response) {
-<<<<<<< HEAD
-  common::ScopedReadLock lock(&index_lock_);
-  // Peers sending replication data are not notified when this peer leaves
-  // the index. Hence decline instead of CHECK_NOTNULL(index_.get()).
-  if (!index_) {
-    response->decline();
-    return;
-  }
-  index_->handleRoutedRequest(request, response);
-=======
   aslam::ScopedReadLock lock(&index_lock_);
   if (index_) {
     index_->handleRoutedRequest(request, response);
   } else {
     response->decline();
   }
->>>>>>> de27e753
 }
 
 void NetTable::handleRoutedSpatialChordRequests(const Message& request,
@@ -775,11 +756,7 @@
                                           const PeerId& sender,
                                           Message* response) {
   ChunkMap::iterator found;
-<<<<<<< HEAD
-  common::ScopedReadLock chunks_lock(&active_chunks_lock_);
-=======
-  aslam::ScopedReadLock chunks_lock(&active_chunks_lock_);
->>>>>>> de27e753
+  aslam::ScopedReadLock chunks_lock(&active_chunks_lock_);
   if (routingBasics(chunk_id, response, &found)) {
     RaftChunk* chunk = CHECK_NOTNULL(
         dynamic_cast<RaftChunk*>(found->second.get()));  // NOLINT
@@ -791,11 +768,7 @@
     const common::Id& chunk_id, uint64_t serial_id, const PeerId& sender,
     uint64_t lock_index, bool proceed_commits, Message* response) {
   ChunkMap::iterator found;
-<<<<<<< HEAD
-  common::ScopedReadLock chunks_lock(&active_chunks_lock_);
-=======
-  aslam::ScopedReadLock chunks_lock(&active_chunks_lock_);
->>>>>>> de27e753
+  aslam::ScopedReadLock chunks_lock(&active_chunks_lock_);
   if (routingBasics(chunk_id, response, &found)) {
     RaftChunk* chunk = CHECK_NOTNULL(
         dynamic_cast<RaftChunk*>(found->second.get()));  // NOLINT
@@ -811,11 +784,7 @@
                                        Message* response) {
   CHECK_NOTNULL(response);
   ChunkMap::iterator found;
-<<<<<<< HEAD
-  common::ScopedReadLock chunks_lock(&active_chunks_lock_);
-=======
-  aslam::ScopedReadLock chunks_lock(&active_chunks_lock_);
->>>>>>> de27e753
+  aslam::ScopedReadLock chunks_lock(&active_chunks_lock_);
   if (routingBasics(chunk_id, response, &found)) {
     RaftChunk* chunk = CHECK_NOTNULL(
         dynamic_cast<RaftChunk*>(found->second.get()));  // NOLINT
@@ -829,11 +798,7 @@
                                        Message* response) {
   CHECK_NOTNULL(response);
   ChunkMap::iterator found;
-<<<<<<< HEAD
-  common::ScopedReadLock chunks_lock(&active_chunks_lock_);
-=======
-  aslam::ScopedReadLock chunks_lock(&active_chunks_lock_);
->>>>>>> de27e753
+  aslam::ScopedReadLock chunks_lock(&active_chunks_lock_);
   if (routingBasics(chunk_id, response, &found)) {
     RaftChunk* chunk = CHECK_NOTNULL(
         dynamic_cast<RaftChunk*>(found->second.get()));  // NOLINT
@@ -846,11 +811,7 @@
                                      const PeerId& sender, Message* response) {
   CHECK_NOTNULL(response);
   ChunkMap::iterator found;
-<<<<<<< HEAD
-  common::ScopedReadLock chunks_lock(&active_chunks_lock_);
-=======
-  aslam::ScopedReadLock chunks_lock(&active_chunks_lock_);
->>>>>>> de27e753
+  aslam::ScopedReadLock chunks_lock(&active_chunks_lock_);
   if (routingBasics(chunk_id, response, &found)) {
     RaftChunk* chunk = CHECK_NOTNULL(
         dynamic_cast<RaftChunk*>(found->second.get()));  // NOLINT
@@ -863,11 +824,7 @@
                                     Message* response) {
   CHECK_NOTNULL(response);
   ChunkMap::iterator found;
-<<<<<<< HEAD
-  common::ScopedReadLock chunks_lock(&active_chunks_lock_);
-=======
-  aslam::ScopedReadLock chunks_lock(&active_chunks_lock_);
->>>>>>> de27e753
+  aslam::ScopedReadLock chunks_lock(&active_chunks_lock_);
   if (routingBasics(chunk_id, response, &found)) {
     RaftChunk* chunk = CHECK_NOTNULL(
         dynamic_cast<RaftChunk*>(found->second.get()));  // NOLINT
@@ -879,11 +836,7 @@
                                       uint64_t serial_id, const PeerId& sender,
                                       Message* response) {
   ChunkMap::iterator found;
-<<<<<<< HEAD
-  common::ScopedReadLock chunks_lock(&active_chunks_lock_);
-=======
-  aslam::ScopedReadLock chunks_lock(&active_chunks_lock_);
->>>>>>> de27e753
+  aslam::ScopedReadLock chunks_lock(&active_chunks_lock_);
   if (routingBasics(chunk_id, response, &found)) {
     RaftChunk* chunk = CHECK_NOTNULL(
         dynamic_cast<RaftChunk*>(found->second.get()));  // NOLINT
@@ -894,11 +847,7 @@
 void NetTable::handleRaftLeaveNotification(const common::Id& chunk_id,
                                            Message* response) {
   ChunkMap::iterator found;
-<<<<<<< HEAD
-  common::ScopedReadLock chunks_lock(&active_chunks_lock_);
-=======
-  aslam::ScopedReadLock chunks_lock(&active_chunks_lock_);
->>>>>>> de27e753
+  aslam::ScopedReadLock chunks_lock(&active_chunks_lock_);
   if (routingBasics(chunk_id, response, &found)) {
     RaftChunk* chunk =
         CHECK_NOTNULL(dynamic_cast<RaftChunk*>(found->second.get()));  // NOLINT
@@ -912,11 +861,7 @@
                                               Message* response) {
   CHECK_NOTNULL(response);
   ChunkMap::iterator found;
-<<<<<<< HEAD
-  common::ScopedReadLock chunks_lock(&active_chunks_lock_);
-=======
-  aslam::ScopedReadLock chunks_lock(&active_chunks_lock_);
->>>>>>> de27e753
+  aslam::ScopedReadLock chunks_lock(&active_chunks_lock_);
   if (routingBasics(chunk_id, response, &found)) {
     RaftChunk* chunk =
         CHECK_NOTNULL(dynamic_cast<RaftChunk*>(found->second.get()));  // NOLINT
@@ -929,11 +874,7 @@
     const PeerId& sender, Message* response) {
   CHECK_NOTNULL(response);
   ChunkMap::iterator found;
-<<<<<<< HEAD
-  common::ScopedReadLock chunks_lock(&active_chunks_lock_);
-=======
-  aslam::ScopedReadLock chunks_lock(&active_chunks_lock_);
->>>>>>> de27e753
+  aslam::ScopedReadLock chunks_lock(&active_chunks_lock_);
   if (routingBasics(chunk_id, response, &found)) {
     RaftChunk* chunk =
         CHECK_NOTNULL(dynamic_cast<RaftChunk*>(found->second.get()));  // NOLINT
@@ -946,11 +887,7 @@
     const PeerId& sender, Message* response) {
   CHECK_NOTNULL(response);
   ChunkMap::iterator found;
-<<<<<<< HEAD
-  common::ScopedReadLock chunks_lock(&active_chunks_lock_);
-=======
-  aslam::ScopedReadLock chunks_lock(&active_chunks_lock_);
->>>>>>> de27e753
+  aslam::ScopedReadLock chunks_lock(&active_chunks_lock_);
   if (routingBasics(chunk_id, response, &found)) {
     RaftChunk* chunk =
         CHECK_NOTNULL(dynamic_cast<RaftChunk*>(found->second.get()));  // NOLINT
@@ -963,11 +900,7 @@
     const PeerId& sender, Message* response) {
   CHECK_NOTNULL(response);
   ChunkMap::iterator found;
-<<<<<<< HEAD
-  common::ScopedReadLock chunks_lock(&active_chunks_lock_);
-=======
-  aslam::ScopedReadLock chunks_lock(&active_chunks_lock_);
->>>>>>> de27e753
+  aslam::ScopedReadLock chunks_lock(&active_chunks_lock_);
   if (routingBasics(chunk_id, response, &found)) {
     RaftChunk* chunk =
         CHECK_NOTNULL(dynamic_cast<RaftChunk*>(found->second.get()));  // NOLINT
