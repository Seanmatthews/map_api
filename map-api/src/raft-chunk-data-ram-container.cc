--- conflicted
+++ resolved
@@ -194,7 +194,6 @@
   }
 }
 
-<<<<<<< HEAD
 proto::RaftLogEntry* RaftChunkDataRamContainer::RaftLog::copyWithoutRevision(
     const_iterator it) const {
   proto::RaftLogEntry* entry = new proto::RaftLogEntry;
@@ -255,16 +254,12 @@
   return 0;
 }
 
-uint64_t RaftChunkDataRamContainer::RaftLog::eraseAfter(iterator it) {
-=======
 uint64_t RaftChunkDataRamContainer::RaftLog::eraseAfter(const iterator& it) {
->>>>>>> d0fe626e
   CHECK((it + 1) != begin());
   resize(std::distance(begin(), it + 1));
   return lastLogIndex();
 }
 
-<<<<<<< HEAD
 void RaftChunkDataRamContainer::RaftLog::appendLogEntry(
     const std::shared_ptr<proto::RaftLogEntry>& entry) {
   push_back(entry);
@@ -274,11 +269,8 @@
   }
 }
 
-uint64_t RaftChunkDataRamContainer::RaftLog::setEntryCommitted(iterator it) {
-=======
 uint64_t RaftChunkDataRamContainer::RaftLog::setEntryCommitted(
     const iterator& it) {
->>>>>>> d0fe626e
   CHECK_EQ(commit_index_ + 1, (*it)->index());
   return ++commit_index_;
 }
