--- conflicted
+++ resolved
@@ -168,14 +168,9 @@
 
 RaftChunkDataRamContainer::RaftLog::iterator
 RaftChunkDataRamContainer::RaftLog::getLogIteratorByIndex(uint64_t index) {
-<<<<<<< HEAD
   iterator it = end();
   if (empty()) {
-    return it;
-=======
-  if (empty()) {
     return end();
->>>>>>> 0c6eb4e5
   }
   if (index < front()->index() || index > back()->index()) {
     return end();
@@ -190,14 +185,9 @@
 
 RaftChunkDataRamContainer::RaftLog::const_iterator
 RaftChunkDataRamContainer::RaftLog::getConstLogIteratorByIndex(uint64_t index) const {
-<<<<<<< HEAD
   const_iterator it = cend();
   if (empty()) {
-    return it;
-=======
-  if (empty()) {
     return cend();
->>>>>>> 0c6eb4e5
   }
   if (index < front()->index() || index > back()->index()) {
     return cend();
