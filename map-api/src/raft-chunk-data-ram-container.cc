--- conflicted
+++ resolved
@@ -168,13 +168,10 @@
 
 RaftChunkDataRamContainer::RaftLog::iterator
 RaftChunkDataRamContainer::RaftLog::getLogIteratorByIndex(uint64_t index) {
-<<<<<<< HEAD
   iterator it = end();
   if (empty()) {
     return it;
   }
-=======
->>>>>>> 8b09295a
   if (index < front()->index() || index > back()->index()) {
     return end();
   } else {
@@ -188,13 +185,10 @@
 
 RaftChunkDataRamContainer::RaftLog::const_iterator
 RaftChunkDataRamContainer::RaftLog::getConstLogIteratorByIndex(uint64_t index) const {
-<<<<<<< HEAD
   const_iterator it = cend();
   if (empty()) {
     return it;
   }
-=======
->>>>>>> 8b09295a
   if (index < front()->index() || index > back()->index()) {
     return cend();
   } else {
