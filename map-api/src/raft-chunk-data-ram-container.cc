--- conflicted
+++ resolved
@@ -8,7 +8,6 @@
 
 std::shared_ptr<const Revision> RaftChunkDataRamContainer::getByIdImpl(
     const common::Id& id, const LogicalTime& time) const {
-<<<<<<< HEAD
   HistoryMap::const_iterator found = data_.find(id);
   if (found == data_.end()) {
     return std::shared_ptr<Revision>();
@@ -18,16 +17,11 @@
     return Revision::ConstPtr();
   }
   return *latest;
-=======
-  LOG(FATAL) << "Not implemented";
-  return std::shared_ptr<Revision>();
->>>>>>> 5940495a
 }
 
 void RaftChunkDataRamContainer::findByRevisionImpl(
     int key, const Revision& value_holder, const LogicalTime& time,
     ConstRevisionMap* dest) const {
-<<<<<<< HEAD
   CHECK_NOTNULL(dest);
   dest->clear();
   forEachItemFoundAtTime(key, value_holder, time,
@@ -36,14 +30,10 @@
     CHECK(dest->find(id) == dest->end());
     CHECK(dest->emplace(id, item).second);
   });
-=======
-  LOG(FATAL) << "Not implemented";
->>>>>>> 5940495a
 }
 
 void RaftChunkDataRamContainer::getAvailableIdsImpl(
     const LogicalTime& time, std::vector<common::Id>* ids) const {
-<<<<<<< HEAD
   CHECK_NOTNULL(ids);
   ids->clear();
   ids->reserve(data_.size());
@@ -55,23 +45,16 @@
       }
     }
   }
-=======
-  LOG(FATAL) << "Not implemented";
->>>>>>> 5940495a
 }
 
 int RaftChunkDataRamContainer::countByRevisionImpl(
     int key, const Revision& value_holder, const LogicalTime& time) const {
   int count = 0;
-<<<<<<< HEAD
   forEachItemFoundAtTime(key, value_holder, time,
                          [&count](const common::Id& /*id*/,
                                   const Revision::ConstPtr& /*item*/) {
     ++count;
   });
-=======
-  LOG(FATAL) << "Not implemented";
->>>>>>> 5940495a
   return count;
 }
 
@@ -91,7 +74,6 @@
   return true;
 }
 
-<<<<<<< HEAD
 bool RaftChunkDataRamContainer::checkAndPrepareUpdate(
     const LogicalTime& time, const std::shared_ptr<Revision>& query) {
   CHECK(query != nullptr);
@@ -156,10 +138,6 @@
     LOG(WARNING) << "Patching, not in front!";  // shouldn't usually be the case
   }
   found->second.push_back(query);
-=======
-bool RaftChunkDataRamContainer::initImpl() {
-  LOG(FATAL) << "Not implemented";
->>>>>>> 5940495a
   return true;
 }
 
