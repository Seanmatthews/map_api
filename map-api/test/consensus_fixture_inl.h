--- conflicted
+++ resolved
@@ -22,16 +22,12 @@
 void ConsensusFixture::SetUpImpl() {
   map_api::Core::initializeInstance();  // Core init.
   ASSERT_TRUE(map_api::Core::instance() != nullptr);
-<<<<<<< HEAD
 
   // Create a table
   std::shared_ptr<map_api::TableDescriptor> descriptor(new TableDescriptor);
   descriptor->setName("Table0");
   descriptor->addField<int>(kTableFieldId);
   table_ = map_api::NetTableManager::instance().addTable(descriptor);
-=======
-  RaftNode::instance().registerHandlers();
->>>>>>> a9642058
 }
 
 void ConsensusFixture::setupRaftSupervisor(uint64_t num_processes) {
@@ -73,75 +69,6 @@
   RaftNode::instance().addPeerBeforeStart(peer);
 }
 
-<<<<<<< HEAD
-=======
-void ConsensusFixture::appendEntriesForMs(uint16_t duration_ms,
-                                          uint16_t delay_ms) {
-  TimePoint begin = std::chrono::system_clock::now();
-  TimePoint append_time = std::chrono::system_clock::now();
-  uint16_t total_duration_ms = 0;
-  while (total_duration_ms < duration_ms) {
-    TimePoint now = std::chrono::system_clock::now();
-    const uint16_t append_duration_ms = static_cast<uint16_t>(
-        duration_cast<milliseconds>(now - append_time).count());
-    // Append new entries if leader.
-    if (RaftNode::instance().state() == RaftNode::State::LEADER) {
-      if (append_duration_ms > delay_ms) {
-        appendEntry();
-        append_time = std::chrono::system_clock::now();
-      }
-      usleep(delay_ms * kMillisecondsToMicroseconds);
-    } else {
-      append_time = std::chrono::system_clock::now();
-    }
-
-    total_duration_ms =
-        static_cast<uint16_t>(duration_cast<milliseconds>(now - begin).count());
-  }
-}
-
-void ConsensusFixture::appendEntriesWithLeaderChangesForMs(uint16_t duration_ms,
-                                                           uint16_t delay_ms) {
-  uint num_appends = 0;
-  TimePoint begin = std::chrono::system_clock::now();
-  TimePoint append_time = std::chrono::system_clock::now();
-  uint16_t total_duration_ms = 0;
-  while (total_duration_ms < duration_ms) {
-    TimePoint now = std::chrono::system_clock::now();
-    const uint16_t append_duration_ms = static_cast<uint16_t>(
-        duration_cast<milliseconds>(now - append_time).count());
-    total_duration_ms =
-        static_cast<uint16_t>(duration_cast<milliseconds>(now - begin).count());
-    // Append new entries if leader.
-    if (RaftNode::instance().state() == RaftNode::State::LEADER) {
-      if (append_duration_ms > delay_ms) {
-        appendEntry();
-        ++num_appends;
-        append_time = std::chrono::system_clock::now();
-      }
-
-      if (num_appends > 100) {
-        giveUpLeadership();
-        num_appends = 0;
-        append_time = std::chrono::system_clock::now();
-      }
-      usleep(delay_ms * kMillisecondsToMicroseconds);
-    } else {
-      append_time = std::chrono::system_clock::now();
-    }
-  }
-}
-
-void ConsensusFixture::appendEntriesBurst(uint16_t num_entries) {
-  if (RaftNode::instance().state() != RaftNode::State::LEADER) {
-    return;
-  }
-  for (uint16_t k = 0; k < num_entries; ++k) {
-    appendEntry();
-  }
-}
-
->>>>>>> a9642058
 proto::QueryStateResponse ConsensusFixture::queryState(const PeerId& peer) {
   Message request, response;
   proto::QueryStateResponse state_response;
