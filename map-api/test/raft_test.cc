--- conflicted
+++ resolved
@@ -20,47 +20,6 @@
 constexpr int kTimeBetweenAppendsMs = 20;
 constexpr int kNumEntriesToAppend = 40;
 
-<<<<<<< HEAD
-TEST_F(ConsensusFixture, RaftChunkTest) {
-  const uint64_t kProcesses = 5;
-  enum Barriers {
-    INIT_PEERS,
-    PUSH_CHUNK_ID,
-    RAFT_START,
-    DIE
-  };
-  pid_t pid = getpid();
-  VLOG(1) << "PID: " << pid << ", IP: " << PeerId::self();
-  if (getSubprocessId() == 0) {
-    for (uint64_t i = 1u; i < kProcesses; ++i) {
-      launchSubprocess(i);
-    }
-    IPC::barrier(INIT_PEERS, kProcesses - 1);
-    ChunkBase* base_chunk = table_->newChunk();
-    RaftChunk* chunk = dynamic_cast<RaftChunk*>(base_chunk);
-    CHECK_NOTNULL(chunk);
-    IPC::push(chunk->id());
-    IPC::barrier(PUSH_CHUNK_ID, kProcesses - 1);
-    // chunk->requestParticipation();
-    IPC::barrier(RAFT_START, kProcesses - 1);
-    usleep(5000 * kMillisecondsToMicroseconds);
-
-    IPC::barrier(DIE, kProcesses - 1);
-  } else {
-    IPC::barrier(INIT_PEERS, kProcesses - 1);
-    IPC::barrier(PUSH_CHUNK_ID, kProcesses - 1);
-    common::Id chunk_id = IPC::pop<common::Id>();
-    ChunkBase* base_chunk = table_->getChunk(chunk_id);
-    IPC::barrier(RAFT_START, kProcesses - 1);
-
-    usleep(5000 * kMillisecondsToMicroseconds);
-
-    IPC::barrier(DIE, kProcesses - 1);
-  }
-}
-/*
-=======
->>>>>>> 8b09295a
 TEST_F(ConsensusFixture, LeaderElection) {
   const uint64_t kProcesses = 5;  // Processes in addition to supervisor.
   enum Barriers {
