--- conflicted
+++ resolved
@@ -519,11 +519,6 @@
 
     IPC::barrier(FORCE_STOP_RAFT, kProcesses - 1);
     NetTableManager::instance().forceStopAllRaftChunks();
-<<<<<<< HEAD
-    IPC::barrier(DIE, kProcesses - 1);
-
-=======
->>>>>>> 32553312
   } else {
     IPC::barrier(INIT_PEERS, kProcesses - 1);
     IPC::barrier(PUSH_CHUNK_ID, kProcesses - 1);
@@ -540,10 +535,6 @@
 
     IPC::barrier(FORCE_STOP_RAFT, kProcesses - 1);
     NetTableManager::instance().forceStopAllRaftChunks();
-<<<<<<< HEAD
-    IPC::barrier(DIE, kProcesses - 1);
-=======
->>>>>>> 32553312
   }
 }
 
