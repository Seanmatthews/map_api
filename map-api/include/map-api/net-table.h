#ifndef MAP_API_NET_TABLE_H_
#define MAP_API_NET_TABLE_H_

#include <set>
#include <string>
#include <unordered_map>
#include <unordered_set>
#include <vector>

#include <gtest/gtest_prod.h>
#include <multiagent-mapping-common/reader-first-reader-writer-lock.h>

#include "map-api/chunk-data-container-base.h"
#include "map-api/app-templates.h"
#include "map-api/chunk-base.h"
#include "map-api/net-table-index.h"
#include "map-api/spatial-index.h"
#include "./chunk.pb.h"
#include "./raft.pb.h"

namespace map_api {
class ConstRevisionMap;
class MutableRevisionMap;

inline std::string humanReadableBytes(double size) {
  int i = 0;
  const char* units[] = {"B", "kB", "MB", "GB", "TB", "PB", "EB", "ZB", "YB"};
  while (size > 1024) {
    size /= 1024.;
    ++i;
  }
  std::stringstream ss;
  ss << size << " " << units[i];
  return ss.str();
}

class NetTable {
  friend class ChunkTransaction;
  friend class NetTableFixture;
  friend class NetTableManager;
  friend class NetTableTransaction;
  friend class SpatialIndexTest;
  friend class Workspace;
  FRIEND_TEST(NetTableFixture, RemoteUpdate);
  FRIEND_TEST(NetTableFixture, Grind);
  FRIEND_TEST(NetTableFixture, SaveAndRestoreTableFromFile);

 public:
  static const std::string kChunkIdField;

  // BASICS
  const std::string& name() const;
  std::shared_ptr<Revision> getTemplate() const;

  // BASIC CHUNK MANAGEMENT
  ChunkBase* newChunk();
  ChunkBase* newChunk(const common::Id& chunk_id);
  ChunkBase* getChunk(const common::Id& chunk_id);

  // HIERARCHICAL CHUNK MANAGEMENT
  void pushNewChunkIdsToTracker(
      NetTable* table_of_tracking_item,
      const std::function<common::Id(const Revision&)>&
          how_to_determine_tracking_item);
  // In order to use this, an application should specialize determineTracker()
  // and tableForType() found in app-templates.h .
  template <typename TrackeeType, typename TrackerType, typename TrackerIdType>
  void pushNewChunkIdsToTracker();
  // If the transaction state is required for determining the id of the tracker,
  // (e.g. if tracker determination depends on other items), use this method,
  // then use Transaction::overrideTrackerIdentificationMethod() to set the
  // method to obtain the tracker for a given item.
  void pushNewChunkIdsToTracker(NetTable* table_of_tracking_item);
  // Attaches trigger involving fetchTrackedChunks() to updates of given item.
  // TODO(tcies) batch these for all followed items of the chunk?
  template <typename IdType>
  void followTrackedChunksOfItem(const IdType& item, ChunkBase* tracker_chunk);
  // Do the above automatically for all created and received items.
  void autoFollowTrackedChunks();

  // SPATIAL INDEX CHUNK MANAGEMENT
  void registerChunkInSpace(const common::Id& chunk_id,
                            const SpatialIndex::BoundingBox& bounding_box);
  template <typename IdType>
  void registerItemInSpace(const IdType& id,
                           const SpatialIndex::BoundingBox& bounding_box);
  void getChunkReferencesInBoundingBox(
      const SpatialIndex::BoundingBox& bounding_box,
      std::unordered_set<common::Id>* chunk_ids);
  void getChunksInBoundingBox(const SpatialIndex::BoundingBox& bounding_box);
  void getChunksInBoundingBox(const SpatialIndex::BoundingBox& bounding_box,
                              std::unordered_set<ChunkBase*>* chunks);
  inline SpatialIndex& spatial_index() {
    return *CHECK_NOTNULL(spatial_index_.get());
  }

  // TRIGGER RELATED
  typedef std::function<void(const std::unordered_set<common::Id>& insertions,
                             const std::unordered_set<common::Id>& updates,
                             ChunkBase* chunk)> TriggerCallbackWithChunkPointer;
  typedef std::function<void(ChunkBase* chunk)> ChunkAcquisitionCallback;
  // Will bind to Chunk* the pointer of the current chunk.
  void attachTriggerToCurrentAndFutureChunks(
      const TriggerCallbackWithChunkPointer& trigger);
  void attachCallbackToChunkAcquisition(
      const ChunkAcquisitionCallback& callback);
  // Returns false if peer not reachable.
  bool listenToChunksFromPeer(const PeerId& peer);
  void handleListenToChunksFromPeer(const PeerId& listener, Message* response);
  static const char kPushNewChunksRequest[];

  // ITEM RETRIEVAL
  // (locking all chunks)
  template <typename ValueType>
  void lockFind(int key, const ValueType& value, const LogicalTime& time,
                ConstRevisionMap* destination) const;
  void dumpActiveChunks(const LogicalTime& time, ConstRevisionMap* destination);
  void dumpActiveChunksAtCurrentTime(ConstRevisionMap* destination);
  template <typename IdType>
  void getAvailableIds(const LogicalTime& time,
                       std::vector<IdType>* ids);

  /**
   * Connects to the given chunk via the given peer.
   */
  ChunkBase* connectTo(const common::Id& chunk_id, const PeerId& peer);

  bool structureMatch(std::unique_ptr<TableDescriptor>* descriptor) const;

  size_t numActiveChunks() const;

  size_t numActiveChunksItems();

  size_t numItems() const;

  size_t activeChunksItemsSizeBytes();

  void shareAllChunks();

  void shareAllChunks(const PeerId& peer);

  void kill();

  // Make sure all chunks have at least one other peer.
  void killOnceShared();

  void leaveAllChunks();

  void forceStopAllRaftChunks();

  void leaveAllChunksOnceShared();

  std::string getStatistics();

  void getActiveChunkIds(std::set<common::Id>* chunk_ids) const;

  /**
   * Chunks are owned by the table, this function does not leak.
   */
  void getActiveChunks(std::set<ChunkBase*>* chunks) const;

  /**
   * ========================
   * Diverse request handlers
   * ========================
   * TODO(tcies) somehow unify all routing to chunks? (yes, like chord)
   */
  void handleConnectRequest(const common::Id& chunk_id, const PeerId& peer,
                            Message* response);
  void handleInitRequest(
      const proto::InitRequest& request, const PeerId& sender,
      Message* response);
  void handleInsertRequest(const common::Id& chunk_id,
                           const std::shared_ptr<Revision>& item,
                           Message* response);
  void handleLeaveRequest(
      const common::Id& chunk_id, const PeerId& leaver, Message* response);
  void handleLockRequest(
      const common::Id& chunk_id, const PeerId& locker, Message* response);
  void handleNewPeerRequest(
      const common::Id& chunk_id, const PeerId& peer, const PeerId& sender,
      Message* response);
  void handleUnlockRequest(
      const common::Id& chunk_id, const PeerId& locker, Message* response);
  void handleUpdateRequest(const common::Id& chunk_id,
                           const std::shared_ptr<Revision>& item,
                           const PeerId& sender, Message* response);

  void handleRoutedNetTableChordRequests(const Message& request,
                                         Message* response);
  void handleRoutedSpatialChordRequests(const Message& request,
                                        Message* response);

  void handleAnnounceToListeners(const PeerId& announcer,
                                 Message* response);
  static const char kAnnounceToListeners[];

  void handleSpatialIndexTrigger(const proto::SpatialIndexTrigger& trigger);

  // RaftChunk RPC handlers.
  void handleRaftConnectRequest(const common::Id& chunk_id,
                                const PeerId& sender, Message* response);
  void handleRaftInitRequest(const common::Id& chunk_id,
                             const proto::InitRequest& init_request,
                             const PeerId& sender, Message* response);
<<<<<<< HEAD
=======
  void handleRaftChunkLockRequest(const common::Id& chunk_id,
                                  uint64_t serial_id, const PeerId& sender,
                                  Message* response);
  void handleRaftChunkUnlockRequest(const common::Id& chunk_id,
                                    uint64_t serial_id, const PeerId& sender,
                                    uint64_t lock_index, bool proceed_commits,
                                    Message* response);
>>>>>>> cef1ca22
  void handleRaftAppendRequest(const common::Id& chunk_id,
                               proto::AppendEntriesRequest* request,
                               const PeerId& sender, Message* response);
  void handleRaftInsertRequest(const common::Id& chunk_id,
                               proto::InsertRequest* request,
                               const PeerId& sender, Message* response);
  void handleRaftRequestVote(const common::Id& chunk_id,
                             const proto::VoteRequest& request,
                             const PeerId& sender, Message* response);
  void handleRaftQueryState(const common::Id& chunk_id,
                            const proto::QueryState& request,
                            Message* response);
<<<<<<< HEAD
  void handleRaftJoinQuitRequest(const common::Id& chunk_id,
                                 const proto::JoinQuitRequest& request,
                                 const PeerId& sender, Message* response);
  void handleRaftNotifyJoinQuitSuccess(
      const common::Id& chunk_id, const proto::NotifyJoinQuitSuccess& request,
      Message* response);
=======
  void handleRaftLeaveRequest(const common::Id& chunk_id, uint64_t serial_id,
                              const PeerId& sender, Message* response);
  void handleRaftLeaveNotification(const common::Id& chunk_id,
                                   Message* response);
>>>>>>> cef1ca22

 private:
  NetTable();
  NetTable(const NetTable&) = delete;
  NetTable& operator =(const NetTable&) = delete;

  bool init(std::shared_ptr<TableDescriptor> descriptor);

  // Interface for NetTableManager:
  void createIndex();
  void joinIndex(const PeerId& entry_point);
  void createSpatialIndex(const SpatialIndex::BoundingBox& bounds,
                          const std::vector<size_t>& subdivision);
  void joinSpatialIndex(const SpatialIndex::BoundingBox& bounds,
                        const std::vector<size_t>& subdivision,
                        const PeerId& entry_point);
  void announceToListeners(const PeerIdList& listeners);

  typedef std::unordered_map<common::Id, std::unique_ptr<ChunkBase>> ChunkMap;
  ChunkBase* addInitializedChunk(std::unique_ptr<ChunkBase>&& chunk);

  bool insert(const LogicalTime& time, ChunkBase* chunk,
              const std::shared_ptr<Revision>& query);
  /**
   * Must not change the chunk id. TODO(tcies) immutable fields of Revisions
   * could be nice and simple to implement
   */
  bool update(const std::shared_ptr<Revision>& query);
  /**
   * getById even though the corresponding chunk isn't locked
   * TODO(tcies) probably requires mutex on a data level
   */
  template <typename IdType>
  std::shared_ptr<const Revision> getById(const IdType& id,
                                          const LogicalTime& time);

  void readLockActiveChunks();
  void unlockActiveChunks();

  // Read-locks active_chunks_lock_ and passes each active chunk to action
  // individually.
  void forEachActiveChunk(
      const std::function<void(const ChunkBase& chunk)>& action) const;
  // Same as the above, but breaks if the function returns true.
  void forEachActiveChunkUntil(const std::function<
      bool(const ChunkBase& chunk)>& action) const;  // NOLINT

  bool routingBasics(
      const common::Id& chunk_id, Message* response, ChunkMap::iterator* found);

  typedef std::unordered_map<NetTable*,
      std::function<common::Id(const Revision&)> > NewChunkTrackerMap;
  inline const NewChunkTrackerMap& new_chunk_trackers() {
    return new_chunk_trackers_;
  }

  template <typename TrackeeType, typename TrackerType, typename TrackerIdType>
  std::function<common::Id(const Revision&)> trackerDeterminerFactory();

  void attachTriggers(ChunkBase* chunk);

  // Complements autoFollowTrackedChunks.
  void fetchAllCallback(const common::IdSet& insertions,
                        const common::IdSet& updates, ChunkBase* chunk);

  void leaveIndices();

  void getChunkHolders(const common::Id& chunk_id,
                       std::unordered_set<PeerId>* peers);
  void joinChunkHolders(const common::Id& chunk_id);
  void leaveChunkHolders(const common::Id& chunk_id);

  std::shared_ptr<TableDescriptor> descriptor_;
  ChunkMap active_chunks_;
  // See issue #2391 for why we need a reader-first RW mutex here.
  mutable common::ReaderFirstReaderWriterMutex active_chunks_lock_;

  // DO NOT USE FROM HANDLER THREAD (else TODO(tcies) mutex)
  std::unique_ptr<NetTableIndex> index_;
  std::unique_ptr<SpatialIndex> spatial_index_;
  common::ReaderWriterMutex index_lock_;

  std::vector<TriggerCallbackWithChunkPointer>
      triggers_to_attach_to_future_chunks_;
  std::mutex m_triggers_to_attach_;

  std::vector<ChunkAcquisitionCallback> chunk_acquisition_callbacks_;
  std::mutex m_chunk_acquisition_callbacks_;

  std::mutex m_new_chunk_listeners_;
  PeerIdSet new_chunk_listeners_;

  NewChunkTrackerMap new_chunk_trackers_;
};

}  // namespace map_api

#include "./net-table-inl.h"

#endif  // MAP_API_NET_TABLE_H_<|MERGE_RESOLUTION|>--- conflicted
+++ resolved
@@ -203,8 +203,6 @@
   void handleRaftInitRequest(const common::Id& chunk_id,
                              const proto::InitRequest& init_request,
                              const PeerId& sender, Message* response);
-<<<<<<< HEAD
-=======
   void handleRaftChunkLockRequest(const common::Id& chunk_id,
                                   uint64_t serial_id, const PeerId& sender,
                                   Message* response);
@@ -212,7 +210,6 @@
                                     uint64_t serial_id, const PeerId& sender,
                                     uint64_t lock_index, bool proceed_commits,
                                     Message* response);
->>>>>>> cef1ca22
   void handleRaftAppendRequest(const common::Id& chunk_id,
                                proto::AppendEntriesRequest* request,
                                const PeerId& sender, Message* response);
@@ -225,19 +222,10 @@
   void handleRaftQueryState(const common::Id& chunk_id,
                             const proto::QueryState& request,
                             Message* response);
-<<<<<<< HEAD
-  void handleRaftJoinQuitRequest(const common::Id& chunk_id,
-                                 const proto::JoinQuitRequest& request,
-                                 const PeerId& sender, Message* response);
-  void handleRaftNotifyJoinQuitSuccess(
-      const common::Id& chunk_id, const proto::NotifyJoinQuitSuccess& request,
-      Message* response);
-=======
   void handleRaftLeaveRequest(const common::Id& chunk_id, uint64_t serial_id,
                               const PeerId& sender, Message* response);
   void handleRaftLeaveNotification(const common::Id& chunk_id,
                                    Message* response);
->>>>>>> cef1ca22
 
  private:
   NetTable();
