--- conflicted
+++ resolved
@@ -65,9 +65,6 @@
   ChunkBase* newChunk(const common::Id& chunk_id);
   void getActiveChunkIds(std::set<common::Id>* chunk_ids) const;
   ChunkBase* getChunk(const common::Id& chunk_id);
-<<<<<<< HEAD
-  bool ensureHasChunks(const common::IdSet& chunks_to_ensure);
-=======
   void getActiveChunks(std::set<ChunkBase*>* chunks) const;
   bool ensureHasChunks(const common::IdSet& chunks_to_ensure);
   ChunkBase* connectTo(const common::Id& chunk_id, const PeerId& peer);
@@ -84,7 +81,6 @@
   size_t numItems() const;
   size_t activeChunksItemsSizeBytes();
   std::string getStatistics();
->>>>>>> defe9273
 
   // ==============
   // CHUNK TRACKING
