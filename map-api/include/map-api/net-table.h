--- conflicted
+++ resolved
@@ -59,21 +59,12 @@
       const std::function<Id(const Revision&)>& how_to_determine_tracking_item);
   // In order to use this, an application should specialize determineTracker()
   // and tableForType() found in app-templates.h .
-<<<<<<< HEAD
   template <typename TrackeeType, typename TrackerType, typename TrackerIdType>
-  void pushNewChunkIdsToTracker();
-  // If the transaction state is required for determining the id of the tracker,
-  // (e.g. if tracker determination depends on other items), use this method,
-  // then use Transaction::overrideTrackerIdentificationMethod() to specify the
-  // tracker identification method.
-=======
-  template <typename TrackeeType, typename TrackerType>
   void pushNewChunkIdsToTracker();
   // If the transaction state is required for determining the id of the tracker,
   // (e.g. if tracker determination depends on other items), use this method,
   // then use Transaction::overrideTrackerIdentificationMethod() to set the
   // method to obtain the tracker for a given item.
->>>>>>> 4b3c3200
   void pushNewChunkIdsToTracker(NetTable* table_of_tracking_item);
 
   // SPATIAL INDEX CHUNK MANAGEMENT
