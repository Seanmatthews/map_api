/* Notes:
 * Things raft should be doing
 *    - Send heartbeats to all peers if leader
 *    - Handle heartbeat timeouts if follower, hold election
 *    - Heartbeats from leaders include term number, log entry info
 *    - Handle RPC from clients
 *    - Send new log entries/chunk revisions to all peers
 *
 * CURRENT ASSUMPTIONS:
 * - A peer can reach all other peers, or none.
 *    i.e, no network partitions, and no case where a peer can contact some
 *    peers and not others.
 * - No malicious peers!
 *
 * -------------------------
 * Lock acquisition ordering
 * -------------------------
 * 1. state_mutex_
 * 2. log_mutex_
 * 3. peer_mutex_
 * 4. follower_tracker_mutex_
 * 5. last_heartbeat_mutex_
 *
 * --------------------------------------------------------------
 *  TODO List at this point
 * --------------------------------------------------------------
 *
 * PENDING: Handle peers who don't respond to vote rpc
 * PENDING: Values for timeout
 * PENDING: Adding and removing peers, handling non-responding peers
 * PENDING: Multiple raft instances managed by a manager class
 * PENDING: Remove the extra log messages
 */

#ifndef MAP_API_RAFT_NODE_H_
#define MAP_API_RAFT_NODE_H_

#include <atomic>
#include <condition_variable>
#include <mutex>
#include <set>
#include <string>
#include <thread>
#include <unordered_map>
#include <utility>
#include <vector>

#include <gtest/gtest_prod.h>
#include <multiagent-mapping-common/unique-id.h>

#include "./raft.pb.h"
#include "map-api/peer-id.h"
#include "map-api/revision.h"
#include "multiagent-mapping-common/reader-writer-lock.h"
#include "map-api/raft-chunk-data-ram-container.h"

namespace map_api {
class Message;
class RaftChunk;

// Implementation of Raft consensus algorithm presented here:
// https://raftconsensus.github.io, http://ramcloud.stanford.edu/raft.pdf
class RaftNode {
 public:
  enum class State {
    JOINING,
    LEADER,
    FOLLOWER,
    CANDIDATE,
    LOST_CONNECTION,
    DISCONNECTING,
    STOPPED
  };

  void start();
  void stop();
  inline bool isRunning() const { return state_thread_running_; }
  uint64_t getTerm() const;
  const PeerId& getLeader() const;
  State getState() const;

  // Returns index of the appended entry if append succeeds, or zero otherwise
  uint64_t leaderAppendLogEntry(
      const std::shared_ptr<proto::RaftLogEntry>& new_entry);

<<<<<<< HEAD
=======
  // Waits for the entry to be committed. Returns failure if the leader fails
  // before the new entry is committed.
  uint64_t leaderAppendEntryAndAwaitCommit(
      const std::shared_ptr<proto::RaftLogEntry>& new_entry);

>>>>>>> d0fe626e
  static const char kAppendEntries[];
  static const char kAppendEntriesResponse[];
  static const char kChunkLockRequest[];
  static const char kChunkLockResponse[];
  static const char kChunkUnlockRequest[];
  static const char kChunkUnlockResponse[];
  static const char kInsertRequest[];
  static const char kInsertResponse[];
  static const char kVoteRequest[];
  static const char kVoteResponse[];
  static const char kLeaveRequest[];
  static const char kLeaveNotification[];
  static const char kRaftChunkRequestResponse[];
  static const char kQueryState[];
  static const char kQueryStateResponse[];
  static const char kConnectRequest[];
  static const char kConnectResponse[];
  static const char kInitRequest[];

 private:
  friend class ConsensusFixture;
  friend class RaftChunk;
  RaftNode();
  RaftNode(const RaftNode&) = delete;
  RaftNode& operator=(const RaftNode&) = delete;

  bool giveUpLeadership();

  typedef RaftChunkDataRamContainer::RaftLog::iterator LogIterator;
  typedef RaftChunkDataRamContainer::RaftLog::const_iterator ConstLogIterator;
  typedef RaftChunkDataRamContainer::LogReadAccess LogReadAccess;
  typedef RaftChunkDataRamContainer::LogWriteAccess LogWriteAccess;

  // ========
  // Handlers
  // ========
  // Raft requests.
  void handleAppendRequest(proto::AppendEntriesRequest* request,
                           const PeerId& sender, Message* response);
  void handleRequestVote(const proto::VoteRequest& request,
                         const PeerId& sender, Message* response);
  void handleQueryState(const proto::QueryState& request, Message* response);

  // Chunk Requests.
  void handleConnectRequest(const PeerId& sender, Message* response);
  void handleLeaveRequest(const PeerId& sender, uint64_t serial_id,
                          Message* response);
  void handleChunkLockRequest(const PeerId& sender, uint64_t serial_id,
                              Message* response);
  void handleChunkUnlockRequest(const PeerId& sender, uint64_t serial_id,
                                uint64_t lock_index, bool proceed_commits,
                                Message* response);
  void handleInsertRequest(proto::InsertRequest* request,
                           const PeerId& sender, Message* response);

  // Not ready if entries from older leader pending commit.
  inline bool checkReadyToHandleChunkRequests() const;

  // ====================================================
  // RPCs for heartbeat, leader election, log replication
  // ====================================================
  bool sendAppendEntries(const PeerId& peer,
                         proto::AppendEntriesRequest* append_entries,
                         proto::AppendEntriesResponse* append_response);

  enum class VoteResponse {
    VOTE_GRANTED,
    VOTE_DECLINED,
    VOTER_NOT_ELIGIBLE,
    FAILED_REQUEST
  };
  VoteResponse sendRequestVote(const PeerId& peer, uint64_t term,
                               uint64_t last_log_index, uint64_t last_log_term,
                               uint64_t current_commit_index) const;

  bool sendInitRequest(const PeerId& peer, const LogWriteAccess& log_writer);

  // ================
  // State Management
  // ================

  // State information.
  PeerId leader_id_;
  State state_;
  uint64_t current_term_;
  mutable std::mutex state_mutex_;

  // Heartbeat information.
  typedef std::chrono::time_point<std::chrono::system_clock> TimePoint;
  mutable TimePoint last_heartbeat_;
  mutable std::mutex last_heartbeat_mutex_;
  inline void updateHeartbeatTime() const;
  inline double getTimeSinceHeartbeatMs();

  std::thread state_manager_thread_;  // Gets joined in destructor.
  std::atomic<bool> state_thread_running_;
  std::atomic<bool> is_exiting_;
  void stateManagerThread();

  // ===============
  // Peer management
  // ===============

  enum class PeerStatus {
    JOINING,
    AVAILABLE,
    NOT_RESPONDING,
    ANNOUNCED_DISCONNECTING,
    OFFLINE
  };

  struct FollowerTracker {
    std::thread tracker_thread;
    std::atomic<bool> tracker_run;
    std::atomic<uint64_t> replication_index;
    std::atomic<PeerStatus> status;
  };

  typedef std::unordered_map<PeerId, std::shared_ptr<FollowerTracker>> TrackerMap;
  // One tracker thread is started for each peer when leadership is acquired.
  // They get joined when leadership is lost or corresponding peer disconnects.
  TrackerMap follower_tracker_map_;

  // Available peers. Modified ONLY in followerCommitNewEntries() or
  // leaderCommitReplicatedEntries() or leaderMonitorFollowerStatus()
  std::set<PeerId> peer_list_;
  std::atomic<uint> num_peers_;
  std::mutex peer_mutex_;
  std::mutex follower_tracker_mutex_;
  bool hasPeer(const PeerId& peer);

  // Expects follower_tracker_mutex_ locked.
  void leaderShutDownTracker(const PeerId& peer);
  void leaderShutDownAllTrackes();
  void leaderLaunchTracker(const PeerId& peer, uint64_t current_term);

  // Expects no lock to be taken.
  void leaderMonitorFollowerStatus(uint64_t current_term);

  void leaderAddPeer(const PeerId& peer, const LogWriteAccess& log_writer,
                     uint64_t current_term);
  void leaderRemovePeer(const PeerId& peer);

  void followerAddPeer(const PeerId& peer);
  void followerRemovePeer(const PeerId& peer);

  // ===============
  // Leader election
  // ===============

  std::atomic<int> election_timeout_ms_;  // A random value between 50 and 150 ms.
  static int setElectionTimeout();     // Set a random election timeout value.
  void conductElection();

  std::atomic<bool> follower_trackers_run_;
  std::atomic<uint64_t> last_vote_request_term_;
  void followerTrackerThread(const PeerId& peer, uint64_t term,
                             FollowerTracker* const my_tracker);

  // =====================
  // Log entries/revisions
  // =====================
  RaftChunkDataRamContainer* data_;
  void initChunkData(const proto::InitRequest& init_request);

  // Index will always be sequential, unique.
  // Leader will overwrite follower logs where index+term doesn't match.

  std::condition_variable new_entries_signal_;
  // Expects write lock for log_mutex to be acquired.
  uint64_t leaderAppendLogEntryLocked(
      const LogWriteAccess& log_writer,
      const std::shared_ptr<proto::RaftLogEntry>& new_entry,
      uint64_t current_term);

  // The two following methods assume write lock is acquired for log_mutex_.
  proto::AppendResponseStatus followerAppendNewEntries(
      const LogWriteAccess& log_writer,
      proto::AppendEntriesRequest* request);
  void followerCommitNewEntries(const LogWriteAccess& log_writer,
                                uint64_t request_commit_index, State state);
  inline void setAppendEntriesResponse(proto::AppendEntriesResponse* response,
                                proto::AppendResponseStatus status,
                                uint64_t current_commit_index,
                                uint64_t current_term,
                                uint64_t last_log_index,
                                uint64_t last_log_term) const;

  // Expects lock for log_mutex_to NOT have been acquired.
  void leaderCommitReplicatedEntries(uint64_t current_term);

  // All three of the following are called from leader or follower commit.
  void applySingleRevisionCommit(const std::shared_ptr<proto::RaftLogEntry>& entry);
  void chunkLockEntryCommit(const LogWriteAccess& log_writer,
                            const std::shared_ptr<proto::RaftLogEntry>& entry);
  void bulkApplyLockedRevisions(const LogWriteAccess& log_writer,
                                uint64_t lock_index, uint64_t unlock_index);

  std::condition_variable entry_replicated_signal_;
  std::condition_variable entry_committed_signal_;

  class DistributedRaftChunkLock {
   public:
    DistributedRaftChunkLock()
        : holder_(PeerId()),
          is_locked_(false),
          lock_entry_index_(0) {}
    bool writeLock(const PeerId& peer, uint64_t index);
    bool unlock();
    uint64_t lock_entry_index() const;
    bool isLocked() const;
    const PeerId& holder() const;
    bool isLockHolder(const PeerId& peer) const;

   private:
    PeerId holder_;
    bool is_locked_;
    uint64_t lock_entry_index_;
    mutable std::mutex mutex_;
  };
  DistributedRaftChunkLock raft_chunk_lock_;
  std::mutex chunk_lock_mutex_;

  // Raft Chunk Requests.
  uint64_t sendChunkLockRequest(uint64_t serial_id);
  uint64_t sendChunkUnlockRequest(uint64_t serial_id, uint64_t lock_index,
                                  bool proceed_commits);
  // New revision request.
  uint64_t sendInsertRequest(const Revision::ConstPtr& item, uint64_t serial_id,
                             bool is_retry_attempt);
  bool waitAndCheckCommit(uint64_t index, uint64_t append_term,
                          uint64_t serial_id);
  bool sendLeaveRequest(uint64_t serial_id);
  void sendLeaveSuccessNotification(const PeerId& peer);

  proto::RaftChunkRequestResponse processChunkLockRequest(
      const PeerId& sender, uint64_t serial_id, bool is_retry_attempt);
  proto::RaftChunkRequestResponse processChunkUnlockRequest(
      const PeerId& sender, uint64_t serial_id, bool is_retry_attempt,
      uint64_t lock_index, uint64_t proceed_commits);
  proto::RaftChunkRequestResponse processInsertRequest(
      const PeerId& sender, uint64_t serial_id, bool is_retry_attempt,
      proto::Revision* unowned_revision_pointer);

  // ========================
  // Owner chunk information.
  // ========================
  std::string table_name_;
  common::Id chunk_id_;
  template <typename RequestType>
  inline void fillMetadata(RequestType* destination) const;
};

}  // namespace map_api

#include "./raft-node-inl.h"

#endif  // MAP_API_RAFT_NODE_H_<|MERGE_RESOLUTION|>--- conflicted
+++ resolved
@@ -83,14 +83,6 @@
   uint64_t leaderAppendLogEntry(
       const std::shared_ptr<proto::RaftLogEntry>& new_entry);
 
-<<<<<<< HEAD
-=======
-  // Waits for the entry to be committed. Returns failure if the leader fails
-  // before the new entry is committed.
-  uint64_t leaderAppendEntryAndAwaitCommit(
-      const std::shared_ptr<proto::RaftLogEntry>& new_entry);
-
->>>>>>> d0fe626e
   static const char kAppendEntries[];
   static const char kAppendEntriesResponse[];
   static const char kChunkLockRequest[];
