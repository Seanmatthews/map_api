/* Notes:
 * Things raft should be doing
 *    - Send heartbeats to all peers if leader
 *    - Handle heartbeat timeouts if follower, hold election
 *    - Heartbeats from leaders include term number, log entry info
 *    - Handle RPC from clients
 *    - Send new log entries/chunk revisions to all peers
 *
 * CURRENT ASSUMPTIONS:
 * - A peer can reach all other peers, or none.
 *    i.e, no network partitions, and no case where a peer can contact some
 *    peers and not others.
 * - No malicious peers!
 *
 * -------------------------
 * Lock acquisition ordering
 * -------------------------
 * 1. state_mutex_
 * 2. log_mutex_
 * 3. commit_mutex_
 * 4. peer_mutex_
 * 5. follower_tracker_mutex_
 * 6. last_heartbeat_mutex_
 * 
 * --------------------------------------------------------------
 *  TODO List at this point
 * --------------------------------------------------------------
 *
 * PENDING: Handle peers who don't respond to vote rpc
 * PENDING: Values for timeout
 * PENDING: Adding and removing peers, handling non-responding peers
 * PENDING: Multiple raft instances managed by a manager class
 * PENDING: Remove the extra log messages
 */

#ifndef MAP_API_RAFT_NODE_H_
#define MAP_API_RAFT_NODE_H_

#include <atomic>
#include <condition_variable>
#include <mutex>
#include <set>
#include <string>
#include <thread>
#include <unordered_map>
#include <utility>
#include <vector>

#include <gtest/gtest_prod.h>
#include <multiagent-mapping-common/unique-id.h>

#include "./raft.pb.h"
#include "map-api/peer-id.h"
#include "map-api/revision.h"
#include "multiagent-mapping-common/reader-writer-lock.h"
#include "map-api/legacy-chunk-data-container-base.h"
#include "map-api/raft-chunk-data-ram-container.h"

namespace map_api {
// class RaftChunkDataRamContainer;
class Message;
class RaftChunk;

// Implementation of Raft consensus algorithm presented here:
// https://raftconsensus.github.io, http://ramcloud.stanford.edu/raft.pdf
class RaftNode {
 public:
  enum class State {
    JOINING,
    LEADER,
    FOLLOWER,
    CANDIDATE,
    DISCONNECTING,
    STOPPED
  };

  void start();
  void stop();
  inline bool isRunning() const { return state_thread_running_; }
  uint64_t term() const;
  const PeerId& leader() const;
  State state() const;
  inline PeerId self_id() const { return PeerId::self(); }

  // Returns index of the appended entry if append succeeds, or zero otherwise
  uint64_t leaderAppendLogEntry(
      const std::shared_ptr<proto::RaftLogEntry>& new_entry);

  // Waits for the entry to be committed. Returns failure if the leader fails
  // before the new entry is committed.
  uint64_t leaderSafelyAppendLogEntry(
      const std::shared_ptr<proto::RaftLogEntry>& new_entry);

  static const char kAppendEntries[];
  static const char kAppendEntriesResponse[];
  static const char kInsertRequest[];
  static const char kInsertResponse[];
  static const char kVoteRequest[];
  static const char kVoteResponse[];
  static const char kJoinQuitRequest[];
  static const char kJoinQuitResponse[];
  static const char kNotifyJoinQuitSuccess[];
  static const char kQueryState[];
  static const char kQueryStateResponse[];
  static const char kConnectRequest[];
  static const char kConnectResponse[];
  static const char kInitRequest[];

 private:
  friend class ConsensusFixture;
  friend class RaftChunk;
  // TODO(aqurai) Only for test, will be removed later.
  inline void addPeerBeforeStart(PeerId peer) {
    peer_list_.insert(peer);
    ++num_peers_;
  }
  bool giveUpLeadership();

  // Singleton class. There will be a singleton manager class later,
  // for managing multiple raft instances per peer.
  RaftNode();
  RaftNode(const RaftNode&) = delete;
  RaftNode& operator=(const RaftNode&) = delete;

  typedef RaftChunkDataRamContainer::RaftLog::iterator LogIterator;
  typedef RaftChunkDataRamContainer::RaftLog::const_iterator ConstLogIterator;
  typedef RaftChunkDataRamContainer::LogReadAccess LogReadAccess;
  typedef RaftChunkDataRamContainer::LogWriteAccess LogWriteAccess;

  // ========
  // Handlers
  // ========
  void handleConnectRequest(const PeerId& sender, Message* response);
  void handleAppendRequest(proto::AppendEntriesRequest* request,
                           const PeerId& sender, Message* response);
  void handleInsertRequest(proto::InsertRequest* request,
                           const PeerId& sender, Message* response);
  void handleRequestVote(const proto::VoteRequest& request,
                         const PeerId& sender, Message* response);
  void handleJoinQuitRequest(const proto::JoinQuitRequest& request,
                             const PeerId& sender, Message* response);
  void handleNotifyJoinQuitSuccess(const proto::NotifyJoinQuitSuccess& request,
                                   Message* response);
  void handleQueryState(const proto::QueryState& request, Message* response);

  // ====================================================
  // RPCs for heartbeat, leader election, log replication
  // ====================================================
  bool sendAppendEntries(const PeerId& peer,
                         proto::AppendEntriesRequest* append_entries,
                         proto::AppendEntriesResponse* append_response);
  enum class VoteResponse {
    VOTE_GRANTED,
    VOTE_DECLINED,
    VOTER_NOT_ELIGIBLE,
    FAILED_REQUEST
  };
  VoteResponse sendRequestVote(const PeerId& peer, uint64_t term,
                               uint64_t last_log_index,
                               uint64_t last_log_term) const;
  proto::JoinQuitResponse sendJoinQuitRequest(
      const PeerId& peer, proto::PeerRequestType type) const;
  void sendNotifyJoinQuitSuccess(const PeerId& peer) const;

  bool sendInitRequest(const PeerId& peer, const LogReadAccess& log_reader);

  // ================
  // State Management
  // ================

  // State information.
  PeerId leader_id_;
  State state_;
  uint64_t current_term_;
  mutable std::mutex state_mutex_;

  // Heartbeat information.
  typedef std::chrono::time_point<std::chrono::system_clock> TimePoint;
  mutable TimePoint last_heartbeat_;
  mutable std::mutex last_heartbeat_mutex_;
  inline void updateHeartbeatTime() const {
    std::lock_guard<std::mutex> heartbeat_lock(last_heartbeat_mutex_);
    last_heartbeat_ = std::chrono::system_clock::now();
  }
  inline double getTimeSinceHeartbeatMs() {
    TimePoint last_hb_time;
    {
      std::lock_guard<std::mutex> lock(last_heartbeat_mutex_);
      last_hb_time = last_heartbeat_;
    }
    TimePoint now = std::chrono::system_clock::now();
    return static_cast<double>(
        std::chrono::duration_cast<std::chrono::milliseconds>(
            now - last_hb_time).count());
  }

  std::thread state_manager_thread_;  // Gets joined in destructor.
  std::atomic<bool> state_thread_running_;
  std::atomic<bool> is_exiting_;
  void stateManagerThread();

  // ===============
  // Peer management
  // ===============

  enum class PeerStatus {
    JOINING,
    AVAILABLE,
    NOT_RESPONDING,
    ANNOUNCED_DISCONNECTING,
    OFFLINE
  };

  struct FollowerTracker {
    std::thread tracker_thread;
    std::atomic<bool> tracker_run;
    std::atomic<uint64_t> replication_index;
    std::atomic<PeerStatus> status;
  };

  typedef std::unordered_map<PeerId, std::shared_ptr<FollowerTracker>> TrackerMap;
  // One tracker thread is started for each peer when leadership is acquired.
  // They get joined when leadership is lost or corresponding peer disconnects.
  TrackerMap follower_tracker_map_;

  // Available peers. Modified ONLY in followerCommitNewEntries() or
  // leaderCommitReplicatedEntries() or leaderMonitorFollowerStatus()
  std::set<PeerId> peer_list_;
  std::atomic<uint> num_peers_;
  std::mutex peer_mutex_;
  std::mutex follower_tracker_mutex_;

  // Expects follower_tracker_mutex_ locked.
  void leaderShutDownTracker(const PeerId& peer);
  void leaderShutDownAllTrackes();
  void leaderLaunchTracker(const PeerId& peer, uint64_t current_term);

  // Expects no lock to be taken.
  void leaderMonitorFollowerStatus(uint64_t current_term);
  void leaderAddPeer(const PeerId& peer, const LogReadAccess& log_reader,
                     uint64_t current_term);
  void leaderRemovePeer(const PeerId& peer);

  void followerAddPeer(const PeerId& peer);
  void followerRemovePeer(const PeerId& peer);

  // First time join.
  std::atomic<bool> is_join_notified_;
  std::atomic<uint64_t> join_log_index_;
  PeerId join_request_peer_;
  void joinRaft();

  // ===============
  // Leader election
  // ===============

  std::atomic<int> election_timeout_ms_;  // A random value between 50 and 150 ms.
  static int setElectionTimeout();     // Set a random election timeout value.
  void conductElection();

  std::atomic<bool> follower_trackers_run_;
  std::atomic<uint64_t> last_vote_request_term_;
  void followerTrackerThread(const PeerId& peer, uint64_t term,
                             FollowerTracker* const my_tracker);

  // =====================
  // Log entries/revisions
  // =====================
  RaftChunkDataRamContainer* data_;
  void initChunkData(const proto::InitRequest& init_request);

  // Index will always be sequential, unique.
  // Leader will overwrite follower logs where index+term doesn't match.

  // New revision request.
<<<<<<< HEAD
  // Returns only after entry is committed in raft log, or on failure.
  uint64_t sendInsertRequest(const std::shared_ptr<Revision>& item);
=======
  uint64_t sendInsertRequest(const Revision::ConstPtr& item);
>>>>>>> a99707b2

  std::condition_variable new_entries_signal_;
  // Expects write lock for log_mutex to be acquired.
  uint64_t leaderAppendLogEntryLocked(
      const LogWriteAccess& log_writer,
      const std::shared_ptr<proto::RaftLogEntry>& new_entry,
      uint64_t current_term);

  // The two following methods assume write lock is acquired for log_mutex_.
  proto::AppendResponseStatus followerAppendNewEntries(
      const LogWriteAccess& log_writer,
      proto::AppendEntriesRequest* request);
  void followerCommitNewEntries(const LogWriteAccess& log_writer,
                                const proto::AppendEntriesRequest* request,
                                State state);
  void setAppendEntriesResponse(proto::AppendEntriesResponse* response,
                                proto::AppendResponseStatus status,
                                uint64_t current_commit_index,
                                uint64_t current_term,
                                uint64_t last_log_index,
                                uint64_t last_log_term) const;

  // Expects locks for commit_mutex_ and log_mutex_to NOT have been acquired.
  void leaderCommitReplicatedEntries(uint64_t current_term);

  uint64_t commit_index_;
  uint64_t committed_result_;
  mutable std::mutex commit_mutex_;
  const uint64_t& commit_index() const;
  const uint64_t& committed_result() const;

  // ========================
  // Owner chunk information.
  // ========================

  // std::unique_ptr<RaftChunkDataRamContainer>* raft_data_container_;
  // Todo(aqurai): Refactor this.
  std::string table_name_;
  common::Id chunk_id_;
  template <typename RequestType>
  void fillMetadata(RequestType* destination) const {
    CHECK_NOTNULL(destination);
    destination->mutable_metadata()->set_table(this->table_name_);
    this->chunk_id_.serialize(
        destination->mutable_metadata()->mutable_chunk_id());
  }
};

}  // namespace map_api

#endif  // MAP_API_RAFT_NODE_H_<|MERGE_RESOLUTION|>--- conflicted
+++ resolved
@@ -273,12 +273,7 @@
   // Leader will overwrite follower logs where index+term doesn't match.
 
   // New revision request.
-<<<<<<< HEAD
-  // Returns only after entry is committed in raft log, or on failure.
-  uint64_t sendInsertRequest(const std::shared_ptr<Revision>& item);
-=======
   uint64_t sendInsertRequest(const Revision::ConstPtr& item);
->>>>>>> a99707b2
 
   std::condition_variable new_entries_signal_;
   // Expects write lock for log_mutex to be acquired.
