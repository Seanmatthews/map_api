/* Notes:
 * Things raft should be doing
 *    - Send heartbeats to all peers if leader
 *    - Handle heartbeat timeouts if follower, hold election
 *    - Heartbeats from leaders include term number, log entry info
 *    - Handle RPC from clients
 *    - Send new log entries/chunk revisions to all peers
 *
 * CURRENT ASSUMPTIONS:
 * - A peer can reach all other peers, or none.
 *    i.e, no network partitions, and no case where a peer can contact some
 *    peers and not others.
 * - No malicious peers!
 *
 * -------------------------
 * Lock acquisition ordering
 * -------------------------
 * 1. state_mutex_
 * 2. log_mutex_
 * 3. peer_mutex_
 * 4. follower_tracker_mutex_
 * 5. last_heartbeat_mutex_
 *
 * --------------------------------------------------------------
 *  TODO List at this point
 * --------------------------------------------------------------
 *
 * PENDING: Handle peers who don't respond to vote rpc
 * PENDING: Values for timeout
 */

#ifndef MAP_API_RAFT_NODE_H_
#define MAP_API_RAFT_NODE_H_

#include <atomic>
#include <condition_variable>
#include <mutex>
#include <set>
#include <string>
#include <thread>
#include <unordered_map>
#include <utility>
#include <vector>

#include <gtest/gtest_prod.h>
<<<<<<< HEAD
#include "multiagent-mapping-common/reader-writer-lock.h"
=======
#include <multiagent-mapping-common/reader-writer-lock.h>
>>>>>>> 32553312
#include <multiagent-mapping-common/unique-id.h>

#include "./raft.pb.h"
#include "map-api/multi-chunk-transaction.h"
#include "map-api/peer-id.h"
#include "map-api/revision.h"

#include "map-api/raft-chunk-data-ram-container.h"

namespace map_api {
class Message;
class RaftChunk;
class MultiChunkTransaction;
<<<<<<< HEAD

namespace benchmarks {
// Forward declaration necessary for friending this class.
class RaftBenchmarkTests;
class BubbleSortTest;
}
=======
>>>>>>> 32553312

// Implementation of Raft consensus algorithm presented here:
// https://raftconsensus.github.io, http://ramcloud.stanford.edu/raft.pdf
class RaftNode {
 public:
  enum class State {
    INITIALIZING,
    JOINING,
    FOLLOWER,
    CANDIDATE,
    LEADER,
    LOST_CONNECTION,
    DISCONNECTING
  };

  void start();
  void stop();
  inline bool isRunning() const { return state_thread_running_; }
  uint64_t getTerm() const;
  const PeerId& getLeader() const;
  State getState() const;

  // Returns index of the appended entry if append succeeds, or zero otherwise
  uint64_t leaderAppendLogEntry(
      const std::shared_ptr<proto::RaftLogEntry>& new_entry);

  static const char kAppendEntries[];
  static const char kAppendEntriesResponse[];
  static const char kChunkLockRequest[];
  static const char kChunkLockResponse[];
  static const char kChunkUnlockRequest[];
  static const char kChunkUnlockResponse[];
  static const char kChunkTransactionInfo[];
  static const char kInsertRequest[];
  static const char kInsertResponse[];
  static const char kVoteRequest[];
  static const char kVoteResponse[];
  static const char kLeaveRequest[];
  static const char kLeaveNotification[];
  static const char kRaftChunkRequestResponse[];
  static const char kQueryState[];
  static const char kQueryStateResponse[];
  static const char kConnectRequest[];
  static const char kConnectResponse[];
  static const char kInitRequest[];

 private:
  friend class ConsensusFixture;
  friend class benchmarks::RaftBenchmarkTests;
  friend class benchmarks::BubbleSortTest;
  friend class RaftChunk;
  FRIEND_TEST(ConsensusFixture, LeaderElection);
  RaftNode();
  RaftNode(const RaftNode&) = delete;
  RaftNode& operator=(const RaftNode&) = delete;

  bool giveUpLeadership();

  typedef RaftChunkDataRamContainer::RaftLog::iterator LogIterator;
  typedef RaftChunkDataRamContainer::RaftLog::const_iterator ConstLogIterator;
  typedef RaftChunkDataRamContainer::LogReadAccess LogReadAccess;
  typedef RaftChunkDataRamContainer::LogWriteAccess LogWriteAccess;

  // ========
  // Handlers
  // ========
  // Raft requests.
  void handleAppendRequest(proto::AppendEntriesRequest* request,
                           const PeerId& sender, Message* response);
  void handleRequestVote(const proto::VoteRequest& request,
                         const PeerId& sender, Message* response);
  void handleQueryState(const proto::QueryState& request, Message* response);

  // Chunk Requests.
  void handleConnectRequest(const PeerId& sender,
                            proto::ConnectRequestType connect_type,
                            Message* response);
  void handleLeaveRequest(const PeerId& sender, uint64_t serial_id,
                          Message* response);
  void handleChunkLockRequest(const PeerId& sender, uint64_t serial_id,
                              Message* response);
  void handleChunkUnlockRequest(const PeerId& sender, uint64_t serial_id,
                                uint64_t lock_index, bool proceed_commits,
                                Message* response);
  void handleInsertRequest(proto::InsertRequest* request,
                           const PeerId& sender, Message* response);

  // Multi-chunk commit requests.
  void handleChunkTransactionInfo(proto::ChunkTransactionInfo* info,
                                  const PeerId& sender, Message* response);
  inline void handleQueryReadyToCommit(
      const proto::MultiChunkTransactionQuery& query, const PeerId& sender,
      Message* response);
  inline void handleCommitNotification(
      const proto::MultiChunkTransactionQuery& query, const PeerId& sender,
      Message* response);
  inline void handleAbortNotification(
      const proto::MultiChunkTransactionQuery& query, const PeerId& sender,
      Message* response);

  // Not ready if entries from older leader pending commit.
  inline bool isCommitIndexInCurrentTerm() const;

  // ====================================================
  // RPCs for heartbeat, leader election, log replication
  // ====================================================
  bool sendAppendEntries(const PeerId& peer,
                         proto::AppendEntriesRequest* append_entries,
                         proto::AppendEntriesResponse* append_response);

  enum class VoteResponse {
    VOTE_GRANTED,
    VOTE_DECLINED,
    VOTER_NOT_ELIGIBLE,
    FAILED_REQUEST
  };
  VoteResponse sendRequestVote(const PeerId& peer, uint64_t term,
                               uint64_t last_log_index, uint64_t last_log_term,
                               uint64_t current_commit_index) const;

  // Expects log write lock to have been acquired.
  bool sendInitRequest(const PeerId& peer, const LogWriteAccess& log_writer);

  uint64_t sendRejoinRequest(const PeerId& to, Message* request,
                             proto::ConnectResponse* connect_response);

  // ================
  // State Management
  // ================

  // State information.
  PeerId leader_id_;
  State state_;
  uint64_t current_term_;
  uint64_t join_log_index_;
  mutable std::mutex state_mutex_;

  // Heartbeat information.
  typedef std::chrono::time_point<std::chrono::system_clock> TimePoint;
  mutable TimePoint last_heartbeat_;
  mutable std::mutex last_heartbeat_mutex_;
  inline void updateHeartbeatTime() const;
  inline double getTimeSinceHeartbeatMs();

  std::thread state_manager_thread_;  // Gets joined in destructor.
  std::atomic<bool> state_thread_running_;
  std::atomic<bool> is_exiting_;
  std::atomic<bool> leave_requested_;
  void stateManagerThread();

  // ===============
  // Peer management
  // ===============

  enum class PeerStatus {
    JOINING,
    AVAILABLE,
    NOT_RESPONDING,
    ANNOUNCED_DISCONNECTING,
    OFFLINE
  };

  struct FollowerTracker {
    std::thread tracker_thread;
    std::atomic<bool> tracker_run;
    std::atomic<uint64_t> replication_index;
    std::atomic<PeerStatus> status;
  };

  typedef std::unordered_map<PeerId, std::shared_ptr<FollowerTracker>> TrackerMap;
  // One tracker thread is started for each peer when leadership is acquired.
  // They get joined when leadership is lost or corresponding peer disconnects.
  TrackerMap follower_tracker_map_;

  // Available peers. Modified ONLY in followerCommitNewEntries() or
  // leaderCommitReplicatedEntries() or leaderMonitorFollowerStatus()
  std::set<PeerId> peer_list_;
  std::mutex peer_mutex_;
  std::mutex follower_tracker_mutex_;
  inline bool hasPeer(const PeerId& peer);
  inline size_t numPeers();

  // Expects follower_tracker_mutex_ locked.
  void leaderShutDownTracker(const PeerId& peer);
  void leaderShutDownAllTrackes();
  void leaderLaunchTracker(const PeerId& peer, uint64_t current_term);

  // Expects no lock to be taken.
  void leaderMonitorFollowerStatus(uint64_t current_term);

  void leaderAddPeer(const PeerId& peer, const LogWriteAccess& log_writer,
                     uint64_t current_term, bool is_rejoin_peer);
  void leaderRemovePeer(const PeerId& peer);

  void followerAddPeer(const PeerId& peer);
  void followerRemovePeer(const PeerId& peer);

  uint64_t attemptRejoin();

  // ===============
  // Leader election
  // ===============

  std::atomic<int> election_timeout_ms_;  // A random value between 50 and 150 ms.
  static int setElectionTimeout();     // Set a random election timeout value.
  void conductElection();

  std::atomic<bool> follower_trackers_run_;
  std::atomic<uint64_t> last_vote_request_term_;
  void followerTrackerThread(const PeerId& peer, uint64_t term,
                             FollowerTracker* const my_tracker);

  // =====================
  // Log entries/revisions
  // =====================
  RaftChunkDataRamContainer* data_;
  void initChunkData(const proto::InitRequest& init_request);

  // Index will always be sequential, unique.
  // Leader will overwrite follower logs where index+term doesn't match.

  std::condition_variable new_entries_signal_;
  // Expects write lock for log_mutex to be acquired.
  uint64_t leaderAppendLogEntryLocked(
      const LogWriteAccess& log_writer,
      const std::shared_ptr<proto::RaftLogEntry>& new_entry,
      uint64_t current_term);

  // The two following methods assume write lock is acquired for log_mutex_.
  proto::AppendResponseStatus followerAppendNewEntries(
      const LogWriteAccess& log_writer,
      proto::AppendEntriesRequest* request);
  void followerCommitNewEntries(const LogWriteAccess& log_writer,
                                uint64_t request_commit_index, State state);
  inline void setAppendEntriesResponse(proto::AppendResponseStatus status,
                                uint64_t current_commit_index,
                                uint64_t current_term,
                                uint64_t last_log_index,
                                uint64_t last_log_term,
                                proto::AppendEntriesResponse* response) const;

  // Expects lock for log_mutex_to NOT have been acquired.
  void leaderCommitReplicatedEntries(uint64_t current_term);

  uint64_t getLatestFullyReplicatedEntry();

  // All three of the following are called from leader or follower commit.
  void applySingleRevisionCommit(const std::shared_ptr<proto::RaftLogEntry>& entry);
  void chunkLockEntryCommit(const LogWriteAccess& log_writer,
                            const std::shared_ptr<proto::RaftLogEntry>& entry);
  void multiChunkTransactionInfoCommit(
      const std::shared_ptr<proto::RaftLogEntry>& entry);
  void bulkApplyLockedRevisions(const LogWriteAccess& log_writer,
                                uint64_t lock_index, uint64_t unlock_index);

  std::condition_variable entry_replicated_signal_;
  std::condition_variable entry_committed_signal_;

  std::unique_ptr<MultiChunkTransaction> multi_chunk_transaction_manager_;
  void initializeMultiChunkTransactionManager();
  void manageIncompleteTransaction(const LogWriteAccess& log_writer,
                                   const PeerId& peer, uint64_t current_term);

  class DistributedRaftChunkLock {
   public:
    DistributedRaftChunkLock()
        : holder_(PeerId()),
          is_locked_(false),
          lock_entry_index_(0) {}
    bool writeLock(const PeerId& peer, uint64_t index);
    bool unlock();
    uint64_t lock_entry_index() const;
    bool isLocked() const;
    const PeerId& holder() const;
    bool isLockHolder(const PeerId& peer) const;

   private:
    PeerId holder_;
    bool is_locked_;
    uint64_t lock_entry_index_;
    mutable std::mutex mutex_;
  };
  DistributedRaftChunkLock raft_chunk_lock_;
  std::mutex chunk_lock_mutex_;

  // Raft Chunk Requests.
  uint64_t sendChunkLockRequest(uint64_t serial_id);
  bool sendChunkUnlockRequest(uint64_t serial_id, uint64_t lock_index,
                                  bool proceed_commits);
<<<<<<< HEAD
  uint64_t sendChunkTransactionInfo(proto::ChunkTransactionInfo* info,
                                    uint64_t serial_id);
=======
  bool sendChunkTransactionInfo(proto::ChunkTransactionInfo* info,
                                uint64_t serial_id);
>>>>>>> 32553312
  // New revision request.
  bool sendInsertRequest(const Revision::ConstPtr& item, uint64_t serial_id);

  bool waitAndCheckCommit(uint64_t index, uint64_t append_term,
                          uint64_t serial_id);

  bool sendLeaveRequest(uint64_t serial_id);
  void sendLeaveSuccessNotification(const PeerId& peer);

<<<<<<< HEAD
  proto::RaftChunkRequestResponse processChunkLockRequest(
      const PeerId& sender, uint64_t serial_id, bool is_retry_attempt);
  proto::RaftChunkRequestResponse processChunkUnlockRequest(
      const PeerId& sender, uint64_t serial_id, bool is_retry_attempt,
      uint64_t lock_index, uint64_t proceed_commits);
  proto::RaftChunkRequestResponse processChunkTransactionInfo(
      const PeerId& sender, uint64_t serial_id, uint64_t num_entries,
      proto::MultiChunkTransactionInfo* unowned_multi_chunk_info_ptr);
  proto::RaftChunkRequestResponse processInsertRequest(
      const PeerId& sender, uint64_t serial_id, bool is_retry_attempt,
      proto::Revision* unowned_revision_pointer);
  proto::RaftChunkRequestResponse processLeaveRequest(const PeerId& sender,
                                                      uint64_t serial_id);
=======
  void processChunkLockRequest(const PeerId& sender, uint64_t serial_id,
                               proto::RaftChunkRequestResponse* response);
  void processChunkUnlockRequest(const PeerId& sender, uint64_t serial_id,
                                 uint64_t lock_index, uint64_t proceed_commits,
                                 proto::RaftChunkRequestResponse* response);
  void processChunkTransactionInfo(
      const PeerId& sender, uint64_t serial_id, uint64_t num_entries,
      proto::MultiChunkTransactionInfo* unowned_multi_chunk_info_ptr,
      proto::RaftChunkRequestResponse* response);
  void processInsertRequest(const PeerId& sender, uint64_t serial_id,
                            proto::Revision* unowned_revision_pointer,
                            proto::RaftChunkRequestResponse* response);
  void processLeaveRequest(const PeerId& sender, uint64_t serial_id,
                           proto::RaftChunkRequestResponse* response);
>>>>>>> 32553312

  inline const std::string getLogEntryTypeString(
      const std::shared_ptr<proto::RaftLogEntry>& entry) const;

  // ========================
  // Owner chunk information.
  // ========================
  std::string table_name_;
  common::Id chunk_id_;
  template <typename RequestType>
  inline void fillMetadata(RequestType* destination) const;

  // ==================
  // Hooks for testing.
  // ==================
  std::function<void(void)> lost_leadership_callback_;
  std::function<void(void)> elected_as_leader_callback_;
  std::function<void(void)> new_leader_found_callback_;
  std::function<void(const uint64_t index)> leader_entry_appended_callback_;
  std::function<void(const uint64_t index)> leader_entry_committed_callback_;
};

}  // namespace map_api

#include "./raft-node-inl.h"

#endif  // MAP_API_RAFT_NODE_H_<|MERGE_RESOLUTION|>--- conflicted
+++ resolved
@@ -43,11 +43,7 @@
 #include <vector>
 
 #include <gtest/gtest_prod.h>
-<<<<<<< HEAD
-#include "multiagent-mapping-common/reader-writer-lock.h"
-=======
 #include <multiagent-mapping-common/reader-writer-lock.h>
->>>>>>> 32553312
 #include <multiagent-mapping-common/unique-id.h>
 
 #include "./raft.pb.h"
@@ -61,15 +57,12 @@
 class Message;
 class RaftChunk;
 class MultiChunkTransaction;
-<<<<<<< HEAD
 
 namespace benchmarks {
 // Forward declaration necessary for friending this class.
 class RaftBenchmarkTests;
 class BubbleSortTest;
 }
-=======
->>>>>>> 32553312
 
 // Implementation of Raft consensus algorithm presented here:
 // https://raftconsensus.github.io, http://ramcloud.stanford.edu/raft.pdf
@@ -359,13 +352,8 @@
   uint64_t sendChunkLockRequest(uint64_t serial_id);
   bool sendChunkUnlockRequest(uint64_t serial_id, uint64_t lock_index,
                                   bool proceed_commits);
-<<<<<<< HEAD
-  uint64_t sendChunkTransactionInfo(proto::ChunkTransactionInfo* info,
-                                    uint64_t serial_id);
-=======
   bool sendChunkTransactionInfo(proto::ChunkTransactionInfo* info,
                                 uint64_t serial_id);
->>>>>>> 32553312
   // New revision request.
   bool sendInsertRequest(const Revision::ConstPtr& item, uint64_t serial_id);
 
@@ -375,21 +363,6 @@
   bool sendLeaveRequest(uint64_t serial_id);
   void sendLeaveSuccessNotification(const PeerId& peer);
 
-<<<<<<< HEAD
-  proto::RaftChunkRequestResponse processChunkLockRequest(
-      const PeerId& sender, uint64_t serial_id, bool is_retry_attempt);
-  proto::RaftChunkRequestResponse processChunkUnlockRequest(
-      const PeerId& sender, uint64_t serial_id, bool is_retry_attempt,
-      uint64_t lock_index, uint64_t proceed_commits);
-  proto::RaftChunkRequestResponse processChunkTransactionInfo(
-      const PeerId& sender, uint64_t serial_id, uint64_t num_entries,
-      proto::MultiChunkTransactionInfo* unowned_multi_chunk_info_ptr);
-  proto::RaftChunkRequestResponse processInsertRequest(
-      const PeerId& sender, uint64_t serial_id, bool is_retry_attempt,
-      proto::Revision* unowned_revision_pointer);
-  proto::RaftChunkRequestResponse processLeaveRequest(const PeerId& sender,
-                                                      uint64_t serial_id);
-=======
   void processChunkLockRequest(const PeerId& sender, uint64_t serial_id,
                                proto::RaftChunkRequestResponse* response);
   void processChunkUnlockRequest(const PeerId& sender, uint64_t serial_id,
@@ -404,7 +377,6 @@
                             proto::RaftChunkRequestResponse* response);
   void processLeaveRequest(const PeerId& sender, uint64_t serial_id,
                            proto::RaftChunkRequestResponse* response);
->>>>>>> 32553312
 
   inline const std::string getLogEntryTypeString(
       const std::shared_ptr<proto::RaftLogEntry>& entry) const;
