/* Notes:
 * Things raft should be doing
 *    - Send heartbeats to all peers if leader
 *    - Handle heartbeat timeouts if follower, hold election
 *    - Heartbeats from leaders include term number, log entry info
 *    - Handle RPC from clients
 *    - Send new log entries/chunk revisions to all peers
 *
 * CURRENT ASSUMPTIONS:
 * - A peer can reach all other peers, or none.
 *    i.e, no network partitions, and no case where a peer can contact some
 *    peers and not others.
 * - No malicious peers!
 *
 * -------------------------
 * Lock acquisition ordering
 * -------------------------
 * 1. state_mutex_
 * 2. log_mutex_
 * 3. commit_mutex_
 * 4. peer_mutex_
 * 5. follower_tracker_mutex_
 * 6. last_heartbeat_mutex_
 * 
 * --------------------------------------------------------------
 *  TODO List at this point
 * --------------------------------------------------------------
 *
 * PENDING: Handle peers who don't respond to vote rpc
 * PENDING: Values for timeout
 * PENDING: Adding and removing peers, handling non-responding peers
 * PENDING: Multiple raft instances managed by a manager class
 * PENDING: Remove the extra log messages
 */

#ifndef MAP_API_RAFT_NODE_H_
#define MAP_API_RAFT_NODE_H_

#include <atomic>
#include <condition_variable>
#include <mutex>
#include <set>
#include <thread>
#include <unordered_map>
#include <utility>
#include <vector>

#include <gtest/gtest_prod.h>
#include <multiagent-mapping-common/unique-id.h>

#include "./raft.pb.h"
#include "map-api/peer-id.h"
#include "multiagent-mapping-common/reader-writer-lock.h"
#include "map-api/legacy-chunk-data-container-base.h"
#include "map-api/raft-chunk-data-ram-container.h"

namespace map_api {
// class RaftChunkDataRamContainer;
class Message;
class RaftChunk;
class Revision;

// Implementation of Raft consensus algorithm presented here:
// https://raftconsensus.github.io, http://ramcloud.stanford.edu/raft.pdf
class RaftNode {
 public:
  enum class State {
    JOINING,
    LEADER,
    FOLLOWER,
    CANDIDATE,
    DISCONNECTING,
    STOPPED
  };

  void start();
  void stop();
  inline bool isRunning() const { return state_thread_running_; }
  uint64_t term() const;
  const PeerId& leader() const;
  State state() const;
  inline PeerId self_id() const { return PeerId::self(); }

  // Returns index of the appended entry if append succeeds, or zero otherwise
  uint64_t leaderAppendLogEntry(
      const std::shared_ptr<proto::RaftLogEntry>& new_entry);

  // Waits for the entry to be committed. Returns failure if the leader fails
  // before the new entry is committed.
  uint64_t leaderSafelyAppendLogEntry(
      const std::shared_ptr<proto::RaftLogEntry>& new_entry);

  static const char kAppendEntries[];
  static const char kAppendEntriesResponse[];
  static const char kInsertRequest[];
  static const char kInsertResponse[];
  static const char kVoteRequest[];
  static const char kVoteResponse[];
  static const char kJoinQuitRequest[];
  static const char kJoinQuitResponse[];
  static const char kNotifyJoinQuitSuccess[];
  static const char kQueryState[];
  static const char kQueryStateResponse[];
  static const char kConnectRequest[];
  static const char kConnectResponse[];
  static const char kInitRequest[];

 private:
  friend class ConsensusFixture;
  friend class RaftChunk;
  // TODO(aqurai) Only for test, will be removed later.
  inline void addPeerBeforeStart(PeerId peer) {
    peer_list_.insert(peer);
    ++num_peers_;
  }
  bool giveUpLeadership();

  // Singleton class. There will be a singleton manager class later,
  // for managing multiple raft instances per peer.
  RaftNode();
  RaftNode(const RaftNode&) = delete;
  RaftNode& operator=(const RaftNode&) = delete;

  // ========
  // Handlers
  // ========
  void handleConnectRequest(const PeerId& sender, Message* response);
  void handleAppendRequest(proto::AppendEntriesRequest* request,
                           const PeerId& sender, Message* response);
  void handleInsertRequest(const proto::InsertRequest& request,
                           const PeerId& sender, Message* response);
  void handleRequestVote(const proto::VoteRequest& request,
                         const PeerId& sender, Message* response);
  void handleJoinQuitRequest(const proto::JoinQuitRequest& request,
                             const PeerId& sender, Message* response);
  void handleNotifyJoinQuitSuccess(const proto::NotifyJoinQuitSuccess& request,
                                   Message* response);
  void handleQueryState(const proto::QueryState& request, Message* response);

  // ====================================================
  // RPCs for heartbeat, leader election, log replication
  // ====================================================
  bool sendAppendEntries(const PeerId& peer,
                         proto::AppendEntriesRequest* append_entries,
                         proto::AppendEntriesResponse* append_response);
  enum class VoteResponse {
    VOTE_GRANTED,
    VOTE_DECLINED,
    VOTER_NOT_ELIGIBLE,
    FAILED_REQUEST
  };
  VoteResponse sendRequestVote(const PeerId& peer, uint64_t term,
                               uint64_t last_log_index,
                               uint64_t last_log_term) const;
  proto::JoinQuitResponse sendJoinQuitRequest(
      const PeerId& peer, proto::PeerRequestType type) const;
  void sendNotifyJoinQuitSuccess(const PeerId& peer) const;

  bool sendInitRequest(const PeerId& peer);

  // ================
  // State Management
  // ================

  // State information.
  PeerId leader_id_;
  State state_;
  uint64_t current_term_;
  mutable std::mutex state_mutex_;

  // Heartbeat information.
  typedef std::chrono::time_point<std::chrono::system_clock> TimePoint;
  mutable TimePoint last_heartbeat_;
  mutable std::mutex last_heartbeat_mutex_;
  inline void updateHeartbeatTime() const {
    std::lock_guard<std::mutex> heartbeat_lock(last_heartbeat_mutex_);
    last_heartbeat_ = std::chrono::system_clock::now();
  }
  inline double getTimeSinceHeartbeatMs() const {
    std::lock_guard<std::mutex> lock(last_heartbeat_mutex_);
    TimePoint last_hb_time = last_heartbeat_;
    TimePoint now = std::chrono::system_clock::now();
    return static_cast<double>(
        std::chrono::duration_cast<std::chrono::milliseconds>(
            now - last_hb_time).count());
  }

  std::thread state_manager_thread_;  // Gets joined in destructor.
  std::atomic<bool> state_thread_running_;
  std::atomic<bool> is_exiting_;
  void stateManagerThread();

  // ===============
  // Peer management
  // ===============

  enum PeerStatus {
    JOINING,
    AVAILABLE,
    NOT_RESPONDING,
    ANNOUNCED_DISCONNECTING,
    OFFLINE
  };

  struct FollowerTracker {
    std::thread tracker_thread;
    std::atomic<bool> tracker_run;
    std::atomic<uint64_t> replication_index;
    std::atomic<PeerStatus> status;
  };

  typedef std::unordered_map<PeerId, std::shared_ptr<FollowerTracker>> TrackerMap;
  // One tracker thread is started for each peer when leadership is acquired.
  // They get joined when leadership is lost or corresponding peer disconnects.
  TrackerMap follower_tracker_map_;

  // Available peers. Modified ONLY in followerCommitNewEntries() or
  // leaderCommitReplicatedEntries() or leaderMonitorFollowerStatus()
  std::set<PeerId> peer_list_;
  std::atomic<uint> num_peers_;
  std::mutex peer_mutex_;
  std::mutex follower_tracker_mutex_;

  // Expects follower_tracker_mutex_ locked.
  void leaderShutDownTracker(const PeerId& peer);
  void leaderShutDownAllTrackes();
  void leaderLaunchTracker(const PeerId& peer, uint64_t current_term);

  // Expects no lock to be taken.
  void leaderMonitorFollowerStatus(uint64_t current_term);
  void leaderAddPeer(const PeerId& peer, uint64_t current_term);
  void leaderRemovePeer(const PeerId& peer);

  void followerAddPeer(const PeerId& peer);
  void followerRemovePeer(const PeerId& peer);

  // First time join.
  std::atomic<bool> is_join_notified_;
  std::atomic<uint64_t> join_log_index_;
  PeerId join_request_peer_;
  void joinRaft();

  // ===============
  // Leader election
  // ===============

  enum {
    VOTE_GRANTED,
    VOTE_DECLINED,
    FAILED_REQUEST
  };
  std::atomic<int> election_timeout_ms_;  // A random value between 50 and 150 ms.
  static int setElectionTimeout();     // Set a random election timeout value.
  void conductElection();

  std::atomic<bool> follower_trackers_run_;
  std::atomic<uint64_t> last_vote_request_term_;
  void followerTrackerThread(const PeerId& peer, uint64_t term,
                             const std::shared_ptr<FollowerTracker> my_tracker);

  // =====================
  // Log entries/revisions
  // =====================
  RaftChunkDataRamContainer* data_;
  void initChunkData(const proto::InitRequest& init_request);

  // Index will always be sequential, unique.
  // Leader will overwrite follower logs where index+term doesn't match.

  // New revision request.
<<<<<<< HEAD
  // Returns only after entry is committed in raft log, or on failure.
  uint64_t sendInsertRequest(uint64_t entry);

  // In Follower state, only handleAppendRequest writes to log_entries.
  // In Leader state, only appendLogEntry writes to log entries.
=======
  uint64_t sendInsertRequest(const std::shared_ptr<Revision>& item);

  // In Follower state, only handleAppendRequest writes to log_entries.
  // In Leader state, only appendLogEntry writes to log entries.
  std::vector<std::shared_ptr<proto::RaftLogEntry>> log_entries_;
  std::condition_variable new_entries_signal_;
  mutable common::ReaderWriterMutex log_mutex_;
  typedef std::vector<std::shared_ptr<proto::RaftLogEntry>>::iterator
      LogIterator;
>>>>>>> 034f025e

  std::condition_variable new_entries_signal_;
  typedef RaftChunkDataRamContainer::RaftLog::iterator LogIterator;

  // Expects write lock for log_mutex to be acquired.
  uint64_t leaderAppendLogEntryLocked(
      const std::shared_ptr<proto::RaftLogEntry>& new_entry,
      uint64_t current_term);

  // The two following methods assume write lock is acquired for log_mutex_.
  proto::AppendResponseStatus followerAppendNewEntries(
      proto::AppendEntriesRequest* request);
  void followerCommitNewEntries(const proto::AppendEntriesRequest* request,
                                State state);
  void setAppendEntriesResponse(proto::AppendResponseStatus status,
                                proto::AppendEntriesResponse* response) const;

  // Expects locks for commit_mutex_ and log_mutex_to NOT have been acquired.
  void leaderCommitReplicatedEntries(uint64_t current_term);

  uint64_t commit_index_;
  uint64_t committed_result_;
  mutable std::mutex commit_mutex_;
  const uint64_t& commit_index() const;
  const uint64_t& committed_result() const;

  // ========================
  // Owner chunk information.
  // ========================

  // std::unique_ptr<RaftChunkDataRamContainer>* raft_data_container_;
  // Todo(aqurai): Refactor this.
  std::string table_name_;
  common::Id chunk_id_;
  template <typename RequestType>
  void fillMetadata(RequestType* destination) const {
    CHECK_NOTNULL(destination);
    destination->mutable_metadata()->set_table(this->table_name_);
    this->chunk_id_.serialize(
        destination->mutable_metadata()->mutable_chunk_id());
  }
};

}  // namespace map_api

#endif  // MAP_API_RAFT_NODE_H_<|MERGE_RESOLUTION|>--- conflicted
+++ resolved
@@ -268,23 +268,8 @@
   // Leader will overwrite follower logs where index+term doesn't match.
 
   // New revision request.
-<<<<<<< HEAD
   // Returns only after entry is committed in raft log, or on failure.
-  uint64_t sendInsertRequest(uint64_t entry);
-
-  // In Follower state, only handleAppendRequest writes to log_entries.
-  // In Leader state, only appendLogEntry writes to log entries.
-=======
   uint64_t sendInsertRequest(const std::shared_ptr<Revision>& item);
-
-  // In Follower state, only handleAppendRequest writes to log_entries.
-  // In Leader state, only appendLogEntry writes to log entries.
-  std::vector<std::shared_ptr<proto::RaftLogEntry>> log_entries_;
-  std::condition_variable new_entries_signal_;
-  mutable common::ReaderWriterMutex log_mutex_;
-  typedef std::vector<std::shared_ptr<proto::RaftLogEntry>>::iterator
-      LogIterator;
->>>>>>> 034f025e
 
   std::condition_variable new_entries_signal_;
   typedef RaftChunkDataRamContainer::RaftLog::iterator LogIterator;
