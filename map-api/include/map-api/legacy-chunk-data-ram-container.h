#ifndef MAP_API_LEGACY_CHUNK_DATA_RAM_CONTAINER_H_
#define MAP_API_LEGACY_CHUNK_DATA_RAM_CONTAINER_H_

#include <vector>

#include "map-api/legacy-chunk-data-container-base.h"

namespace map_api {

class LegacyChunkDataRamContainer : public LegacyChunkDataContainerBase {
 public:
  virtual ~LegacyChunkDataRamContainer();

 private:
  virtual bool initImpl() final override;
  virtual bool insertImpl(const std::shared_ptr<const Revision>& query)
      final override;
  virtual bool bulkInsertImpl(const MutableRevisionMap& query) final override;
  virtual bool patchImpl(const std::shared_ptr<const Revision>& query)
      final override;
  virtual std::shared_ptr<const Revision> getByIdImpl(
      const common::Id& id, const LogicalTime& time) const final override;
  virtual void findByRevisionImpl(int key, const Revision& valueHolder,
                                  const LogicalTime& time,
                                  ConstRevisionMap* dest) const final override;
  virtual int countByRevisionImpl(int key, const Revision& valueHolder,
                                  const LogicalTime& time) const final override;
  virtual void getAvailableIdsImpl(const LogicalTime& time,
                                   std::vector<common::Id>* ids) const
      final override;

  virtual bool insertUpdatedImpl(const std::shared_ptr<Revision>& query)
      final override;
  virtual void findHistoryByRevisionImpl(int key, const Revision& valueHolder,
                                         const LogicalTime& time,
                                         HistoryMap* dest) const final override;
  virtual void chunkHistory(const common::Id& chunk_id, const LogicalTime& time,
                            HistoryMap* dest) const final override;
  virtual void itemHistoryImpl(const common::Id& id, const LogicalTime& time,
                               History* dest) const final override;
  virtual void clearImpl() final override;

  inline void forEachItemFoundAtTime(
<<<<<<< HEAD
      int key, const Revision& value_holder, const LogicalTime& time,
      const std::function<void(const common::Id& id,
                               const std::shared_ptr<const Revision>& item)>&
          action) const;
  inline void forChunkItemsAtTime(
      const common::Id& chunk_id, const LogicalTime& time,
      const std::function<void(const common::Id& id,
                               const std::shared_ptr<const Revision>& item)>&
          action) const;
=======
      int key, const Revision& value_holder,
      const LogicalTime& time,
      const std::function<void(
          const common::Id& id,
          const std::shared_ptr<const Revision>& item)>& action) const;
  inline void forChunkItemsAtTime(
      const common::Id& chunk_id, const LogicalTime& time,
      const std::function<void(
          const common::Id& id,
          const std::shared_ptr<const Revision>& item)>& action) const;
>>>>>>> 94929ac7
  inline void trimToTime(const LogicalTime& time, HistoryMap* subject) const;

  HistoryMap data_;
};

}  // namespace map_api

#endif  // MAP_API_LEGACY_CHUNK_DATA_RAM_CONTAINER_H_<|MERGE_RESOLUTION|>--- conflicted
+++ resolved
@@ -41,17 +41,6 @@
   virtual void clearImpl() final override;
 
   inline void forEachItemFoundAtTime(
-<<<<<<< HEAD
-      int key, const Revision& value_holder, const LogicalTime& time,
-      const std::function<void(const common::Id& id,
-                               const std::shared_ptr<const Revision>& item)>&
-          action) const;
-  inline void forChunkItemsAtTime(
-      const common::Id& chunk_id, const LogicalTime& time,
-      const std::function<void(const common::Id& id,
-                               const std::shared_ptr<const Revision>& item)>&
-          action) const;
-=======
       int key, const Revision& value_holder,
       const LogicalTime& time,
       const std::function<void(
@@ -62,7 +51,6 @@
       const std::function<void(
           const common::Id& id,
           const std::shared_ptr<const Revision>& item)>& action) const;
->>>>>>> 94929ac7
   inline void trimToTime(const LogicalTime& time, HistoryMap* subject) const;
 
   HistoryMap data_;
