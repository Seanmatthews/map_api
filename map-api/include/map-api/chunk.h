#ifndef MAP_API_CHUNK_H_
#define MAP_API_CHUNK_H_

#include <condition_variable>
#include <memory>
#include <mutex>
#include <set>
#include <thread>
<<<<<<< HEAD
#include <unordered_map>
#include <unordered_set>
=======
>>>>>>> b795efb1

#include <Poco/RWLock.h>  // TODO(tcies) replace with our own

#include "./chunk.pb.h"
#include "map-api/cr-table.h"
#include "map-api/peer-handler.h"
#include "map-api/unique-id.h"

namespace map_api {
class Message;
class Revision;

/**
 * A chunk is the smallest unit of data sharing among the map_api peers. Each
 * item in a table belongs to some chunk, and each chunk contains data from only
 * one table. A chunk size should be chosen that allows reasonably fast data
 * exchange per chunk while at the same time keeping the amount of chunks to
 * be managed at a peer at a reasonable level. For
 * each chunk, a peer maintains a list of other peers holding the same chunk.
 * By holding a chunk, each peer agrees to the following contract:
 *
 * 1) It always maintains the latest version of the data contained in the chunk
 * 2) It always shares the latest version of the data with the other peers
 *    (holding the same chunk) that it is connected to.
 * 3) If any peer that is not yet a chunk holder requests any data contained in
 *    the chunk, it sends the entire chunk to that peer. That peer is then
 *    obligated to become a chunk holder as well
 * 4) It participates in providing a distributed lock for modification of the
 *    data contained in the chunk
 *
 * A consequence of 2) and 4) is that each chunk holder will be automatically
 * notified about changes in the chunk data. This allows an easy implementation
 * of triggers, through the chunks.
 *
 * Chunk ownership may be relinquished at any time, automatically relinquishing
 * access to the latest data in the chunk and the right to modify it.
 *
 * For the time being, Chunks are NOT robust to sudden loss of connectivity -
 * this could be fixed by adapting a consensus protocol such as Raft.
 */
class Chunk {
  friend class ChunkTransaction;
  typedef std::function<void(const std::unordered_set<Id>& insertions,
                             const std::unordered_set<Id>& updates)>
      TriggerCallback;

 public:
  bool init(const Id& id, CRTable* underlying_table, bool initialize);
  bool init(const Id& id, const proto::InitRequest& request,
            const PeerId& sender, CRTable* underlying_table);

  inline Id id() const;

  void dumpItems(const LogicalTime& time, CRTable::RevisionMap* items);
  size_t numItems(const LogicalTime& time);
  size_t itemsSizeBytes(const LogicalTime& time);

  void getCommitTimes(const LogicalTime& sample_time,
                      std::set<LogicalTime>* commit_times);

  bool insert(const LogicalTime& time, const std::shared_ptr<Revision>& item);

  int peerSize() const;

  void enableLockLogging();

  void writeLock();

  void readLock();

  bool isLocked();

  void unlock();

  /**
   * Requests all peers in MapApiHub to participate in a given chunk.
   * At the moment, this is not disputable by the other peers.
   */
  int requestParticipation();
  int requestParticipation(const PeerId& peer);

  /**
   * Update: First locks chunk, then sends update to all peers for patching.
   * Requires underlying table to be CRU (verified).
   */
  void update(const std::shared_ptr<Revision>& item);

  /**
   * Starts tracking insertions / updates after a lock request. The callback is
   * then called at an unlock request. The tracked insertions and updates are
   * passed. Note: If the sets are empty, the lock has probably been acquired
   * to modify chunk peers.
   */
  void attachTrigger(const TriggerCallback& callback);

  inline LogicalTime getLatestCommitTime();

  static const char kConnectRequest[];
  static const char kInitRequest[];
  static const char kInsertRequest[];
  static const char kLeaveRequest[];
  static const char kLockRequest[];
  static const char kNewPeerRequest[];
  static const char kUnlockRequest[];
  static const char kUpdateRequest[];

 private:
  /**
   * insert and update for transactions.
   */
  void bulkInsertLocked(const CRTable::NonConstRevisionMap& items,
                        const LogicalTime& time);
  void updateLocked(const LogicalTime& time,
                    const std::shared_ptr<Revision>& item);
  void removeLocked(const LogicalTime& time,
                    const std::shared_ptr<Revision>& item);

  /**
   * Adds a peer to the chunk swarm by sending it an init request. Assumes
   * lock_ is write-locked. I.e., this function is intended to be called from
   * handleConnectRequest() and requestParticipation().
   * This function MAY NOT be executed in parallel  for multiple peers, as each
   * new peer must be immediately informed about the addresses of the full
   * swarm. This is enforced by the add_peer_mutex.
   * Also, while this function verifies that the chunk is locked at the
   * beginning of execution, another thread MAY NOT unlock the chunk. This is
   * enforced by having distributedUnlock() lock add_peer_mutex_.
   * Finally, the peer MAY NOT be already in the swarm. Functions calling this
   * function should check for that themselves if it is OK by them.
   * The function returns false iff the peer is not in the swarm but refuses
   * to join it by responding with Message::kDecline.
   */
  bool addPeer(const PeerId& peer);
  size_t addAllPeers();
  /**
   * Distributed RW lock structure. Because it is distributed, unlocking from
   * a remote peer can potentially be handled by a different thread than the
   * locking one - thus an extra layer of lock is needed. The lock state is
   * represented by an enum variable.
   */
  struct DistributedRWLock {
    enum class State {
      UNLOCKED,
      READ_LOCKED,
      ATTEMPTING,
      WRITE_LOCKED
    };
    State state = State::UNLOCKED;
    State preempted_state = State::UNLOCKED;
    int n_readers = 0;
    PeerId holder;
    std::thread::id thread;
    int write_recursion_depth = 0;  // the write lock is recursive
    // to avoid deadlocks, this mutex may not be locked while awaiting replies
    std::mutex mutex;
    std::condition_variable cv;  // in case writeLock can't be acquired
    DistributedRWLock() {}
  };
  /**
   * The holder may acquire a read lock without the need to communicate with
   * the other peers - a read lock manifests itself only in that the holder
   * defers distributed write lock requests until unlocking or denies them
   * altogether.
   */
  void distributedReadLock();

  void distributedWriteLock();

  void distributedUnlock();

  template <typename RequestType>
  void fillMetadata(RequestType* destination);

  /**
   * Returns true iff lock status is WRITE_LOCKED and lock holder is self.
   * IMPORTANT: the user is responsible for locking lock_.lock
   * (unfortunately, isWriter can't lock this as it might be called from a
   * context where that lock is already acquired, and recursive_mutex isn't
   * compatible with conditional_variable)
   */
  bool isWriter(const PeerId& peer);

  void initRequestSetData(proto::InitRequest* request);
  void initRequestSetPeers(proto::InitRequest* request);
  void prepareInitRequest(Message* request);

  inline void syncLatestCommitTime(const Revision& item);

  void leave();  // may only be used by NetTable

  /**
   * ====================================================================
   * Handlers for ChunkManager requests that are addressed at this Chunk.
   * ====================================================================
   */
  friend class NetTable;
  /**
   * Handles insert requests
   */
  void handleConnectRequest(const PeerId& peer, Message* response);
  static void handleConnectRequestThread(Chunk* self, const PeerId& peer);
  void handleInsertRequest(const std::shared_ptr<Revision>& item,
                           Message* response);
  void handleLeaveRequest(const PeerId& leaver, Message* response);
  void handleLockRequest(const PeerId& locker, Message* response);
  void handleNewPeerRequest(const PeerId& peer, const PeerId& sender,
                            Message* response);
  void handleUnlockRequest(const PeerId& locker, Message* response);
  void handleUpdateRequest(const std::shared_ptr<Revision>& item,
                           const PeerId& sender, Message* response);

  void awaitInitialized() const;

  Id id_;
  PeerHandler peers_;
  CRTable* underlying_table_;
  DistributedRWLock lock_;
  std::function<void(const std::unordered_set<Id>& insertions,
                     const std::unordered_set<Id>& updates)> trigger_;
  std::mutex trigger_mutex_;
  std::unordered_set<Id> trigger_insertions_, trigger_updates_;
  std::mutex add_peer_mutex_;
  Poco::RWLock leave_lock_;
  volatile bool initialized_ = false;
  volatile bool relinquished_ = false;
  bool log_locking_ = false;
  size_t self_rank_;
  LogicalTime latest_commit_time_;

  static const char kLockSequenceFile[];
  enum LockState {
    UNLOCKED,
    READ_ATTEMPT,
    READ_SUCCESS,
    WRITE_ATTEMPT,
    WRITE_SUCCESS
  };
  LockState current_state_;
  typedef std::chrono::time_point<std::chrono::system_clock> TimePoint;
  TimePoint current_state_start_;
  TimePoint global_start_;
  std::thread::id main_thread_id_;

  void startState(LockState new_state);
  void logStateDuration(LockState state, const TimePoint& start,
                        const TimePoint& end) const;
};

}  // namespace map_api

#include "map-api/chunk-inl.h"

#endif  // MAP_API_CHUNK_H_<|MERGE_RESOLUTION|>--- conflicted
+++ resolved
@@ -6,11 +6,7 @@
 #include <mutex>
 #include <set>
 #include <thread>
-<<<<<<< HEAD
-#include <unordered_map>
 #include <unordered_set>
-=======
->>>>>>> b795efb1
 
 #include <Poco/RWLock.h>  // TODO(tcies) replace with our own
 
