#ifndef MAP_API_THREADSAFE_CACHE_H_
#define MAP_API_THREADSAFE_CACHE_H_

#include <string>
#include <vector>

#include <gtest/gtest_prod.h>
#include <multiagent-mapping-common/mapped-container-base.h>
#include <multiagent-mapping-common/monitor.h>

#include "map-api/cache-base.h"
#include "map-api/internal/threadsafe-object-and-metadata-cache.h"
#include "map-api/net-table.h"
#include "map-api/transaction.h"

namespace map_api {

// This is a threadsafe MappedContainerBase implementation intended for use by
// Map API applications. It can be obtained using Transaction::createCache().
template <typename IdType, typename ObjectType>
class ThreadsafeCache : public common::MappedContainerBase<IdType, ObjectType>,
                        public CacheBase {
 public:
  typedef common::MappedContainerBase<IdType, ObjectType> Base;
  // ==========================
  // MAPPED CONTAINER INTERFACE
  // ==========================
  virtual bool has(const IdType& id) const { return cache_.has(id); }

  virtual void getAllAvailableIds(std::vector<IdType>* available_ids) const {
    cache_.getAllAvailableIds(available_ids);
  }
  virtual size_t size() const { return cache_.size(); }

  virtual bool empty() const { return cache_.empty(); }

  virtual ObjectType& getMutable(const IdType& id) {
    return cache_.getMutable(id).object;
  }

  virtual typename Base::ConstRefReturnType get(const IdType& id) const {
    const ObjectAndMetadata<ObjectType>& cached = cache_.get(id);
    CHECK(cached.metadata);
    return cached.object;
  }

  virtual bool insert(const IdType& id, const ObjectType& value) {
    ObjectAndMetadata<ObjectType> insertion;
    insertion.createForInsert(value, table_);
    insertions_.get()->emplace(id);
    return cache_.insert(id, insertion);
  }

  virtual void erase(const IdType& id) {
    cache_.erase(id);
    typename common::Monitor<std::unordered_set<IdType>>::ThreadSafeAccess&&
        insertions = insertions_.get();
    typename std::unordered_set<IdType>::iterator found = insertions->find(id);
    if (found != insertions->end()) {
      insertions->erase(found);
    }
  }

  // ====================
  // CACHE BASE INTERFACE
  // ====================
  virtual std::string underlyingTableName() const { return table_->name(); }

  virtual void prepareForCommit() {
    VLOG(3) << "Flushing object cache for table " << table_->name() << "...";
    cache_.flush();
  }

  virtual void discardCachedInsertions() {
    typename common::Monitor<std::unordered_set<IdType>>::ThreadSafeAccess&&
        insertions = insertions_.get();
    for (const IdType& id : *insertions) {
      cache_.discardCached(id);
    }
    insertions->clear();
  }

  virtual void refreshAvailableIds() { cache_.refreshAvailableIds(); }

  // =============
  // OWN FUNCTIONS
  // =============
  void getTrackedChunks(const IdType& id, TrackeeMultimap* result) const {
    const ObjectAndMetadata<ObjectType>& object_metadata = cache_.get(id);
    CHECK(object_metadata.metadata);
    object_metadata.metadata->getTrackedChunks(CHECK_NOTNULL(result));
  }

<<<<<<< HEAD
  // Unfortunately, since this depends on the Id type, it can't be a virtual
  // function of ChunkBase.
  bool hadBeenUpdatedBeforeThisTransaction(const IdType& id) const {
    const ObjectAndMetadata<ObjectType>& cached = cache_.get(id);
    return cached.metadata->hasBeenUpdated();
=======
  // Add a function to determine whether updates should be applied back to the
  // cache (true = will be applied).
  // Attention, this will be very expensive, since it will add two conversions
  // per item! Prefer to use const correctness if possible.
  void setUpdateFilter(
      const std::function<bool(const ObjectType& original,  // NOLINT
                               const ObjectType& innovation)>& update_filter) {
    CHECK(update_filter);
    cache_.setUpdateFilter([&update_filter](
        const std::shared_ptr<const Revision>& original_revision,
        const std::shared_ptr<const Revision>& innovation_revision) {
      CHECK(original_revision);
      CHECK(innovation_revision);
      ObjectType original, innovation;
      objectFromRevision(*original_revision, &original);
      objectFromRevision(*innovation_revision, &innovation);
      return update_filter(original, innovation);
    });
>>>>>>> d56cb8e8
  }

 private:
  ThreadsafeCache(Transaction* const transaction, NetTable* const table)
      : table_(CHECK_NOTNULL(table)),
        chunk_manager_(kDefaultChunkSizeBytes, table),
        transaction_interface_(CHECK_NOTNULL(transaction), table,
                               &chunk_manager_),
        cache_(&transaction_interface_),
        insertions_(std::unordered_set<IdType>()) {}

  template <typename T>
  friend class CacheAndTransactionTest;
  friend class Transaction;

  NetTable* const table_;
  ChunkManagerChunkSize chunk_manager_;
  NetTableTransactionInterface<IdType> transaction_interface_;
  ThreadsafeObjectAndMetadataCache<IdType, ObjectType> cache_;
  common::Monitor<std::unordered_set<IdType>> insertions_;
};

}  // namespace map_api

#endif  // MAP_API_THREADSAFE_CACHE_H_<|MERGE_RESOLUTION|>--- conflicted
+++ resolved
@@ -91,13 +91,13 @@
     object_metadata.metadata->getTrackedChunks(CHECK_NOTNULL(result));
   }
 
-<<<<<<< HEAD
   // Unfortunately, since this depends on the Id type, it can't be a virtual
   // function of ChunkBase.
   bool hadBeenUpdatedBeforeThisTransaction(const IdType& id) const {
     const ObjectAndMetadata<ObjectType>& cached = cache_.get(id);
     return cached.metadata->hasBeenUpdated();
-=======
+}
+
   // Add a function to determine whether updates should be applied back to the
   // cache (true = will be applied).
   // Attention, this will be very expensive, since it will add two conversions
@@ -116,7 +116,6 @@
       objectFromRevision(*innovation_revision, &innovation);
       return update_filter(original, innovation);
     });
->>>>>>> d56cb8e8
   }
 
  private:
