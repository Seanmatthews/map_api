--- conflicted
+++ resolved
@@ -93,12 +93,8 @@
   // ======================
   void prepareForCommit();
   bool commit();
-<<<<<<< HEAD
-  bool multiChunkCommit();
-=======
   bool legacyChunkCommit();
   bool raftChunkCommit();
->>>>>>> 3cc13f07
   void unlockAllChunks(bool is_success);
   void prepareMultiChunkTransactionInfo(proto::MultiChunkTransactionInfo* info);
   inline LogicalTime getCommitTime() const { return commit_time_; }
