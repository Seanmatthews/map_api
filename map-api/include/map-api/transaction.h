#ifndef MAP_API_TRANSACTION_H_
#define MAP_API_TRANSACTION_H_

#include <map>
#include <memory>
#include <string>
#include <unordered_map>
#include <vector>

#include <glog/logging.h>

#include "map-api/logical-time.h"
#include "map-api/net-table-transaction.h"
#include "map-api/workspace.h"

namespace map_api {
class CacheBase;
class ChunkBase;
class ChunkManagerBase;
class ConflictMap;
class NetTable;
template <typename IdType>
class NetTableTransactionInterface;
class Revision;
template <typename IdType, typename ObjectType>
class ThreadsafeCache;

namespace proto {
class Revision;
}  // namespace proto

namespace benchmarks {
// Forward declaration necessary for friending this class.
class RaftBenchmarkTests;
}  // namespace benchmarks

class Transaction {
  friend class CacheBase;
<<<<<<< HEAD
  template <typename IdType, typename Value, typename DerivedValue>
  friend class Cache;
  friend class benchmarks::RaftBenchmarkTests;
=======
  template <typename IdType, typename ObjectType>
  friend class ThreadsafeCache;
>>>>>>> de27e753

 public:
  Transaction(const std::shared_ptr<Workspace>& workspace,
              const LogicalTime& begin_time);
  // Defaults: Full workspace, current time.
  Transaction();
  explicit Transaction(const std::shared_ptr<Workspace>& workspace);
  explicit Transaction(const LogicalTime& begin_time);

  // ====
  // READ
  // ====
  inline LogicalTime getBeginTime() const { return begin_time_; }
  /**
   * By Id or chunk:
   * Use the overload with chunk specification to increase performance. Use
   * dumpChunk() for best performance if reading out most of a chunk.
   */
  template <typename IdType>
  std::shared_ptr<const Revision> getById(const IdType& id,
                                          NetTable* table) const;
  template <typename IdType>
  std::shared_ptr<const Revision> getById(const IdType& id, NetTable* table,
                                          ChunkBase* chunk) const;
  void dumpChunk(NetTable* table, ChunkBase* chunk, ConstRevisionMap* result);
  void dumpActiveChunks(NetTable* table, ConstRevisionMap* result);
  template <typename IdType>
  void getAvailableIds(NetTable* table, std::vector<IdType>* ids);
  /**
   * By some other field: Searches in ALL active chunks of a table, thus
   * fundamentally differing from getById or dumpChunk.
   */
  template <typename ValueType>
  void find(int key, const ValueType& value, NetTable* table,
            ConstRevisionMap* result);
  bool fetchAllChunksTrackedByItemsInTable(NetTable* const table);
  template <typename IdType>
  void fetchAllChunksTrackedBy(const IdType& id, NetTable* const table);

  // =====
  // WRITE
  // =====
  void insert(NetTable* table, ChunkBase* chunk,
              std::shared_ptr<Revision> revision);
  /**
   * Uses ChunkManager to auto-size chunks.
   */
  void insert(ChunkManagerBase* chunk_manager,
              std::shared_ptr<Revision> revision);
  void update(NetTable* table, std::shared_ptr<Revision> revision);
  // fast
  void remove(NetTable* table, std::shared_ptr<Revision> revision);
  // slow
  template <typename IdType>
  void remove(const IdType& id, NetTable* table);

  // ======================
  // TRANSACTION OPERATIONS
  // ======================
  void prepareForCommit();
  bool commit();
<<<<<<< HEAD
=======
  bool multiChunkCommit();
>>>>>>> de27e753
  void unlockAllChunks(bool is_success);
  void prepareMultiChunkTransactionInfo(proto::MultiChunkTransactionInfo* info);
  inline LogicalTime getCommitTime() const { return commit_time_; }
  // Requires specialization of
  // std::string getComparisonString(const ObjectType& a, const ObjectType& b);
  // or
  // std::string ObjectType::getComparisonString(const ObjectType&) const;
  // Note that the latter will be correctly called for shared pointers.
  template <typename ObjectType>
  std::string debugConflictsInTable(NetTable* table);
  /**
   * Merge_transaction will be filled with all insertions and non-conflicting
   * updates from this transaction, while the conflicting updates will be
   * represented in a ConflictMap.
   */
  void merge(const std::shared_ptr<Transaction>& merge_transaction,
             ConflictMap* conflicts);

  // ==========
  // STATISTICS
  // ==========
  size_t numChangedItems() const;

<<<<<<< HEAD
=======
  // ======
  // CACHES
  // ======
  template <typename IdType, typename ObjectType>
  std::shared_ptr<ThreadsafeCache<IdType, ObjectType>> createCache(
      NetTable* table);
  template <typename IdType, typename ObjectType>
  const ThreadsafeCache<IdType, ObjectType>& getCache(NetTable* table);
  template <typename IdType, typename ObjectType>
  void setCacheUpdateFilter(
      const std::function<bool(const ObjectType& original,  // NOLINT
                               const ObjectType& innovation)>& update_filter,
      NetTable* table);

>>>>>>> de27e753
  // =============
  // MISCELLANEOUS
  // =============
  template <typename TrackerIdType>
  void overrideTrackerIdentificationMethod(
      NetTable* trackee_table, NetTable* tracker_table,
      const std::function<TrackerIdType(const Revision&)>&
          how_to_determine_tracker);
  // The following must be called if chunks are fetched after the transaction
  // has been initialized, otherwise the new items can't be fetched by the
  // transaction.
  void refreshIdToChunkIdMaps();
  // Same, for the caches.
  void refreshAvailableIdsInCaches();

 private:
  void enableDirectAccess();
  void disableDirectAccess();

  NetTableTransaction* transactionOf(NetTable* table) const;

  void ensureAccessIsCache(NetTable* table) const;
  void ensureAccessIsDirect(NetTable* table) const;

  void pushNewChunkIdsToTrackers();
  friend class ProtoTableFileIO;
  inline void disableChunkTracking() { chunk_tracking_disabled_ = true; }

<<<<<<< HEAD
  // Multi Chunk Transaction related methods.
  bool prepareOrUnlockAll();
  bool checkOrUnlockAll();
  bool commitRevisionsOrUnlockAll();

  FRIEND_TEST(ConsensusFixture, MultiChunkTransaction);

  // Commit implementations
  bool legacyChunkCommit();
  bool raftChunkCommit();
=======
  // The following function is very dangerous and shouldn't be used apart from
  // where it needs to be used in caches.
  template <typename IdType>
  std::shared_ptr<const Revision>* getMutableUpdateEntry(const IdType& id,
                                                         NetTable* table);
  template <typename IdType>
  friend class NetTableTransactionInterface;

  template <typename IdType, typename ObjectType>
  ThreadsafeCache<IdType, ObjectType>* getMutableCache(NetTable* table);
>>>>>>> de27e753

  /**
   * A global ordering of tables prevents deadlocks (resource hierarchy
   * solution)
   */
  struct NetTableOrdering {
    inline bool operator()(const NetTable* a, const NetTable* b) const {
      return CHECK_NOTNULL(a)->name() < CHECK_NOTNULL(b)->name();
    }
  };
  typedef std::map<NetTable*, std::shared_ptr<NetTableTransaction>,
      NetTableOrdering> TransactionMap;
  typedef TransactionMap::value_type TransactionPair;
  mutable TransactionMap net_table_transactions_;
  std::shared_ptr<Workspace> workspace_;
  LogicalTime begin_time_, commit_time_;

  // direct access vs. caching
  enum class TableAccessMode {
    kDirect,
    kCache
  };
  typedef std::unordered_map<NetTable*, TableAccessMode> TableAccessModeMap;
  /**
   * A table may only be accessed directly through a transaction or through a
   * cache, but not both. Otherwise, getting uncommitted entries becomes rather
   * complicated.
   */
  mutable TableAccessModeMap access_mode_;
  typedef std::unordered_map<NetTable*, std::shared_ptr<CacheBase>> CacheMap;
  CacheMap caches_;
  /**
   * Cache must be able to access transaction directly, even though table
   * is in cache access mode. This on a per-thread basis.
   */
  std::unordered_set<std::thread::id> cache_access_override_;
  mutable std::mutex access_type_mutex_;
  mutable std::mutex access_mode_mutex_;
  mutable std::mutex net_table_transactions_mutex_;

  bool chunk_tracking_disabled_;
};

}  // namespace map_api

#include "./transaction-inl.h"

#endif  // MAP_API_TRANSACTION_H_<|MERGE_RESOLUTION|>--- conflicted
+++ resolved
@@ -36,14 +36,9 @@
 
 class Transaction {
   friend class CacheBase;
-<<<<<<< HEAD
-  template <typename IdType, typename Value, typename DerivedValue>
-  friend class Cache;
+  template <typename IdType, typename ObjectType>
+  friend class ThreadsafeCache;
   friend class benchmarks::RaftBenchmarkTests;
-=======
-  template <typename IdType, typename ObjectType>
-  friend class ThreadsafeCache;
->>>>>>> de27e753
 
  public:
   Transaction(const std::shared_ptr<Workspace>& workspace,
@@ -105,10 +100,6 @@
   // ======================
   void prepareForCommit();
   bool commit();
-<<<<<<< HEAD
-=======
-  bool multiChunkCommit();
->>>>>>> de27e753
   void unlockAllChunks(bool is_success);
   void prepareMultiChunkTransactionInfo(proto::MultiChunkTransactionInfo* info);
   inline LogicalTime getCommitTime() const { return commit_time_; }
@@ -132,8 +123,6 @@
   // ==========
   size_t numChangedItems() const;
 
-<<<<<<< HEAD
-=======
   // ======
   // CACHES
   // ======
@@ -148,7 +137,6 @@
                                const ObjectType& innovation)>& update_filter,
       NetTable* table);
 
->>>>>>> de27e753
   // =============
   // MISCELLANEOUS
   // =============
@@ -177,18 +165,17 @@
   friend class ProtoTableFileIO;
   inline void disableChunkTracking() { chunk_tracking_disabled_ = true; }
 
-<<<<<<< HEAD
   // Multi Chunk Transaction related methods.
   bool prepareOrUnlockAll();
   bool checkOrUnlockAll();
   bool commitRevisionsOrUnlockAll();
 
-  FRIEND_TEST(ConsensusFixture, MultiChunkTransaction);
+  FRIEND_TEST(ConsensusFixture, DISABLED_MultiChunkTransaction);
 
   // Commit implementations
   bool legacyChunkCommit();
   bool raftChunkCommit();
-=======
+
   // The following function is very dangerous and shouldn't be used apart from
   // where it needs to be used in caches.
   template <typename IdType>
@@ -199,7 +186,6 @@
 
   template <typename IdType, typename ObjectType>
   ThreadsafeCache<IdType, ObjectType>* getMutableCache(NetTable* table);
->>>>>>> de27e753
 
   /**
    * A global ordering of tables prevents deadlocks (resource hierarchy
