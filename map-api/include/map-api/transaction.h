#ifndef MAP_API_TRANSACTION_H_
#define MAP_API_TRANSACTION_H_

#include <map>
#include <memory>
#include <string>
#include <unordered_map>
#include <vector>

#include <glog/logging.h>

#include "map-api/logical-time.h"
#include "map-api/net-table-transaction.h"
#include "map-api/workspace.h"

namespace map_api {
class CacheBase;
class ChunkBase;
class ChunkManagerBase;
class ConflictMap;
class NetTable;
template <typename IdType>
class NetTableTransactionInterface;
class Revision;
template <typename IdType, typename ObjectType>
class ThreadsafeCache;

namespace proto {
class Revision;
}  // namespace proto

class Transaction {
  friend class CacheBase;
  template <typename IdType, typename ObjectType>
  friend class ThreadsafeCache;

 public:
  Transaction(const std::shared_ptr<Workspace>& workspace,
              const LogicalTime& begin_time);
  // Defaults: Full workspace, current time.
  Transaction();
  explicit Transaction(const std::shared_ptr<Workspace>& workspace);
  explicit Transaction(const LogicalTime& begin_time);

  // ====
  // READ
  // ====
  inline LogicalTime getBeginTime() const { return begin_time_; }
  /**
   * By Id or chunk:
   * Use the overload with chunk specification to increase performance. Use
   * dumpChunk() for best performance if reading out most of a chunk.
   */
  template <typename IdType>
  std::shared_ptr<const Revision> getById(const IdType& id,
                                          NetTable* table) const;
  template <typename IdType>
  std::shared_ptr<const Revision> getById(const IdType& id, NetTable* table,
                                          ChunkBase* chunk) const;
  void dumpChunk(NetTable* table, ChunkBase* chunk, ConstRevisionMap* result);
  void dumpActiveChunks(NetTable* table, ConstRevisionMap* result);
  template <typename IdType>
  void getAvailableIds(NetTable* table, std::vector<IdType>* ids);
  /**
   * By some other field: Searches in ALL active chunks of a table, thus
   * fundamentally differing from getById or dumpChunk.
   */
  template <typename ValueType>
  void find(int key, const ValueType& value, NetTable* table,
            ConstRevisionMap* result);
  bool fetchAllChunksTrackedByItemsInTable(NetTable* const table);
  template <typename IdType>
  void fetchAllChunksTrackedBy(const IdType& id, NetTable* const table);

  // =====
  // WRITE
  // =====
  void insert(NetTable* table, ChunkBase* chunk,
              std::shared_ptr<Revision> revision);
  /**
   * Uses ChunkManager to auto-size chunks.
   */
  void insert(ChunkManagerBase* chunk_manager,
              std::shared_ptr<Revision> revision);
  void update(NetTable* table, std::shared_ptr<Revision> revision);
  // fast
  void remove(NetTable* table, std::shared_ptr<Revision> revision);
  // slow
  template <typename IdType>
  void remove(const IdType& id, NetTable* table);

  // ======================
  // TRANSACTION OPERATIONS
<<<<<<< HEAD
  void prepareForCommit();
=======
  // ======================
>>>>>>> b2cc2dae
  bool commit();
  bool multiChunkCommit();
  void unlockAllChunks(bool is_success);
  void prepareMultiChunkTransactionInfo(proto::MultiChunkTransactionInfo* info);
  inline LogicalTime getCommitTime() const { return commit_time_; }
  // Requires specialization of
  // std::string getComparisonString(const ObjectType& a, const ObjectType& b);
  // or
  // std::string ObjectType::getComparisonString(const ObjectType&) const;
  // Note that the latter will be correctly called for shared pointers.
  template <typename ObjectType>
  std::string debugConflictsInTable(NetTable* table);
  /**
   * Merge_transaction will be filled with all insertions and non-conflicting
   * updates from this transaction, while the conflicting updates will be
   * represented in a ConflictMap.
   */
  void merge(const std::shared_ptr<Transaction>& merge_transaction,
             ConflictMap* conflicts);

  // ==========
  // STATISTICS
  // ==========
  size_t numChangedItems() const;

  // ======
  // CACHES
  // ======
  template <typename IdType, typename ObjectType>
  std::shared_ptr<ThreadsafeCache<IdType, ObjectType>> createCache(
      NetTable* table);
  template <typename IdType, typename ObjectType>
  const ThreadsafeCache<IdType, ObjectType>& getCache(NetTable* table);
  template <typename IdType, typename ObjectType>
  void setCacheUpdateFilter(
      const std::function<bool(const ObjectType& original,  // NOLINT
                               const ObjectType& innovation)>& update_filter,
      NetTable* table);

  // =============
  // MISCELLANEOUS
  // =============
  template <typename TrackerIdType>
  void overrideTrackerIdentificationMethod(
      NetTable* trackee_table, NetTable* tracker_table,
      const std::function<TrackerIdType(const Revision&)>&
          how_to_determine_tracker);
  // The following must be called if chunks are fetched after the transaction
  // has been initialized, otherwise the new items can't be fetched by the
  // transaction.
  void refreshIdToChunkIdMaps();
  // Same, for the caches.
  void refreshAvailableIdsInCaches();

 private:
  void enableDirectAccess();
  void disableDirectAccess();

  NetTableTransaction* transactionOf(NetTable* table) const;

  void ensureAccessIsCache(NetTable* table) const;
  void ensureAccessIsDirect(NetTable* table) const;

  void pushNewChunkIdsToTrackers();
  friend class ProtoTableFileIO;
  inline void disableChunkTracking() { chunk_tracking_disabled_ = true; }

  // The following function is very dangerous and shouldn't be used apart from
  // where it needs to be used in caches.
  template <typename IdType>
  std::shared_ptr<const Revision>* getMutableUpdateEntry(const IdType& id,
                                                         NetTable* table);
  template <typename IdType>
  friend class NetTableTransactionInterface;

  template <typename IdType, typename ObjectType>
  ThreadsafeCache<IdType, ObjectType>* getMutableCache(NetTable* table);

  /**
   * A global ordering of tables prevents deadlocks (resource hierarchy
   * solution)
   */
  struct NetTableOrdering {
    inline bool operator()(const NetTable* a, const NetTable* b) const {
      return CHECK_NOTNULL(a)->name() < CHECK_NOTNULL(b)->name();
    }
  };
  typedef std::map<NetTable*, std::shared_ptr<NetTableTransaction>,
      NetTableOrdering> TransactionMap;
  typedef TransactionMap::value_type TransactionPair;
  mutable TransactionMap net_table_transactions_;
  std::shared_ptr<Workspace> workspace_;
  LogicalTime begin_time_, commit_time_;

  // direct access vs. caching
  enum class TableAccessMode {
    kDirect,
    kCache
  };
  typedef std::unordered_map<NetTable*, TableAccessMode> TableAccessModeMap;
  /**
   * A table may only be accessed directly through a transaction or through a
   * cache, but not both. Otherwise, getting uncommitted entries becomes rather
   * complicated.
   */
  mutable TableAccessModeMap access_mode_;
  typedef std::unordered_map<NetTable*, std::shared_ptr<CacheBase>> CacheMap;
  CacheMap caches_;
  /**
   * Cache must be able to access transaction directly, even though table
   * is in cache access mode. This on a per-thread basis.
   */
  std::unordered_set<std::thread::id> cache_access_override_;
  mutable std::mutex access_type_mutex_;
  mutable std::mutex access_mode_mutex_;
  mutable std::mutex net_table_transactions_mutex_;

  bool chunk_tracking_disabled_;
};

}  // namespace map_api

#include "./transaction-inl.h"

#endif  // MAP_API_TRANSACTION_H_<|MERGE_RESOLUTION|>--- conflicted
+++ resolved
@@ -91,11 +91,8 @@
 
   // ======================
   // TRANSACTION OPERATIONS
-<<<<<<< HEAD
+  // ======================
   void prepareForCommit();
-=======
-  // ======================
->>>>>>> b2cc2dae
   bool commit();
   bool multiChunkCommit();
   void unlockAllChunks(bool is_success);
