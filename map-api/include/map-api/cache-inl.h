--- conflicted
+++ resolved
@@ -1,11 +1,7 @@
 #ifndef MAP_API_CACHE_INL_H_
 #define MAP_API_CACHE_INL_H_
-<<<<<<< HEAD
-#include <string>
-=======
 
 #include <set>
->>>>>>> a6a2bc8f
 #include <utility>
 #include <vector>
 
@@ -167,8 +163,8 @@
 
 template <typename IdType, typename Value, typename DerivedValue>
 void Cache<IdType, Value, DerivedValue>::prefetchAllRevisionsLocked() const {
-  CRTable::RevisionMap revisions =
-      transaction_.get()->dumpActiveChunks(underlying_table_);
+  ConstRevisionMap revisions;
+  transaction_.get()->dumpActiveChunks(underlying_table_, &revisions);
   revisions_.swap(revisions);
 }
 
