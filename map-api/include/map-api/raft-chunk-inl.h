--- conflicted
+++ resolved
@@ -21,7 +21,6 @@
   return raft_node_.num_peers_;
 }
 
-<<<<<<< HEAD
 inline void RaftChunk::syncLatestCommitTime(const Revision& item) {
   LogicalTime commit_time = item.getModificationTime();
   if (commit_time > latest_commit_time_) {
@@ -73,8 +72,8 @@
     const proto::NotifyJoinQuitSuccess& request, Message* response) {
   raft_node_.handleNotifyJoinQuitSuccess(request, response);
 }
-=======
+
 }  // namespace map_api
->>>>>>> 5940495a
+
 
 #endif  // MAP_API_RAFT_CHUNK_INL_H_