--- conflicted
+++ resolved
@@ -83,21 +83,6 @@
   raft_node_.handleQueryState(request, response);
 }
 
-<<<<<<< HEAD
-=======
-inline void RaftChunk::handleRaftJoinQuitRequest(
-    const proto::JoinQuitRequest& request, const PeerId& sender,
-    Message* response) {
-  raft_node_.handleJoinQuitRequest(request, sender, response);
-}
-
-inline void RaftChunk::handleRaftNotifyJoinQuitSuccess(
-    const proto::NotifyJoinQuitSuccess& request, Message* response) {
-  raft_node_.handleNotifyJoinQuitSuccess(request, response);
-}
-
 }  // namespace map_api
 
-
->>>>>>> 0c6eb4e5
 #endif  // MAP_API_RAFT_CHUNK_INL_H_