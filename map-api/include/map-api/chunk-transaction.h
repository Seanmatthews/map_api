#ifndef MAP_API_CHUNK_TRANSACTION_H_
#define MAP_API_CHUNK_TRANSACTION_H_

#include <list>
#include <memory>
#include <unordered_map>
#include <vector>

#include <gtest/gtest_prod.h>

#include "map-api/logical-time.h"
#include "map-api/net-table.h"
#include "map-api/revision.h"
#include "map-api/revision-map.h"

namespace map_api {
class ChunkBase;
class Conflicts;

/**
 * This class is somewhat weaker than the first transaction draft
 * (LocalTransaction, now deprecated) because conflict checking and
 * committing is handled in the Chunk class.
 */
class ChunkTransaction {
  friend class NetTableTransaction;
  friend class Transaction;      // for internal typedefs
  friend class NetTableManager;  // metatable works directly with this
  friend class NetTableFixture;
<<<<<<< HEAD
  FRIEND_TEST(NetTableFixture, ChunkTransactions);
  FRIEND_TEST(NetTableFixture, ChunkTransactionsConflictConditions);
  FRIEND_TEST(NetTableFixture, TransactionAbortOnPeerDisconnect);
=======
  FRIEND_TEST(ChunkTest, ChunkTransactions);
  FRIEND_TEST(ChunkTest, ChunkTransactionsConflictConditions);
>>>>>>> b2cc2dae

 private:
  ChunkTransaction(ChunkBase* chunk, NetTable* table);
  ChunkTransaction(const LogicalTime& begin_time, ChunkBase* chunk,
                   NetTable* table);

  // READ
  template <typename IdType>
  std::shared_ptr<const Revision> getById(const IdType& id);
  template <typename IdType>
  std::shared_ptr<const Revision> getByIdFromUncommitted(const IdType& id)
      const;
  template <typename ValueType>
  std::shared_ptr<const Revision> findUnique(int key, const ValueType& value);
  void dumpChunk(ConstRevisionMap* result);
  template <typename IdType>
  void getAvailableIds(std::unordered_set<IdType>* ids);

  // WRITE
  void insert(std::shared_ptr<Revision> revision);
  void update(std::shared_ptr<Revision> revision);
  // The following function is very dangerous and shouldn't be used apart from
  // where it needs to be used in caches.
  template <typename IdType>
  void getMutableUpdateEntry(const IdType& id,
                             std::shared_ptr<const Revision>** result);
  void remove(std::shared_ptr<Revision> revision);
  template <typename ValueType>
  void addConflictCondition(int key, const ValueType& value);

  // TRANSACTION OPERATIONS
  bool commit();
  bool check();
<<<<<<< HEAD
  bool checkedCommit(const LogicalTime& time);

  bool sendMultiChunkTransactionInfo(
      const proto::MultiChunkTransactionInfo& info);

  struct Conflict {
    const std::shared_ptr<const Revision> theirs;
    const std::shared_ptr<const Revision> ours;
  };
  // constant splicing, linear iteration
  typedef std::list<Conflict> Conflicts;
=======
  void checkedCommit(const LogicalTime& time);
>>>>>>> b2cc2dae
  /**
   * Merging and changeCount are not compatible with conflict conditions.
   */
  void merge(const std::shared_ptr<ChunkTransaction>& merge_transaction,
             Conflicts* conflicts);
  size_t numChangedItems() const;
  size_t countChangesToCommit() const;

  // INTERNAL
  typedef std::unordered_map<common::Id, LogicalTime> ItemTimes;
  void prepareCheck(const LogicalTime& check_time,
                    ItemTimes* chunk_stamp) const;
  bool hasUpdateConflict(const common::Id& item,
                         const ItemTimes& db_stamps) const;

  typedef std::unordered_multimap<NetTable*, common::Id> TableToIdMultiMap;
  void getTrackers(const NetTable::NewChunkTrackerMap& overrides,
                   TableToIdMultiMap* trackers) const;

  /**
   * Strong typing of table operation maps.
   */
  class InsertMap : public MutableRevisionMap {};
  class UpdateMap : public MutableRevisionMap {};
  class RemoveMap : public MutableRevisionMap {};
  struct ConflictCondition {
    const int key;
    const std::shared_ptr<Revision> value_holder;
    ConflictCondition(int _key, const std::shared_ptr<Revision>& _value_holder)
        : key(_key), value_holder(_value_holder) {}
  };
  class ConflictVector : public std::vector<ConflictCondition> {};

  bool tryAutoMerge(const ItemTimes& db_stamps, UpdateMap::value_type* item);

  InsertMap insertions_;
  UpdateMap updates_;
  RemoveMap removes_;
  ConflictVector conflict_conditions_;

  LogicalTime begin_time_;
  ItemTimes previously_committed_;

  ChunkBase* chunk_;
  NetTable* table_;
  std::shared_ptr<const Revision> structure_reference_;
  bool locked_by_transaction_;
};

}  // namespace map_api

#include "./chunk-transaction-inl.h"

#endif  // MAP_API_CHUNK_TRANSACTION_H_<|MERGE_RESOLUTION|>--- conflicted
+++ resolved
@@ -27,14 +27,10 @@
   friend class Transaction;      // for internal typedefs
   friend class NetTableManager;  // metatable works directly with this
   friend class NetTableFixture;
-<<<<<<< HEAD
-  FRIEND_TEST(NetTableFixture, ChunkTransactions);
-  FRIEND_TEST(NetTableFixture, ChunkTransactionsConflictConditions);
-  FRIEND_TEST(NetTableFixture, TransactionAbortOnPeerDisconnect);
-=======
+
   FRIEND_TEST(ChunkTest, ChunkTransactions);
   FRIEND_TEST(ChunkTest, ChunkTransactionsConflictConditions);
->>>>>>> b2cc2dae
+  FRIEND_TEST(NetTableFixture, TransactionAbortOnPeerDisconnect);
 
  private:
   ChunkTransaction(ChunkBase* chunk, NetTable* table);
@@ -68,21 +64,11 @@
   // TRANSACTION OPERATIONS
   bool commit();
   bool check();
-<<<<<<< HEAD
   bool checkedCommit(const LogicalTime& time);
 
   bool sendMultiChunkTransactionInfo(
       const proto::MultiChunkTransactionInfo& info);
 
-  struct Conflict {
-    const std::shared_ptr<const Revision> theirs;
-    const std::shared_ptr<const Revision> ours;
-  };
-  // constant splicing, linear iteration
-  typedef std::list<Conflict> Conflicts;
-=======
-  void checkedCommit(const LogicalTime& time);
->>>>>>> b2cc2dae
   /**
    * Merging and changeCount are not compatible with conflict conditions.
    */
