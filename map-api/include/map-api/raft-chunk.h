#ifndef MAP_API_RAFT_CHUNK_H_
#define MAP_API_RAFT_CHUNK_H_

#include <mutex>
#include <set>

#include <multiagent-mapping-common/condition.h>
#include <multiagent-mapping-common/unique-id.h>

#include "./chunk.pb.h"
#include "map-api/chunk-base.h"
#include "map-api/raft-node.h"

namespace map_api {
class Message;
class Revision;

class RaftChunk : public ChunkBase {
  friend class ChunkTransaction;
  friend class ConsensusFixture;

 public:
  RaftChunk();
  virtual ~RaftChunk();

  bool init(const common::Id& id, std::shared_ptr<TableDescriptor> descriptor,
            bool initialize);
  virtual void initializeNewImpl(
      const common::Id& id,
      const std::shared_ptr<TableDescriptor>& descriptor) override;
  bool init(const common::Id& id, const proto::InitRequest& init_request,
            std::shared_ptr<TableDescriptor> descriptor);
  virtual void dumpItems(const LogicalTime& time, ConstRevisionMap* items) const
      override;
  inline void setStateFollowerAndStartRaft();
  inline void setStateLeaderAndStartRaft();

  virtual size_t numItems(const LogicalTime& time) const override;
  virtual size_t itemsSizeBytes(const LogicalTime& time) const override;
  virtual void getCommitTimes(const LogicalTime& sample_time,
                              std::set<LogicalTime>* commit_times) const override;

  virtual bool insert(const LogicalTime& time,
                      const std::shared_ptr<Revision>& item) override;

  inline virtual int peerSize() const override;

  // Mutable because the method declarations in base class are const.
  mutable bool chunk_lock_attempted_;
  mutable bool is_raft_chunk_locked_;
  mutable uint64_t lock_log_index_;
  mutable int chunk_write_lock_depth_;
  mutable int self_read_lock_depth_;
  mutable std::condition_variable chunk_lock_cv_;
  mutable std::mutex write_lock_mutex_;
  virtual void writeLock() override;
  virtual void readLock() const override;  // No read lock for raft chunks.
  virtual bool isWriteLocked() override;
  virtual void unlock() const override;

  virtual int requestParticipation() override;
  virtual int requestParticipation(const PeerId& peer) override;

  virtual void update(const std::shared_ptr<Revision>& item) override;

  static bool sendConnectRequest(const PeerId& peer,
                                 proto::ChunkRequestMetadata& metadata);
<<<<<<< HEAD
=======

  virtual LogicalTime getLatestCommitTime() const override {
    LOG(WARNING) << "RaftChunk::insert() is not implemented";
    return LogicalTime::sample();
  }
>>>>>>> d0fe626e

 private:
  virtual void bulkInsertLocked(const MutableRevisionMap& items,
                                const LogicalTime& time) override;
  virtual void updateLocked(const LogicalTime& time,
                            const std::shared_ptr<Revision>& item) override;
  virtual void removeLocked(const LogicalTime& time,
                            const std::shared_ptr<Revision>& item) override;

  inline void syncLatestCommitTime(const Revision& item);
  virtual LogicalTime getLatestCommitTime() const override;
  mutable std::mutex latest_commit_time_mutex_;

  uint64_t raftInsertRequest(const Revision::ConstPtr& item);
<<<<<<< HEAD

  virtual void leaveImpl() override;
  virtual void awaitShared() override;

  class ChunkRequestId {
   public:
    ChunkRequestId() : serial_id_(0) {}
    inline uint64_t getNewId() { return ++serial_id_; }

   private:
    uint64_t serial_id_;
  };
  mutable ChunkRequestId request_id_;

=======
>>>>>>> d0fe626e
  /**
   * ==========================================
   * Handlers for RPCs addressed to this Chunk.
   * ==========================================
   */
  friend class NetTable;

  // Chunk Requests.
  inline void handleRaftConnectRequest(const PeerId& sender, Message* response);
  inline void handleRaftLeaveRequest(const PeerId& sender, uint64_t serial_id,
                                     Message* response);
  void handleRaftLeaveNotification(Message* response);
  inline void handleRaftChunkLockRequest(const PeerId& sender,
                                         uint64_t serial_id, Message* response);
  inline void handleRaftChunkUnlockRequest(const PeerId& sender,
                                           uint64_t serial_id,
                                           uint64_t lock_index,
                                           bool proceed_commits,
                                           Message* response);
  inline void handleRaftInsertRequest(proto::InsertRequest* request,
                                      const PeerId& sender, Message* response);
<<<<<<< HEAD

  // Raft Requests.
  inline void handleRaftAppendRequest(proto::AppendEntriesRequest* request,
                                      const PeerId& sender, Message* response);
=======
>>>>>>> d0fe626e
  inline void handleRaftRequestVote(const proto::VoteRequest& request,
                                    const PeerId& sender, Message* response);
  inline void handleRaftQueryState(const proto::QueryState& request,
                                   Message* response);

  // Leaving the chunk.
  bool leave_requested_;
  common::Condition leave_notification_;

  // Handles all communication with other chunk holders. No communication except
  // for peer join shall happen between chunk holder peers outside of raft.
  // TODO(aqurai): Making this mutable only because unlock() is const. Remove
  // const qualifier for unlock() in base chunk and other derived chunks
  // (#2436).
  mutable RaftNode raft_node_;
  volatile bool initialized_ = false;
  LogicalTime latest_commit_time_;
  uint64_t latest_commit_log_index_;
};

}  // namespace map_api

#include "./raft-chunk-inl.h"

#endif  // MAP_API_RAFT_CHUNK_H_<|MERGE_RESOLUTION|>--- conflicted
+++ resolved
@@ -65,14 +65,6 @@
 
   static bool sendConnectRequest(const PeerId& peer,
                                  proto::ChunkRequestMetadata& metadata);
-<<<<<<< HEAD
-=======
-
-  virtual LogicalTime getLatestCommitTime() const override {
-    LOG(WARNING) << "RaftChunk::insert() is not implemented";
-    return LogicalTime::sample();
-  }
->>>>>>> d0fe626e
 
  private:
   virtual void bulkInsertLocked(const MutableRevisionMap& items,
@@ -87,7 +79,6 @@
   mutable std::mutex latest_commit_time_mutex_;
 
   uint64_t raftInsertRequest(const Revision::ConstPtr& item);
-<<<<<<< HEAD
 
   virtual void leaveImpl() override;
   virtual void awaitShared() override;
@@ -102,8 +93,6 @@
   };
   mutable ChunkRequestId request_id_;
 
-=======
->>>>>>> d0fe626e
   /**
    * ==========================================
    * Handlers for RPCs addressed to this Chunk.
@@ -125,13 +114,10 @@
                                            Message* response);
   inline void handleRaftInsertRequest(proto::InsertRequest* request,
                                       const PeerId& sender, Message* response);
-<<<<<<< HEAD
 
   // Raft Requests.
   inline void handleRaftAppendRequest(proto::AppendEntriesRequest* request,
                                       const PeerId& sender, Message* response);
-=======
->>>>>>> d0fe626e
   inline void handleRaftRequestVote(const proto::VoteRequest& request,
                                     const PeerId& sender, Message* response);
   inline void handleRaftQueryState(const proto::QueryState& request,
