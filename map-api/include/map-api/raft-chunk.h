#ifndef MAP_API_RAFT_CHUNK_H_
#define MAP_API_RAFT_CHUNK_H_

#include <mutex>
#include <set>

#include <multiagent-mapping-common/unique-id.h>

#include "./chunk.pb.h"
#include "map-api/chunk-base.h"
#include "map-api/raft-node.h"

namespace map_api {
class Message;
class Revision;

class RaftChunk : public ChunkBase {
  friend class ChunkTransaction;
  friend class ConsensusFixture;

 public:
  virtual ~RaftChunk();

  bool init(const common::Id& id, std::shared_ptr<TableDescriptor> descriptor,
            bool initialize);
  virtual void initializeNewImpl(
      const common::Id& id,
      const std::shared_ptr<TableDescriptor>& descriptor) override;
  bool init(const common::Id& id, const proto::InitRequest& init_request,
            std::shared_ptr<TableDescriptor> descriptor);
  virtual void dumpItems(const LogicalTime& time, ConstRevisionMap* items) const
      override;
  inline void setStateFollowerAndStartRaft();
  inline void setStateLeaderAndStartRaft();

  virtual size_t numItems(const LogicalTime& time) const override;
  virtual size_t itemsSizeBytes(const LogicalTime& time) const override;
  virtual void getCommitTimes(const LogicalTime& sample_time,
                              std::set<LogicalTime>* commit_times) const override;

  virtual bool insert(const LogicalTime& time,
<<<<<<< HEAD
                      const std::shared_ptr<Revision>& item) override;
=======
                      const std::shared_ptr<Revision>& item) override {
    LOG(WARNING) << "RaftChunk::insert() is not implemented";
    return true;
  }
>>>>>>> 5940495a
  inline virtual int peerSize() const override;

  // Mutable because the method declarations in base class are const.
  mutable bool is_raft_write_locked_;
  mutable int write_lock_depth_;
  mutable std::mutex write_lock_mutex_;
  virtual void writeLock() override;
  virtual void readLock() const override {}  // No read lock for raft chunks.
  virtual bool isWriteLocked() override;
  virtual void unlock() const override;

<<<<<<< HEAD
  virtual int requestParticipation() override;
  virtual int requestParticipation(const PeerId& peer) override;

  virtual void update(const std::shared_ptr<Revision>& item) override;
  virtual LogicalTime getLatestCommitTime() const override {return LogicalTime::sample();}
=======
  virtual int requestParticipation() override {
    LOG(WARNING) << "RaftChunk::requestParticipation() is not implemented";
    return 1;
  }
  virtual int requestParticipation(const PeerId& peer) override {
    LOG(WARNING) << "RaftChunk::requestParticipation() is not implemented";
    return 1;
  }
  virtual void update(const std::shared_ptr<Revision>& item) override {
    LOG(WARNING) << "RaftChunk::insert() is not implemented";
  }
  virtual LogicalTime getLatestCommitTime() const override {
    LOG(WARNING) << "RaftChunk::update() is not implemented";
    return LogicalTime::sample();
  }
  virtual void bulkInsertLocked(const MutableRevisionMap& items,
                                const LogicalTime& time) override {
    LOG(WARNING) << "RaftChunk::bulkInsertLocked() is not implemented";
  }
  virtual void updateLocked(const LogicalTime& time,
                            const std::shared_ptr<Revision>& item) override {
    LOG(WARNING) << "RaftChunk::updateLocked() is not implemented";
  }
  virtual void removeLocked(const LogicalTime& time,
                            const std::shared_ptr<Revision>& item) override {
    LOG(WARNING) << "RaftChunk::removeLocked() is not implemented";
  }
  virtual void leaveImpl() override {
    LOG(WARNING) << "RaftChunk::leaveImpl() is not implemented";
  }
  virtual void awaitShared() override {
    LOG(WARNING) << "RaftChunk::awaitShared() is not implemented";
  }
  // ========================================================================
>>>>>>> 5940495a

  static bool sendConnectRequest(const PeerId& peer,
                                 proto::ChunkRequestMetadata& metadata);

 private:
  virtual void bulkInsertLocked(const MutableRevisionMap& items,
                                const LogicalTime& time) override;
  virtual void updateLocked(const LogicalTime& time,
                            const std::shared_ptr<Revision>& item) override;
  virtual void removeLocked(const LogicalTime& time,
                            const std::shared_ptr<Revision>& item) override;

  inline void syncLatestCommitTime(const Revision& item);

  uint64_t raftInsertRequest(const Revision::ConstPtr& item);
  uint64_t raftUpdateRequest(const Revision::ConstPtr& item);

  /**
   * ==========================================
   * Handlers for RPCs addressed to this Chunk.
   * ==========================================
   */
  friend class NetTable;

  inline void handleRaftConnectRequest(const PeerId& sender, Message* response);
  inline void handleRaftAppendRequest(proto::AppendEntriesRequest* request,
                                      const PeerId& sender, Message* response);
  inline void handleRaftInsertRequest(proto::InsertRequest* request,
                                      const PeerId& sender, Message* response);
  inline void handleRaftUpdateRequest(proto::InsertRequest* request,
                                      const PeerId& sender, Message* response);
  inline void handleRaftRequestVote(const proto::VoteRequest& request,
                                    const PeerId& sender, Message* response);
  inline void handleRaftQueryState(const proto::QueryState& request,
                                   Message* response);
  inline void handleRaftJoinQuitRequest(const proto::JoinQuitRequest& request,
                                        const PeerId& sender,
                                        Message* response);
  inline void handleRaftNotifyJoinQuitSuccess(
      const proto::NotifyJoinQuitSuccess& request, Message* response);

  virtual void leaveImpl() override {}
  virtual void awaitShared() override {}

 private:
  // Handles all communication with other chunk holders. No communication except
  // for peer join shall happen between chunk holder peers outside of raft.
  RaftNode raft_node_;
  volatile bool initialized_ = false;
  volatile bool relinquished_ = false;
  LogicalTime latest_commit_time_;
  uint64_t latest_commit_log_index_;
  std::unique_ptr<RaftChunkDataRamContainer> data_container2_;
};

}  // namespace map_api

#include "./raft-chunk-inl.h"

#endif  // MAP_API_RAFT_CHUNK_H_<|MERGE_RESOLUTION|>--- conflicted
+++ resolved
@@ -39,14 +39,8 @@
                               std::set<LogicalTime>* commit_times) const override;
 
   virtual bool insert(const LogicalTime& time,
-<<<<<<< HEAD
                       const std::shared_ptr<Revision>& item) override;
-=======
-                      const std::shared_ptr<Revision>& item) override {
-    LOG(WARNING) << "RaftChunk::insert() is not implemented";
-    return true;
-  }
->>>>>>> 5940495a
+
   inline virtual int peerSize() const override;
 
   // Mutable because the method declarations in base class are const.
@@ -58,51 +52,18 @@
   virtual bool isWriteLocked() override;
   virtual void unlock() const override;
 
-<<<<<<< HEAD
   virtual int requestParticipation() override;
   virtual int requestParticipation(const PeerId& peer) override;
 
   virtual void update(const std::shared_ptr<Revision>& item) override;
-  virtual LogicalTime getLatestCommitTime() const override {return LogicalTime::sample();}
-=======
-  virtual int requestParticipation() override {
-    LOG(WARNING) << "RaftChunk::requestParticipation() is not implemented";
-    return 1;
-  }
-  virtual int requestParticipation(const PeerId& peer) override {
-    LOG(WARNING) << "RaftChunk::requestParticipation() is not implemented";
-    return 1;
-  }
-  virtual void update(const std::shared_ptr<Revision>& item) override {
-    LOG(WARNING) << "RaftChunk::insert() is not implemented";
-  }
-  virtual LogicalTime getLatestCommitTime() const override {
-    LOG(WARNING) << "RaftChunk::update() is not implemented";
-    return LogicalTime::sample();
-  }
-  virtual void bulkInsertLocked(const MutableRevisionMap& items,
-                                const LogicalTime& time) override {
-    LOG(WARNING) << "RaftChunk::bulkInsertLocked() is not implemented";
-  }
-  virtual void updateLocked(const LogicalTime& time,
-                            const std::shared_ptr<Revision>& item) override {
-    LOG(WARNING) << "RaftChunk::updateLocked() is not implemented";
-  }
-  virtual void removeLocked(const LogicalTime& time,
-                            const std::shared_ptr<Revision>& item) override {
-    LOG(WARNING) << "RaftChunk::removeLocked() is not implemented";
-  }
-  virtual void leaveImpl() override {
-    LOG(WARNING) << "RaftChunk::leaveImpl() is not implemented";
-  }
-  virtual void awaitShared() override {
-    LOG(WARNING) << "RaftChunk::awaitShared() is not implemented";
-  }
-  // ========================================================================
->>>>>>> 5940495a
 
   static bool sendConnectRequest(const PeerId& peer,
                                  proto::ChunkRequestMetadata& metadata);
+  
+  virtual LogicalTime getLatestCommitTime() const override {
+    LOG(WARNING) << "RaftChunk::insert() is not implemented";
+    return LogicalTime::sample();
+  }
 
  private:
   virtual void bulkInsertLocked(const MutableRevisionMap& items,
@@ -141,8 +102,12 @@
   inline void handleRaftNotifyJoinQuitSuccess(
       const proto::NotifyJoinQuitSuccess& request, Message* response);
 
-  virtual void leaveImpl() override {}
-  virtual void awaitShared() override {}
+  virtual void leaveImpl() override {
+    LOG(WARNING) << "RaftChunk::leaveImpl() is not implemented";
+  }
+  virtual void awaitShared() override {
+    LOG(WARNING) << "RaftChunk::awaitShared() is not implemented";
+  }
 
  private:
   // Handles all communication with other chunk holders. No communication except
