--- conflicted
+++ resolved
@@ -37,17 +37,11 @@
    */
   NetTable& getTable(const std::string& name);
 
-<<<<<<< HEAD
-  bool hasTable(const std::string& name);
-
-  void tableList(std::vector<std::string>* tables);
-=======
   const NetTable& getTable(const std::string& name) const;
 
   bool hasTable(const std::string& name) const;
 
   void tableList(std::vector<std::string>* tables) const;
->>>>>>> bea621b4
 
   void listenToPeersJoiningTable(const std::string& table_name);
 
