#ifndef MAP_API_RAFT_CHUNK_DATA_RAM_CONTAINER_H_
#define MAP_API_RAFT_CHUNK_DATA_RAM_CONTAINER_H_

#include <list>
#include <vector>

#include "./raft.pb.h"
#include "map-api/chunk-data-container-base.h"

namespace map_api {
class ReaderWriterMutex;

// TODO(aqurai): When implementing STXXL container, split into a base class,
// and derived classes for RAM and STXXL containers
class RaftChunkDataRamContainer : public ChunkDataContainerBase {
 public:
  friend class RaftNode;
  friend class RaftChunk;
  virtual ~RaftChunkDataRamContainer();

 private:
  friend class LogReadAccess;
  // friend class RaftNode; // TODO(aqurai): Remove friendship?

  // READ OPERATIONS INHERITED FROM PARENT
  virtual bool initImpl();
  virtual std::shared_ptr<const Revision> getByIdImpl(
      const common::Id& id, const LogicalTime& time) const;
  // If key is -1, this should return all the data in the table.
  virtual void findByRevisionImpl(int key, const Revision& valueHolder,
                                  const LogicalTime& time,
                                  ConstRevisionMap* dest) const;
  virtual void getAvailableIdsImpl(const LogicalTime& time,
                                   std::vector<common::Id>* ids) const;
  // If key is -1, this should return all the data in the table.
  virtual int countByRevisionImpl(int key, const Revision& valueHolder,
                                  const LogicalTime& time) const;

  // CHECK/PREPARE INSERT AND UPDATE
  bool checkAndPrepareInsert(const LogicalTime& time,
                             const std::shared_ptr<Revision>& query);
  bool checkAndPrepareUpdate(const LogicalTime& time,
                             const std::shared_ptr<Revision>& query);
  bool checkAndPrepareBulkInsert(const LogicalTime& time,
                                 const MutableRevisionMap& query);

  // INSERT
  bool checkAndPatch(const std::shared_ptr<Revision>& query);

  // TODO(aqurai): This is a separate function because this becomes a virtual
  // method in base class to be impl by RAM and STXXL derived classes.
  bool patch(const Revision::ConstPtr& query);

  // =================
  // HISTORY CONTAINER
  // =================
  // TODO(aqurai): Implement history container here.
  // This is an incomplete implementation.
  class History : public std::list<std::shared_ptr<const Revision>> {
   public:
    virtual ~History() {}
    inline const_iterator latestAt(const LogicalTime& time) const;
  };
  typedef std::unordered_map<common::Id, History> HistoryMap;
  HistoryMap data_;

  inline void forEachItemFoundAtTime(
      int key, const Revision& value_holder,
      const LogicalTime& time,
      const std::function<void(
          const common::Id& id,
          const std::shared_ptr<const Revision>& item)>& action) const;
  inline void forChunkItemsAtTime(
      const common::Id& chunk_id, const LogicalTime& time,
      const std::function<void(
          const common::Id& id,
          const std::shared_ptr<const Revision>& item)>& action) const;
  inline void trimToTime(const LogicalTime& time, HistoryMap* subject) const;

  // OTHER READ OPERATIONS
  void chunkHistory(const common::Id& chunk_id, const LogicalTime& time,
                    HistoryMap* dest) const;

  // ========
  // RAFT-LOG
  // ========

  // TODO(aqurai): Make this class private. The problem is iterator and
  // const_iterator are not defined within RaftNode.
  class RaftLog : public std::vector<std::shared_ptr<proto::RaftLogEntry>> {
   public:
    RaftLog();
    virtual ~RaftLog() {}
    iterator getLogIteratorByIndex(uint64_t index);
    const_iterator getConstLogIteratorByIndex(uint64_t index) const;
    uint64_t eraseAfter(iterator it);
    inline uint64_t lastLogIndex() const { return back()->index(); }
    inline uint64_t lastLogTerm() const { return back()->term(); }
    inline uint64_t commitIndex() const { return commit_index_; }
    inline common::ReaderWriterMutex* mutex() const { return &log_mutex_; }

<<<<<<< HEAD
    // To be removed
    inline void setCommitIndex(uint64_t value) { commit_index_ = value; }
    uint64_t setEntryCommitted(iterator it);
=======
    // Yet to be implemented:
    // void commitNextEnty() {}
    // void commitUntilIndex(uint64_t index) {}
    // uint64_t commit_index();
>>>>>>> 79ee8ce8

   private:
    friend class RaftChunkDataRamContainer;
    mutable common::ReaderWriterMutex log_mutex_;
    uint64_t commit_index_;
  };
  RaftLog log_;
  inline uint64_t logCommitIndex() const;

  class LogReadAccess {
   public:
    explicit LogReadAccess(const RaftChunkDataRamContainer* container);
    ~LogReadAccess();
    const RaftLog* operator->() const;
    void unlockAndDisable();
    LogReadAccess() = delete;
    LogReadAccess(const LogReadAccess&) = delete;
    LogReadAccess& operator=(const LogReadAccess&) = delete;
  private:
    const RaftLog* read_log_;
    bool is_enabled_;
  };

  class LogWriteAccess {
   public:
    explicit LogWriteAccess(RaftChunkDataRamContainer* container);
    ~LogWriteAccess();
    RaftLog* operator->() const;
    void unlockAndDisable();
    LogWriteAccess() = delete;
    LogWriteAccess(const LogWriteAccess&) = delete;
    LogWriteAccess& operator=(const LogWriteAccess&) = delete;
   private:
    RaftLog* write_log_;
    bool is_enabled_;
  };
};

}  // namespace map_api

#include "./raft-chunk-data-ram-container-inl.h"

#endif  // MAP_API_RAFT_CHUNK_DATA_RAM_CONTAINER_H_<|MERGE_RESOLUTION|>--- conflicted
+++ resolved
@@ -99,16 +99,8 @@
     inline uint64_t commitIndex() const { return commit_index_; }
     inline common::ReaderWriterMutex* mutex() const { return &log_mutex_; }
 
-<<<<<<< HEAD
-    // To be removed
     inline void setCommitIndex(uint64_t value) { commit_index_ = value; }
     uint64_t setEntryCommitted(iterator it);
-=======
-    // Yet to be implemented:
-    // void commitNextEnty() {}
-    // void commitUntilIndex(uint64_t index) {}
-    // uint64_t commit_index();
->>>>>>> 79ee8ce8
 
    private:
     friend class RaftChunkDataRamContainer;
