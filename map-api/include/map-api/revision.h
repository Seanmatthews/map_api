--- conflicted
+++ resolved
@@ -26,12 +26,9 @@
   friend class LegacyChunk;
   friend class ChunkDataContainerBase;
   friend class LegacyChunkDataContainerBase;
-<<<<<<< HEAD
   friend class RaftChunk;
   friend class RaftChunkDataRamContainer;
   friend class RaftNode;
-=======
->>>>>>> 396a2209
   template<int BlockSize>
   friend class STXXLRevisionStore;
   friend class TrackeeMultimap;
@@ -51,10 +48,7 @@
 
   // Constructor and assignment replacements.
   std::shared_ptr<Revision> copyForWrite() const;
-<<<<<<< HEAD
   proto::Revision* copyToProtoPtr() const;
-=======
->>>>>>> 396a2209
   // You need to use std::move() for the unique_ptr of the following.
   static std::shared_ptr<Revision> fromProto(
       std::unique_ptr<proto::Revision>&& revision_proto);
