--- conflicted
+++ resolved
@@ -48,11 +48,7 @@
   Revision& operator=(const Revision& other) = delete;
 
   // Constructor and assignment replacements.
-<<<<<<< HEAD
-  std::shared_ptr<Revision> copyForWrite() const;
-=======
   void copyForWrite(std::shared_ptr<Revision>* result) const;
->>>>>>> de27e753
   proto::Revision* copyToProtoPtr() const;
   // You need to use std::move() for the unique_ptr of the following.
   static void fromProto(const std::shared_ptr<proto::Revision>& revision_proto,
