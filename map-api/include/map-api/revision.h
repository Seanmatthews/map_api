--- conflicted
+++ resolved
@@ -48,12 +48,8 @@
   Revision& operator=(const Revision& other) = delete;
 
   // Constructor and assignment replacements.
-<<<<<<< HEAD
-  std::shared_ptr<Revision> copyForWrite() const;
+  void copyForWrite(std::shared_ptr<Revision>* result) const;
   proto::Revision* copyToProtoPtr() const;
-=======
-  void copyForWrite(std::shared_ptr<Revision>* result) const;
->>>>>>> b2cc2dae
   // You need to use std::move() for the unique_ptr of the following.
   static void fromProto(const std::shared_ptr<proto::Revision>& revision_proto,
                         std::shared_ptr<Revision>* result);
