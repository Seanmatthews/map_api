--- conflicted
+++ resolved
@@ -270,18 +270,11 @@
     query->set(fieldString.first, fieldString.second);
   }
   for (const std::pair<std::string, std::string>& fieldHash :
-<<<<<<< HEAD
-        hashPostApply){
-      Id value;
-      value.fromHexString(fieldHash.second);
-      query->set(fieldHash.first, value);
-    }
-=======
       hashPostApply){
-    query->set(fieldHash.first, Hash::cast(fieldHash.second));
-  }
->>>>>>> 0f95891b
-
+    Id value;
+    value.fromHexString(fieldHash.second);
+    query->set(fieldHash.first, value);
+  }
   return query;
 }
 
