/*
 * TableInterface.cpp
 *
 *  Created on: Mar 6, 2014
 *      Author: titus
 */

#include "map-api/table-interface.h"

#include <cstdio>
#include <map>

#include <Poco/Data/Common.h>
#include <Poco/Data/Statement.h>
#include <Poco/Data/SQLite/Connector.h>
#include <Poco/Data/BLOB.h>
#include <glog/logging.h>
#include <gflags/gflags.h>

#include "map-api/map-api-core.h"
#include "map-api/table-field.h"
#include "map-api/transaction.h"
#include "core.pb.h"

DECLARE_string(ipPort);

namespace map_api {

bool TableInterface::setup(std::string name){
  // TODO(tcies) outsource tasks common with write-only table interface
  // TODO(tcies) Test before initialized or RAII
  // TODO(tcies) check whether string safe for SQL, e.g. no hyphens
  set_name(name);
  // Define table fields
  // enforced fields id (hash) and owner
  addField("ID",proto::TableFieldDescriptor_Type_HASH128);
  addField("owner",proto::TableFieldDescriptor_Type_HASH128);
  // transaction-enforced fields
  std::shared_ptr<std::vector<proto::TableFieldDescriptor> >
  transactionFields(Transaction::requiredTableFields());
  for (const proto::TableFieldDescriptor& descriptor :
      *transactionFields){
    addField(descriptor.name(), descriptor.type());
  }
  // user-defined fields
  define();

  // start up core if not running yet TODO(tcies) do this in the core
  if (!MapApiCore::getInstance().isInitialized()) {
    MapApiCore::getInstance().init(FLAGS_ipPort);
  }

  // choose owner ID TODO(tcies) this is temporary
  // TODO(tcies) make shareable across table interfaces
  owner_ = Hash::randomHash();
  LOG(INFO) << "Table interface with owner " << owner_.getString();

  // connect to database & create table
  // TODO(tcies) register in master table
  session_ = MapApiCore::getInstance().getSession();
  createQuery();

  // Sync with cluster TODO(tcies)
  // sync();
  return true;
}

<<<<<<< HEAD
std::shared_ptr<Revision> TableInterface::getTemplate() const{
  std::shared_ptr<Revision> ret =
      std::shared_ptr<Revision>(
          new Revision);
  // add own name
  ret->set_table(name());
  // add editable fields
  for (int i=0; i<this->fields_size(); ++i){
    *(ret->add_fieldqueries()->mutable_nametype()) = this->fields(i);
  }
  ret->index();
  return ret;
}

bool TableInterface::createQuery(){
  Poco::Data::Statement stat(*session_);
  stat << "CREATE TABLE IF NOT EXISTS " << name() << " (";
  // parse fields from descriptor as database fields
  for (int i=0; i<this->fields_size(); ++i){
    const proto::TableFieldDescriptor &fieldDescriptor = this->fields(i);
    TableField field;
    // The following is specified in protobuf but not available.
    // We are using an outdated version of protobuf.
    // Consider upgrading once overwhelmingly necessary.
    // field.set_allocated_nametype(&fieldDescriptor);
    *field.mutable_nametype() = fieldDescriptor;
    if (i != 0){
      stat << ", ";
    }
    stat << fieldDescriptor.name() << " " << field.sqlType();
    if (fieldDescriptor.name().compare("ID") == 0){
      stat << " PRIMARY KEY";
    }
  }
  stat << ");";
  stat.execute();
  return true;
}

// TODO(tcies) pass by reference to shared pointer
map_api::Hash TableInterface::insertQuery(Revision& query){
  // set ID (TODO(tcies): set owner as well)
  map_api::Hash idHash(query.SerializeAsString());
  query["ID"].set(idHash);
  query["owner"].set(owner_);

  Transaction transaction(owner_);
  // TODO(tcies) all the checks...
  transaction.begin();
  transaction.addInsertQuery(
      Transaction::SharedRevisionPointer(new Revision(query)));
  transaction.commit();
  // TODO(tcies) check if aborted
  return idHash;
}

std::shared_ptr<Revision> TableInterface::getRow(
    const map_api::Hash &id) const{
  std::shared_ptr<Revision> query = getTemplate();
  Poco::Data::Statement stat(*session_);
  stat << "SELECT ";

  // because protobuf won't supply mutable pointers to numeric values, we can't
  // pass them as reference to the into() binding of Poco::Data; they have to
  // be assigned a posteriori - this is done through this map
  std::map<std::string, double> doublePostApply;
  std::map<std::string, int32_t> intPostApply;
  std::map<std::string, int64_t> longPostApply;

  for (int i=0; i<query->fieldqueries_size(); ++i){
    if (i>0){
      stat << ", ";
    }
    proto::TableField& field = *query->mutable_fieldqueries(i);
    stat << field.nametype().name();
    // TODO(simon) do you see a reasonable way to move this to TableField?
    switch(field.nametype().type()){
      case (proto::TableFieldDescriptor_Type_BLOB):{
        stat, Poco::Data::into(*field.mutable_blobvalue());
        break;
      }
      case (proto::TableFieldDescriptor_Type_DOUBLE):{
        stat, Poco::Data::into(doublePostApply[field.nametype().name()]);
        break;
      }
      case (proto::TableFieldDescriptor_Type_INT32):{
        stat, Poco::Data::into(intPostApply[field.nametype().name()]);
        break;
      }
      case (proto::TableFieldDescriptor_Type_INT64):{
        stat, Poco::Data::into(longPostApply[field.nametype().name()]);
        break;
      }
      case (proto::TableFieldDescriptor_Type_STRING): // Fallthrough intended
      case (proto::TableFieldDescriptor_Type_HASH128):{
        stat, Poco::Data::into(*field.mutable_stringvalue());
        break;
      }
      default:{
        LOG(FATAL) << "Type of field supplied to select query unknown" <<
            std::endl;
      }
    }
  }

  stat << " FROM " << name() << " WHERE ID LIKE :id",
      Poco::Data::use(id.getString());

  try{
    stat.execute();
  } catch (std::exception& e){
    LOG(ERROR) << "Row " << id.getString() << " not found!";
    return std::shared_ptr<Revision>();
  }

  // write values that couldn't be written directly
  for (std::pair<std::string, double> fieldDouble : doublePostApply){
    (*query)[fieldDouble.first].set_doublevalue(fieldDouble.second);
  }
  for (std::pair<std::string, int> fieldInt : intPostApply){
    (*query)[fieldInt.first].set_intvalue(fieldInt.second);
  }
  for (std::pair<std::string, long> fieldLong : longPostApply){
    (*query)[fieldLong.first].set_longvalue(fieldLong.second);
  }

  query->index(); // FIXME (titus) just index if not indexed or so...
  // TODO(tcies) return NULL if empty result
  return query;
}

=======
>>>>>>> 646ba6ba
bool TableInterface::updateQuery(const Hash& id,
                                 const Revision& query){
  // TODO(tcies) all concurrency handling, owner locking, etc... comes here
  Poco::Data::Statement stat(*session_);
  stat << "UPDATE " << name() << " SET ";
  for (int i=0; i<query.fieldqueries_size(); ++i){
    if (i>0){
      stat << ", ";
    }
    const TableField& field =
        static_cast<const TableField&>(query.fieldqueries(i));
    stat << field.nametype().name() << "=";
    field.insertPlaceHolder(stat);
  }
  stat << "WHERE ID LIKE :id", Poco::Data::use(id.getString());

  stat.execute();
  return stat.done();
}

}<|MERGE_RESOLUTION|>--- conflicted
+++ resolved
@@ -65,140 +65,7 @@
   return true;
 }
 
-<<<<<<< HEAD
-std::shared_ptr<Revision> TableInterface::getTemplate() const{
-  std::shared_ptr<Revision> ret =
-      std::shared_ptr<Revision>(
-          new Revision);
-  // add own name
-  ret->set_table(name());
-  // add editable fields
-  for (int i=0; i<this->fields_size(); ++i){
-    *(ret->add_fieldqueries()->mutable_nametype()) = this->fields(i);
-  }
-  ret->index();
-  return ret;
-}
 
-bool TableInterface::createQuery(){
-  Poco::Data::Statement stat(*session_);
-  stat << "CREATE TABLE IF NOT EXISTS " << name() << " (";
-  // parse fields from descriptor as database fields
-  for (int i=0; i<this->fields_size(); ++i){
-    const proto::TableFieldDescriptor &fieldDescriptor = this->fields(i);
-    TableField field;
-    // The following is specified in protobuf but not available.
-    // We are using an outdated version of protobuf.
-    // Consider upgrading once overwhelmingly necessary.
-    // field.set_allocated_nametype(&fieldDescriptor);
-    *field.mutable_nametype() = fieldDescriptor;
-    if (i != 0){
-      stat << ", ";
-    }
-    stat << fieldDescriptor.name() << " " << field.sqlType();
-    if (fieldDescriptor.name().compare("ID") == 0){
-      stat << " PRIMARY KEY";
-    }
-  }
-  stat << ");";
-  stat.execute();
-  return true;
-}
-
-// TODO(tcies) pass by reference to shared pointer
-map_api::Hash TableInterface::insertQuery(Revision& query){
-  // set ID (TODO(tcies): set owner as well)
-  map_api::Hash idHash(query.SerializeAsString());
-  query["ID"].set(idHash);
-  query["owner"].set(owner_);
-
-  Transaction transaction(owner_);
-  // TODO(tcies) all the checks...
-  transaction.begin();
-  transaction.addInsertQuery(
-      Transaction::SharedRevisionPointer(new Revision(query)));
-  transaction.commit();
-  // TODO(tcies) check if aborted
-  return idHash;
-}
-
-std::shared_ptr<Revision> TableInterface::getRow(
-    const map_api::Hash &id) const{
-  std::shared_ptr<Revision> query = getTemplate();
-  Poco::Data::Statement stat(*session_);
-  stat << "SELECT ";
-
-  // because protobuf won't supply mutable pointers to numeric values, we can't
-  // pass them as reference to the into() binding of Poco::Data; they have to
-  // be assigned a posteriori - this is done through this map
-  std::map<std::string, double> doublePostApply;
-  std::map<std::string, int32_t> intPostApply;
-  std::map<std::string, int64_t> longPostApply;
-
-  for (int i=0; i<query->fieldqueries_size(); ++i){
-    if (i>0){
-      stat << ", ";
-    }
-    proto::TableField& field = *query->mutable_fieldqueries(i);
-    stat << field.nametype().name();
-    // TODO(simon) do you see a reasonable way to move this to TableField?
-    switch(field.nametype().type()){
-      case (proto::TableFieldDescriptor_Type_BLOB):{
-        stat, Poco::Data::into(*field.mutable_blobvalue());
-        break;
-      }
-      case (proto::TableFieldDescriptor_Type_DOUBLE):{
-        stat, Poco::Data::into(doublePostApply[field.nametype().name()]);
-        break;
-      }
-      case (proto::TableFieldDescriptor_Type_INT32):{
-        stat, Poco::Data::into(intPostApply[field.nametype().name()]);
-        break;
-      }
-      case (proto::TableFieldDescriptor_Type_INT64):{
-        stat, Poco::Data::into(longPostApply[field.nametype().name()]);
-        break;
-      }
-      case (proto::TableFieldDescriptor_Type_STRING): // Fallthrough intended
-      case (proto::TableFieldDescriptor_Type_HASH128):{
-        stat, Poco::Data::into(*field.mutable_stringvalue());
-        break;
-      }
-      default:{
-        LOG(FATAL) << "Type of field supplied to select query unknown" <<
-            std::endl;
-      }
-    }
-  }
-
-  stat << " FROM " << name() << " WHERE ID LIKE :id",
-      Poco::Data::use(id.getString());
-
-  try{
-    stat.execute();
-  } catch (std::exception& e){
-    LOG(ERROR) << "Row " << id.getString() << " not found!";
-    return std::shared_ptr<Revision>();
-  }
-
-  // write values that couldn't be written directly
-  for (std::pair<std::string, double> fieldDouble : doublePostApply){
-    (*query)[fieldDouble.first].set_doublevalue(fieldDouble.second);
-  }
-  for (std::pair<std::string, int> fieldInt : intPostApply){
-    (*query)[fieldInt.first].set_intvalue(fieldInt.second);
-  }
-  for (std::pair<std::string, long> fieldLong : longPostApply){
-    (*query)[fieldLong.first].set_longvalue(fieldLong.second);
-  }
-
-  query->index(); // FIXME (titus) just index if not indexed or so...
-  // TODO(tcies) return NULL if empty result
-  return query;
-}
-
-=======
->>>>>>> 646ba6ba
 bool TableInterface::updateQuery(const Hash& id,
                                  const Revision& query){
   // TODO(tcies) all concurrency handling, owner locking, etc... comes here
