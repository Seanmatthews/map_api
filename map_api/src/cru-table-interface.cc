--- conflicted
+++ resolved
@@ -110,50 +110,26 @@
   return stat.done();
 }
 
-<<<<<<< HEAD
 bool CRUTableInterface::rawLatestUpdate(const Id& id, Time* time) const{
   std::shared_ptr<Revision> row = rawGetRow(id);
-  if (!row){
-    LOG(ERROR) << "Failed to retrieve row " << id.hexString() << "from table" <<
-        name();
-=======
-bool CRUTableInterface::rawLatestUpdate(const Hash& id, Time* time) const{
   ItemDebugInfo itemInfo(name(), id);
-  std::shared_ptr<Revision> row = rawGetRow(id);
   if (!row){
     LOG(ERROR) << itemInfo << "Failed to retrieve row";
->>>>>>> 0f95891b
     return false;
   }
   Id latestInHistoryId;
   if (!row->get("latest_revision", &latestInHistoryId)){
-<<<<<<< HEAD
-    LOG(ERROR) << "Row " << id.hexString() << " in table " << name() <<
-        "does not contain 'latest_revision'";
-    // TODO(tcies) is there a way to auto-feed id & name to logs in scope?
-=======
     LOG(ERROR) << itemInfo << "Does not contain 'latest_revision'";
->>>>>>> 0f95891b
     return false;
   }
   std::shared_ptr<Revision> latestInHistory(
       history_->rawGetRow(latestInHistoryId));
   if (!latestInHistory){
-<<<<<<< HEAD
-    LOG(ERROR) << "Failed to retrieve latest revision in history of  " <<
-        id.hexString() << "from table" << name();
-    return false;
-  }
-  if (!latestInHistory->get("time", time)){
-    LOG(ERROR) << "Latest revision " << id.hexString() << " in table " << name()
-        << "does not contain 'time'";
-=======
     LOG(ERROR) << itemInfo << "Failed to get latest revision in history";
     return false;
   }
   if (!latestInHistory->get("time", time)){
     LOG(ERROR) << itemInfo << "Latest revision does not contain 'time'";
->>>>>>> 0f95891b
     return false;
   }
   return true;
