--- conflicted
+++ resolved
@@ -45,21 +45,19 @@
   bool isInitialized() const;
 
   /**
-<<<<<<< HEAD
    * Returns a table row template
    */
   std::shared_ptr<Revision> getTemplate() const;
-=======
-   * The following struct and macro can be used to automatically supply table
-   * name and item id to a glog message.
+  /**
+   * The following struct can be used to automatically supply table name and
+   * item id to a glog message.
    */
   typedef struct ItemDebugInfo{
     std::string table;
     std::string id;
-    ItemDebugInfo(const std::string& _table, const Hash& _id) :
-      table(_table), id(_id.getString()) {}
+    ItemDebugInfo(const std::string& _table, const Id& _id) :
+      table(_table), id(_id.hexString()) {}
   } ItemDebugInfo;
->>>>>>> 0f95891b
 
  protected:
   /**
